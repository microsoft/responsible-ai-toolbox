{
  "git.enableCommitSigning": true,
  "git.alwaysSignOff": true,
  "files.exclude": {
    "**/.git": true,
    "**/.svn": true,
    "**/.hg": true,
    "**/CVS": true,
    "**/.DS_Store": true,
    "**/.vs": true,
    "**/.cache": true
  },
  "search.exclude": {
    "**/.cache": true,
    "**/tmp": true,
    "**/dist": true,
    "**/coverage": true,
    "**/yarn.lock": true
  },
  "editor.codeActionsOnSave": {
    "source.fixAll": true
  },
  "[json]": {
    "editor.formatOnSave": true,
    "editor.defaultFormatter": "esbenp.prettier-vscode"
  },
  "[markdown]": {
    "editor.formatOnSave": true,
    "editor.defaultFormatter": "esbenp.prettier-vscode"
  },
  "[javascript]": {
    "editor.formatOnSave": true,
    "editor.defaultFormatter": "esbenp.prettier-vscode"
  },
  "[javascriptreact]": {
    "editor.formatOnSave": true,
    "editor.defaultFormatter": "esbenp.prettier-vscode"
  },
  "[typescript]": {
    "editor.formatOnSave": true,
    "editor.defaultFormatter": "esbenp.prettier-vscode"
  },
  "[typescriptreact]": {
    "editor.formatOnSave": true,
    "editor.defaultFormatter": "esbenp.prettier-vscode"
  },
  "cSpell.words": [
    "Buildable",
    "Callout",
    "Chainable",
    "Counterfactuals",
    "Fairness",
    "Importances",
    "Overprediction",
    "Parens",
    "Plotly",
    "Unmount",
    "automl",
    "bdist",
    "bgcolor",
    "camelcase",
    "cssmodule",
    "jmespath",
    "jsonify",
    "mlchartlib",
    "multiclass",
    "nrwl",
    "numpy",
    "pytest",
    "raiwidget",
    "raiwidgets",
    "relayout",
    "sdist",
    "shap",
    "uifabric"
  ],
<<<<<<< HEAD
  "python.pythonPath": "C:\\Users\\xuke\\Miniconda3\\envs\\dev\\python.exe"
=======
  "python.linting.flake8Enabled": true,
  "python.linting.flake8Args": ["--max-line-length=80"]
>>>>>>> 6bf7f5fb
}<|MERGE_RESOLUTION|>--- conflicted
+++ resolved
@@ -74,10 +74,6 @@
     "shap",
     "uifabric"
   ],
-<<<<<<< HEAD
-  "python.pythonPath": "C:\\Users\\xuke\\Miniconda3\\envs\\dev\\python.exe"
-=======
   "python.linting.flake8Enabled": true,
   "python.linting.flake8Args": ["--max-line-length=80"]
->>>>>>> 6bf7f5fb
 }