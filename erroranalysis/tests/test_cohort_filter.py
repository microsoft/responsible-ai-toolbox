# Copyright (c) Microsoft Corporation
# Licensed under the MIT License.

import numpy as np
import pandas as pd
import pytest

from erroranalysis._internal.cohort_filter import filter_from_cohort
<<<<<<< HEAD
from erroranalysis._internal.constants import (PRED_Y, ROW_INDEX, TRUE_Y,
                                               ModelTask)
from erroranalysis._internal.error_analyzer import (ModelAnalyzer,
                                                    PredictionsAnalyzer)
=======
from erroranalysis._internal.constants import (ARG, COLUMN, METHOD, PRED_Y,
                                               ROW_INDEX, TRUE_Y, ModelTask)
from erroranalysis._internal.error_analyzer import ModelAnalyzer
from rai_test_utils.datasets.tabular import (create_diabetes_data,
                                             create_iris_data,
                                             create_simple_titanic_data)
from rai_test_utils.models.sklearn import (
    create_sklearn_random_forest_regressor, create_sklearn_svm_classifier,
    create_titanic_pipeline)
from raiutils.cohort import CohortFilterMethods
>>>>>>> 8631a184

TOL = 1e-10
SEPAL_WIDTH = 'sepal width'
EMBARKED = 'embarked'
CLASSIFICATION_OUTCOME = 'Classification outcome'
REGRESSION_ERROR = 'Regression error'


class TestCohortFilter(object):

    def test_cohort_filter_equal(self):
<<<<<<< HEAD
        X_train, X_test, y_train, y_test, feature_names = create_iris_pandas()
        filters = [{'arg': [2.8],
                    'column': SEPAL_WIDTH,
                    'method': 'equal'}]
        model = create_sklearn_svm_classifier(X_train, y_train)

        y_pred = model.predict(X_test)
        validation_data = create_validation_data(X_test, y_test, y_pred)
=======
        X_train, X_test, y_train, y_test, feature_names, _ = \
            create_iris_pandas()
        filters = [{ARG: [2.8],
                    COLUMN: SEPAL_WIDTH,
                    METHOD: CohortFilterMethods.METHOD_EQUAL}]
        validation_data = create_validation_data(X_test, y_test)
>>>>>>> 8631a184
        validation_data = validation_data.loc[X_test[SEPAL_WIDTH] == 2.8]

        model_task = ModelTask.CLASSIFICATION
        categorical_features = []
<<<<<<< HEAD
        run_different_error_analyzers(validation_data,
                                      model,
                                      X_test,
                                      y_test,
                                      feature_names,
                                      categorical_features,
                                      model_task,
                                      filters=filters)

    # @pytest.mark.skip("Skipping this test due to a bug condition "
    #                   "in cohort filtering")
    def test_cohort_filter_predicted_y(self):
        X_train, X_test, y_train, y_test, feature_names = create_iris_pandas()
        filters = [{'arg': [2],
                    'column': 'Predicted Y',
                    'method': 'includes'}]
        model = create_sklearn_svm_classifier(X_train, y_train)

        y_pred = model.predict(X_test)
        validation_data = create_validation_data(X_test, y_test, y_pred)
        validation_data = validation_data.loc[y_test == 2]

        model_task = ModelTask.CLASSIFICATION
        categorical_features = []
        run_different_error_analyzers(validation_data,
                                      model,
                                      X_test,
                                      y_test,
                                      feature_names,
                                      categorical_features,
                                      model_task,
                                      filters=filters)

    def test_cohort_filter_true_y(self):
        X_train, X_test, y_train, y_test, feature_names = create_iris_pandas()
        filters = [{'arg': [2],
                    'column': 'True Y',
                    'method': 'includes'}]
        model = create_sklearn_svm_classifier(X_train, y_train)

        y_pred = model.predict(X_test)
        validation_data = create_validation_data(X_test, y_test, y_pred)
        validation_data = validation_data.loc[y_test == 2]

=======
        run_error_analyzer(validation_data,
                           model,
                           X_test,
                           y_test,
                           feature_names,
                           categorical_features,
                           model_task,
                           filters=filters)

    @pytest.mark.parametrize('target_type', ['Predicted Y', 'True Y'])
    @pytest.mark.parametrize('use_str_labels', [True, False])
    def test_cohort_filter_target(self, use_str_labels, target_type):
        if target_type == 'Predicted Y':
            pytest.skip("Skipping this test due to a bug condition "
                        "in Predicted Y cohort filtering")
        X_train, X_test, y_train, y_test, feature_names, classes = \
            create_iris_pandas(use_str_labels)
        filters = [{ARG: [2],
                    COLUMN: target_type,
                    METHOD: CohortFilterMethods.METHOD_INCLUDES}]
        validation_data = create_validation_data(X_test, y_test)
        if use_str_labels:
            validation_filter = y_test == classes[2]
        else:
            classes = np.unique(y_test).tolist()
            validation_filter = y_test == 2
        validation_data = validation_data.loc[validation_filter]
>>>>>>> 8631a184
        model_task = ModelTask.CLASSIFICATION
        categorical_features = []
<<<<<<< HEAD
        run_different_error_analyzers(validation_data,
                                      model,
                                      X_test,
                                      y_test,
                                      feature_names,
                                      categorical_features,
                                      model_task,
                                      filters=filters)

    def test_cohort_filter_less(self):
        X_train, X_test, y_train, y_test, feature_names = create_iris_pandas()
        filters = [{'arg': [2.8],
                    'column': SEPAL_WIDTH,
                    'method': 'less'}]
        model = create_sklearn_svm_classifier(X_train, y_train)

        y_pred = model.predict(X_test)
        validation_data = create_validation_data(X_test, y_test, y_pred)
=======
        run_error_analyzer(validation_data,
                           model,
                           X_test,
                           y_test,
                           feature_names,
                           categorical_features,
                           model_task,
                           filters=filters,
                           classes=classes)

    def test_cohort_filter_less(self):
        X_train, X_test, y_train, y_test, feature_names, _ = \
            create_iris_pandas()
        filters = [{ARG: [2.8],
                    COLUMN: SEPAL_WIDTH,
                    METHOD: CohortFilterMethods.METHOD_LESS}]
        validation_data = create_validation_data(X_test, y_test)
>>>>>>> 8631a184
        validation_data = validation_data.loc[X_test[SEPAL_WIDTH] < 2.8]

        model_task = ModelTask.CLASSIFICATION
        categorical_features = []
        run_different_error_analyzers(validation_data,
                                      model,
                                      X_test,
                                      y_test,
                                      feature_names,
                                      categorical_features,
                                      model_task,
                                      filters=filters)

    def test_cohort_filter_less_and_equal(self):
        X_train, X_test, y_train, y_test, feature_names, _ = \
            create_iris_pandas()

<<<<<<< HEAD
        filters = [{'arg': [2.8],
                    'column': SEPAL_WIDTH,
                    'method': 'less and equal'}]
        model = create_sklearn_svm_classifier(X_train, y_train)

        y_pred = model.predict(X_test)
        validation_data = create_validation_data(X_test, y_test, y_pred)
=======
        filters = [{ARG: [2.8],
                    COLUMN: SEPAL_WIDTH,
                    METHOD: CohortFilterMethods.METHOD_LESS_AND_EQUAL}]
        validation_data = create_validation_data(X_test, y_test)
>>>>>>> 8631a184
        validation_data = validation_data.loc[X_test[SEPAL_WIDTH] <= 2.8]

        model_task = ModelTask.CLASSIFICATION
        categorical_features = []
        run_different_error_analyzers(validation_data,
                                      model,
                                      X_test,
                                      y_test,
                                      feature_names,
                                      categorical_features,
                                      model_task,
                                      filters=filters)

    def test_cohort_filter_greater(self):
<<<<<<< HEAD
        X_train, X_test, y_train, y_test, feature_names = create_iris_pandas()
        filters = [{'arg': [2.8],
                    'column': SEPAL_WIDTH,
                    'method': 'greater'}]
        model = create_sklearn_svm_classifier(X_train, y_train)

        y_pred = model.predict(X_test)
        validation_data = create_validation_data(X_test, y_test, y_pred)
=======
        X_train, X_test, y_train, y_test, feature_names, _ = \
            create_iris_pandas()
        filters = [{ARG: [2.8],
                    COLUMN: SEPAL_WIDTH,
                    METHOD: CohortFilterMethods.METHOD_GREATER}]
        validation_data = create_validation_data(X_test, y_test)
>>>>>>> 8631a184
        validation_data = validation_data.loc[X_test[SEPAL_WIDTH] > 2.8]

        model_task = ModelTask.CLASSIFICATION
        categorical_features = []
        run_different_error_analyzers(validation_data,
                                      model,
                                      X_test,
                                      y_test,
                                      feature_names,
                                      categorical_features,
                                      model_task,
                                      filters=filters)

    def test_cohort_filter_greater_and_equal(self):
<<<<<<< HEAD
        X_train, X_test, y_train, y_test, feature_names = create_iris_pandas()
        filters = [{'arg': [2.8],
                    'column': SEPAL_WIDTH,
                    'method': 'greater and equal'}]
        model = create_sklearn_svm_classifier(X_train, y_train)

        y_pred = model.predict(X_test)
        validation_data = create_validation_data(X_test, y_test, y_pred)
=======
        X_train, X_test, y_train, y_test, feature_names, _ = \
            create_iris_pandas()
        filters = [{ARG: [2.8],
                    COLUMN: SEPAL_WIDTH,
                    METHOD: CohortFilterMethods.METHOD_GREATER_AND_EQUAL}]
        validation_data = create_validation_data(X_test, y_test)
>>>>>>> 8631a184
        validation_data = validation_data.loc[X_test[SEPAL_WIDTH] >= 2.8]

        model_task = ModelTask.CLASSIFICATION
        categorical_features = []
        run_different_error_analyzers(validation_data,
                                      model,
                                      X_test,
                                      y_test,
                                      feature_names,
                                      categorical_features,
                                      model_task,
                                      filters=filters)

    def test_cohort_filter_in_the_range_of(self):
<<<<<<< HEAD
        X_train, X_test, y_train, y_test, feature_names = create_iris_pandas()
        filters = [{'arg': [2.8, 3.4],
                    'column': SEPAL_WIDTH,
                    'method': 'in the range of'}]
        model = create_sklearn_svm_classifier(X_train, y_train)

        y_pred = model.predict(X_test)
        validation_data = create_validation_data(X_test, y_test, y_pred)
=======
        X_train, X_test, y_train, y_test, feature_names, _ = \
            create_iris_pandas()
        filters = [{ARG: [2.8, 3.4],
                    COLUMN: SEPAL_WIDTH,
                    METHOD: CohortFilterMethods.METHOD_RANGE}]
        validation_data = create_validation_data(X_test, y_test)
>>>>>>> 8631a184
        validation_data = validation_data.loc[
            (X_test[SEPAL_WIDTH] <= 3.4) & (X_test[SEPAL_WIDTH] >= 2.8)]

        model_task = ModelTask.CLASSIFICATION
        categorical_features = []
        run_different_error_analyzers(validation_data,
                                      model,
                                      X_test,
                                      y_test,
                                      feature_names,
                                      categorical_features,
                                      model_task,
                                      filters=filters)

    @pytest.mark.parametrize('arg, correct_prediction',
                             [([1], False), ([0], True)])
    def test_cohort_filter_multiclass_classification_outcome(
            self, arg, correct_prediction):
        X_train, X_test, y_train, y_test, feature_names, _ = \
            create_iris_pandas()
        model = create_sklearn_svm_classifier(X_train, y_train)
        model_task = ModelTask.CLASSIFICATION
        categorical_features = []

        # the index 1, corresponds to incorrect prediction
        # the index 0 correspond to correct prediction
        filters = [{ARG: arg,
                    COLUMN: CLASSIFICATION_OUTCOME,
                    METHOD: CohortFilterMethods.METHOD_INCLUDES}]
        pred_y = model.predict(X_test)

        validation_data = create_validation_data(X_test, y_test, pred_y)
        if correct_prediction:
            validation_filter = validation_data[PRED_Y] == validation_data[
                TRUE_Y]
        else:
            validation_filter = validation_data[PRED_Y] != validation_data[
                TRUE_Y]
        validation_data = validation_data.loc[validation_filter]

        model_task = ModelTask.CLASSIFICATION
        run_different_error_analyzers(
            validation_data,
            model,
            X_test,
            y_test,
            feature_names,
            categorical_features,
            model_task,
            filters=filters,
            is_empty_validation_data=(not correct_prediction))

    def test_cohort_filter_includes(self):
        X_train, X_test, y_train, y_test, numeric, categorical = \
            create_simple_titanic_data()
        clf = create_titanic_pipeline(X_train, y_train)

        # the indexes 0, 2 correspond to S, C
<<<<<<< HEAD
        filters = [{'arg': [0, 2],
                    'column': EMBARKED,
                    'method': 'includes'}]

        pred_y = clf.predict(X_test)
        validation_data = create_validation_data(X_test, y_test, pred_y)
=======
        filters = [{ARG: [0, 2],
                    COLUMN: EMBARKED,
                    METHOD: CohortFilterMethods.METHOD_INCLUDES}]
        validation_data = create_validation_data(X_test, y_test)
>>>>>>> 8631a184
        filter_embarked = X_test[EMBARKED].isin(['S', 'C'])
        validation_data = validation_data.loc[filter_embarked]

        model_task = ModelTask.CLASSIFICATION
        feature_names = categorical + numeric
        categorical_features = categorical
        run_different_error_analyzers(validation_data,
                                      clf,
                                      X_test,
                                      y_test,
                                      feature_names,
                                      categorical_features,
                                      model_task,
                                      filters=filters)

    def test_cohort_filter_excludes(self):
        X_train, X_test, y_train, y_test, numeric, categorical = \
            create_simple_titanic_data()
        clf = create_titanic_pipeline(X_train, y_train)

        # the indexes other than 0, 2 correspond to Q
<<<<<<< HEAD
        filters = [{'arg': [0, 2],
                    'column': EMBARKED,
                    'method': 'excludes'}]

        pred_y = clf.predict(X_test)
        validation_data = create_validation_data(X_test, y_test, pred_y)
=======
        filters = [{ARG: [0, 2],
                    COLUMN: EMBARKED,
                    METHOD: CohortFilterMethods.METHOD_EXCLUDES}]
        validation_data = create_validation_data(X_test, y_test)
>>>>>>> 8631a184
        filter_embarked = X_test[EMBARKED].isin(['Q'])
        validation_data = validation_data.loc[filter_embarked]

        model_task = ModelTask.CLASSIFICATION
        feature_names = categorical + numeric
        categorical_features = categorical
        run_different_error_analyzers(validation_data,
                                      clf,
                                      X_test,
                                      y_test,
                                      feature_names,
                                      categorical_features,
                                      model_task,
                                      filters=filters)

    @pytest.mark.parametrize('arg, outcome', [([1, 2], False), ([0, 3], True)])
    def test_cohort_filter_binary_classification_outcome(self, arg, outcome):
        X_train, X_test, y_train, y_test, numeric, categorical = \
            create_simple_titanic_data()
        clf = create_titanic_pipeline(X_train, y_train)

        # the indexes 1, 2 correspond to false positives and false negatives
        # the indexes 0, 3 correspond to true positives and true negatives
        filters = [{ARG: arg,
                    COLUMN: CLASSIFICATION_OUTCOME,
                    METHOD: CohortFilterMethods.METHOD_INCLUDES}]
        pred_y = clf.predict(X_test)
        validation_data = create_validation_data(X_test, y_test, pred_y)
        if not outcome:
            validation_filter = validation_data[PRED_Y] != validation_data[
                TRUE_Y]
        else:
            validation_filter = validation_data[PRED_Y] == validation_data[
                TRUE_Y]
        validation_data = validation_data.loc[validation_filter]

        model_task = ModelTask.CLASSIFICATION
        feature_names = categorical + numeric
        categorical_features = categorical
        run_different_error_analyzers(validation_data,
                                      clf,
                                      X_test,
                                      y_test,
                                      feature_names,
                                      categorical_features,
                                      model_task,
                                      filters=filters)

    def test_cohort_filter_index(self):
<<<<<<< HEAD
        X_train, X_test, y_train, y_test, feature_names = create_iris_pandas()
        model = create_sklearn_svm_classifier(X_train, y_train)
        # filter on index, which can be done from the RAI dashboard
        filters = [{'arg': [40],
                    'column': ROW_INDEX,
                    'method': 'less and equal'}]

        pred_y = model.predict(X_test)
        validation_data = create_validation_data(X_test, y_test, pred_y)
=======
        X_train, X_test, y_train, y_test, feature_names, _ = \
            create_iris_pandas()
        # filter on index, which can be done from the RAI dashboard
        filters = [{ARG: [40],
                    COLUMN: ROW_INDEX,
                    METHOD: CohortFilterMethods.METHOD_LESS_AND_EQUAL}]
        validation_data = create_validation_data(X_test, y_test)
>>>>>>> 8631a184
        validation_data = validation_data.loc[validation_data[ROW_INDEX] <= 40]

        model_task = ModelTask.CLASSIFICATION
        categorical_features = []
        run_different_error_analyzers(validation_data,
                                      model,
                                      X_test,
                                      y_test,
                                      feature_names,
                                      categorical_features,
                                      model_task,
                                      filters=filters)

    def test_cohort_filter_regression_error(self):
        X_train, X_test, y_train, y_test, feature_names = \
            create_diabetes_data()
        X_train = pd.DataFrame(X_train, columns=feature_names)
        X_test = pd.DataFrame(X_test, columns=feature_names)
        model = create_sklearn_random_forest_regressor(X_train, y_train)

        # filter on regression error, which can be done from the
        # RAI dashboard
        filters = [{ARG: [40],
                    COLUMN: REGRESSION_ERROR,
                    METHOD: CohortFilterMethods.METHOD_LESS_AND_EQUAL}]

        pred_y = model.predict(X_test)
        validation_data = create_validation_data(X_test, y_test, pred_y)
        validation_filter = abs(validation_data[PRED_Y] - validation_data[
            TRUE_Y]) <= 40.0
        validation_data = validation_data.loc[validation_filter]

        model_task = ModelTask.REGRESSION
        categorical_features = []
        run_different_error_analyzers(validation_data,
                                      model,
                                      X_test,
                                      y_test,
                                      feature_names,
                                      categorical_features,
                                      model_task,
                                      filters=filters)


def create_iris_pandas(use_str_labels=False):
    X_train, X_test, y_train, y_test, feature_names, classes = \
        create_iris_data()

    X_train = pd.DataFrame(X_train, columns=feature_names)
    X_test = pd.DataFrame(X_test, columns=feature_names)

    if use_str_labels:
        y_train = np.array([classes[y] for y in y_train])
        y_test = np.array([classes[y] for y in y_test])

    return X_train, X_test, y_train, y_test, feature_names, classes


def create_validation_data(X_test, y_test, pred_y):
    validation_data = X_test.copy()
    validation_data[TRUE_Y] = y_test
    validation_data[ROW_INDEX] = np.arange(0, len(y_test))
    validation_data[PRED_Y] = pred_y
    return validation_data


def run_different_error_analyzers(validation_data,
                                  model,
                                  X_test,
                                  y_test,
                                  feature_names,
                                  categorical_features,
                                  model_task,
                                  filters=None,
                                  composite_filters=None,
                                  is_empty_validation_data=False):
    run_error_analyzer(validation_data,
                       model,
                       X_test,
                       y_test,
                       feature_names,
                       categorical_features,
                       model_task,
                       filters=filters,
                       composite_filters=composite_filters,
                       is_empty_validation_data=is_empty_validation_data)

    run_prediction_analyzer(validation_data,
                            model,
                            X_test,
                            y_test,
                            feature_names,
                            categorical_features,
                            model_task,
                            filters=filters,
                            composite_filters=composite_filters,
                            is_empty_validation_data=is_empty_validation_data)


def run_error_analyzer(validation_data,
                       model,
                       X_test,
                       y_test,
                       feature_names,
                       categorical_features,
                       model_task,
                       filters=None,
                       composite_filters=None,
                       is_empty_validation_data=False,
                       classes=None):
    error_analyzer = ModelAnalyzer(model,
                                   X_test,
                                   y_test,
                                   feature_names,
                                   categorical_features,
<<<<<<< HEAD
                                   model_task=model_task)

    filtered_data = filter_from_cohort(error_analyzer,
                                       filters,
                                       composite_filters)

    # validate there is some data selected for each of the filters
    if is_empty_validation_data:
        assert validation_data.shape[0] == 0
    else:
        assert validation_data.shape[0] > 0
    assert validation_data.equals(filtered_data)


def run_prediction_analyzer(validation_data,
                            model,
                            X_test,
                            y_test,
                            feature_names,
                            categorical_features,
                            model_task,
                            filters=None,
                            composite_filters=None,
                            is_empty_validation_data=False):

    y_pred = model.predict(X_test)
    error_analyzer = PredictionsAnalyzer(y_pred,
                                         X_test,
                                         y_test,
                                         feature_names,
                                         categorical_features,
                                         model_task=model_task)
=======
                                   model_task=model_task,
                                   classes=classes)
>>>>>>> 8631a184
    filtered_data = filter_from_cohort(error_analyzer,
                                       filters,
                                       composite_filters)

    # validate there is some data selected for each of the filters
    if is_empty_validation_data:
        assert validation_data.shape[0] == 0
    else:
        assert validation_data.shape[0] > 0
    assert validation_data.equals(filtered_data)<|MERGE_RESOLUTION|>--- conflicted
+++ resolved
@@ -6,15 +6,10 @@
 import pytest
 
 from erroranalysis._internal.cohort_filter import filter_from_cohort
-<<<<<<< HEAD
-from erroranalysis._internal.constants import (PRED_Y, ROW_INDEX, TRUE_Y,
-                                               ModelTask)
+from erroranalysis._internal.constants import (ARG, COLUMN, METHOD, PRED_Y,
+                                               ROW_INDEX, TRUE_Y, ModelTask)
 from erroranalysis._internal.error_analyzer import (ModelAnalyzer,
                                                     PredictionsAnalyzer)
-=======
-from erroranalysis._internal.constants import (ARG, COLUMN, METHOD, PRED_Y,
-                                               ROW_INDEX, TRUE_Y, ModelTask)
-from erroranalysis._internal.error_analyzer import ModelAnalyzer
 from rai_test_utils.datasets.tabular import (create_diabetes_data,
                                              create_iris_data,
                                              create_simple_titanic_data)
@@ -22,7 +17,6 @@
     create_sklearn_random_forest_regressor, create_sklearn_svm_classifier,
     create_titanic_pipeline)
 from raiutils.cohort import CohortFilterMethods
->>>>>>> 8631a184
 
 TOL = 1e-10
 SEPAL_WIDTH = 'sepal width'
@@ -34,41 +28,31 @@
 class TestCohortFilter(object):
 
     def test_cohort_filter_equal(self):
-<<<<<<< HEAD
-        X_train, X_test, y_train, y_test, feature_names = create_iris_pandas()
-        filters = [{'arg': [2.8],
-                    'column': SEPAL_WIDTH,
-                    'method': 'equal'}]
-        model = create_sklearn_svm_classifier(X_train, y_train)
-
-        y_pred = model.predict(X_test)
-        validation_data = create_validation_data(X_test, y_test, y_pred)
-=======
         X_train, X_test, y_train, y_test, feature_names, _ = \
             create_iris_pandas()
         filters = [{ARG: [2.8],
                     COLUMN: SEPAL_WIDTH,
                     METHOD: CohortFilterMethods.METHOD_EQUAL}]
-        validation_data = create_validation_data(X_test, y_test)
->>>>>>> 8631a184
+        model_task = ModelTask.CLASSIFICATION
+        model = create_sklearn_svm_classifier(X_train, y_train)
+
+        y_pred = model.predict(X_test)
+        validation_data = create_validation_data(X_test, y_test, y_pred)
         validation_data = validation_data.loc[X_test[SEPAL_WIDTH] == 2.8]
 
         model_task = ModelTask.CLASSIFICATION
         categorical_features = []
-<<<<<<< HEAD
-        run_different_error_analyzers(validation_data,
-                                      model,
-                                      X_test,
-                                      y_test,
-                                      feature_names,
-                                      categorical_features,
-                                      model_task,
-                                      filters=filters)
-
-    # @pytest.mark.skip("Skipping this test due to a bug condition "
-    #                   "in cohort filtering")
+        run_different_error_analyzers(validation_data,
+                                      model,
+                                      X_test,
+                                      y_test,
+                                      feature_names,
+                                      categorical_features,
+                                      model_task,
+                                      filters=filters)
+
     def test_cohort_filter_predicted_y(self):
-        X_train, X_test, y_train, y_test, feature_names = create_iris_pandas()
+        X_train, X_test, y_train, y_test, feature_names, _ = create_iris_pandas()
         filters = [{'arg': [2],
                     'column': 'Predicted Y',
                     'method': 'includes'}]
@@ -90,7 +74,7 @@
                                       filters=filters)
 
     def test_cohort_filter_true_y(self):
-        X_train, X_test, y_train, y_test, feature_names = create_iris_pandas()
+        X_train, X_test, y_train, y_test, feature_names, _ = create_iris_pandas()
         filters = [{'arg': [2],
                     'column': 'True Y',
                     'method': 'includes'}]
@@ -100,38 +84,8 @@
         validation_data = create_validation_data(X_test, y_test, y_pred)
         validation_data = validation_data.loc[y_test == 2]
 
-=======
-        run_error_analyzer(validation_data,
-                           model,
-                           X_test,
-                           y_test,
-                           feature_names,
-                           categorical_features,
-                           model_task,
-                           filters=filters)
-
-    @pytest.mark.parametrize('target_type', ['Predicted Y', 'True Y'])
-    @pytest.mark.parametrize('use_str_labels', [True, False])
-    def test_cohort_filter_target(self, use_str_labels, target_type):
-        if target_type == 'Predicted Y':
-            pytest.skip("Skipping this test due to a bug condition "
-                        "in Predicted Y cohort filtering")
-        X_train, X_test, y_train, y_test, feature_names, classes = \
-            create_iris_pandas(use_str_labels)
-        filters = [{ARG: [2],
-                    COLUMN: target_type,
-                    METHOD: CohortFilterMethods.METHOD_INCLUDES}]
-        validation_data = create_validation_data(X_test, y_test)
-        if use_str_labels:
-            validation_filter = y_test == classes[2]
-        else:
-            classes = np.unique(y_test).tolist()
-            validation_filter = y_test == 2
-        validation_data = validation_data.loc[validation_filter]
->>>>>>> 8631a184
-        model_task = ModelTask.CLASSIFICATION
-        categorical_features = []
-<<<<<<< HEAD
+        model_task = ModelTask.CLASSIFICATION
+        categorical_features = []
         run_different_error_analyzers(validation_data,
                                       model,
                                       X_test,
@@ -142,7 +96,7 @@
                                       filters=filters)
 
     def test_cohort_filter_less(self):
-        X_train, X_test, y_train, y_test, feature_names = create_iris_pandas()
+        X_train, X_test, y_train, y_test, feature_names, _ = create_iris_pandas()
         filters = [{'arg': [2.8],
                     'column': SEPAL_WIDTH,
                     'method': 'less'}]
@@ -150,25 +104,6 @@
 
         y_pred = model.predict(X_test)
         validation_data = create_validation_data(X_test, y_test, y_pred)
-=======
-        run_error_analyzer(validation_data,
-                           model,
-                           X_test,
-                           y_test,
-                           feature_names,
-                           categorical_features,
-                           model_task,
-                           filters=filters,
-                           classes=classes)
-
-    def test_cohort_filter_less(self):
-        X_train, X_test, y_train, y_test, feature_names, _ = \
-            create_iris_pandas()
-        filters = [{ARG: [2.8],
-                    COLUMN: SEPAL_WIDTH,
-                    METHOD: CohortFilterMethods.METHOD_LESS}]
-        validation_data = create_validation_data(X_test, y_test)
->>>>>>> 8631a184
         validation_data = validation_data.loc[X_test[SEPAL_WIDTH] < 2.8]
 
         model_task = ModelTask.CLASSIFICATION
@@ -186,20 +121,14 @@
         X_train, X_test, y_train, y_test, feature_names, _ = \
             create_iris_pandas()
 
-<<<<<<< HEAD
-        filters = [{'arg': [2.8],
-                    'column': SEPAL_WIDTH,
-                    'method': 'less and equal'}]
-        model = create_sklearn_svm_classifier(X_train, y_train)
-
-        y_pred = model.predict(X_test)
-        validation_data = create_validation_data(X_test, y_test, y_pred)
-=======
         filters = [{ARG: [2.8],
                     COLUMN: SEPAL_WIDTH,
                     METHOD: CohortFilterMethods.METHOD_LESS_AND_EQUAL}]
-        validation_data = create_validation_data(X_test, y_test)
->>>>>>> 8631a184
+        model_task = ModelTask.CLASSIFICATION
+        model = create_sklearn_svm_classifier(X_train, y_train)
+
+        y_pred = model.predict(X_test)
+        validation_data = create_validation_data(X_test, y_test, y_pred)
         validation_data = validation_data.loc[X_test[SEPAL_WIDTH] <= 2.8]
 
         model_task = ModelTask.CLASSIFICATION
@@ -214,23 +143,16 @@
                                       filters=filters)
 
     def test_cohort_filter_greater(self):
-<<<<<<< HEAD
-        X_train, X_test, y_train, y_test, feature_names = create_iris_pandas()
-        filters = [{'arg': [2.8],
-                    'column': SEPAL_WIDTH,
-                    'method': 'greater'}]
-        model = create_sklearn_svm_classifier(X_train, y_train)
-
-        y_pred = model.predict(X_test)
-        validation_data = create_validation_data(X_test, y_test, y_pred)
-=======
         X_train, X_test, y_train, y_test, feature_names, _ = \
             create_iris_pandas()
         filters = [{ARG: [2.8],
                     COLUMN: SEPAL_WIDTH,
                     METHOD: CohortFilterMethods.METHOD_GREATER}]
-        validation_data = create_validation_data(X_test, y_test)
->>>>>>> 8631a184
+        model_task = ModelTask.CLASSIFICATION
+        model = create_sklearn_svm_classifier(X_train, y_train)
+
+        y_pred = model.predict(X_test)
+        validation_data = create_validation_data(X_test, y_test, y_pred)
         validation_data = validation_data.loc[X_test[SEPAL_WIDTH] > 2.8]
 
         model_task = ModelTask.CLASSIFICATION
@@ -245,23 +167,16 @@
                                       filters=filters)
 
     def test_cohort_filter_greater_and_equal(self):
-<<<<<<< HEAD
-        X_train, X_test, y_train, y_test, feature_names = create_iris_pandas()
-        filters = [{'arg': [2.8],
-                    'column': SEPAL_WIDTH,
-                    'method': 'greater and equal'}]
-        model = create_sklearn_svm_classifier(X_train, y_train)
-
-        y_pred = model.predict(X_test)
-        validation_data = create_validation_data(X_test, y_test, y_pred)
-=======
         X_train, X_test, y_train, y_test, feature_names, _ = \
             create_iris_pandas()
         filters = [{ARG: [2.8],
                     COLUMN: SEPAL_WIDTH,
                     METHOD: CohortFilterMethods.METHOD_GREATER_AND_EQUAL}]
-        validation_data = create_validation_data(X_test, y_test)
->>>>>>> 8631a184
+        model_task = ModelTask.CLASSIFICATION
+        model = create_sklearn_svm_classifier(X_train, y_train)
+
+        y_pred = model.predict(X_test)
+        validation_data = create_validation_data(X_test, y_test, y_pred)
         validation_data = validation_data.loc[X_test[SEPAL_WIDTH] >= 2.8]
 
         model_task = ModelTask.CLASSIFICATION
@@ -276,23 +191,15 @@
                                       filters=filters)
 
     def test_cohort_filter_in_the_range_of(self):
-<<<<<<< HEAD
-        X_train, X_test, y_train, y_test, feature_names = create_iris_pandas()
-        filters = [{'arg': [2.8, 3.4],
-                    'column': SEPAL_WIDTH,
-                    'method': 'in the range of'}]
-        model = create_sklearn_svm_classifier(X_train, y_train)
-
-        y_pred = model.predict(X_test)
-        validation_data = create_validation_data(X_test, y_test, y_pred)
-=======
         X_train, X_test, y_train, y_test, feature_names, _ = \
             create_iris_pandas()
         filters = [{ARG: [2.8, 3.4],
                     COLUMN: SEPAL_WIDTH,
                     METHOD: CohortFilterMethods.METHOD_RANGE}]
-        validation_data = create_validation_data(X_test, y_test)
->>>>>>> 8631a184
+        model = create_sklearn_svm_classifier(X_train, y_train)
+
+        y_pred = model.predict(X_test)
+        validation_data = create_validation_data(X_test, y_test, y_pred)
         validation_data = validation_data.loc[
             (X_test[SEPAL_WIDTH] <= 3.4) & (X_test[SEPAL_WIDTH] >= 2.8)]
 
@@ -351,19 +258,11 @@
         clf = create_titanic_pipeline(X_train, y_train)
 
         # the indexes 0, 2 correspond to S, C
-<<<<<<< HEAD
-        filters = [{'arg': [0, 2],
-                    'column': EMBARKED,
-                    'method': 'includes'}]
-
-        pred_y = clf.predict(X_test)
-        validation_data = create_validation_data(X_test, y_test, pred_y)
-=======
         filters = [{ARG: [0, 2],
                     COLUMN: EMBARKED,
                     METHOD: CohortFilterMethods.METHOD_INCLUDES}]
-        validation_data = create_validation_data(X_test, y_test)
->>>>>>> 8631a184
+        pred_y = clf.predict(X_test)
+        validation_data = create_validation_data(X_test, y_test, pred_y)
         filter_embarked = X_test[EMBARKED].isin(['S', 'C'])
         validation_data = validation_data.loc[filter_embarked]
 
@@ -385,19 +284,11 @@
         clf = create_titanic_pipeline(X_train, y_train)
 
         # the indexes other than 0, 2 correspond to Q
-<<<<<<< HEAD
-        filters = [{'arg': [0, 2],
-                    'column': EMBARKED,
-                    'method': 'excludes'}]
-
-        pred_y = clf.predict(X_test)
-        validation_data = create_validation_data(X_test, y_test, pred_y)
-=======
         filters = [{ARG: [0, 2],
                     COLUMN: EMBARKED,
                     METHOD: CohortFilterMethods.METHOD_EXCLUDES}]
-        validation_data = create_validation_data(X_test, y_test)
->>>>>>> 8631a184
+        pred_y = clf.predict(X_test)
+        validation_data = create_validation_data(X_test, y_test, pred_y)
         filter_embarked = X_test[EMBARKED].isin(['Q'])
         validation_data = validation_data.loc[filter_embarked]
 
@@ -447,25 +338,16 @@
                                       filters=filters)
 
     def test_cohort_filter_index(self):
-<<<<<<< HEAD
-        X_train, X_test, y_train, y_test, feature_names = create_iris_pandas()
-        model = create_sklearn_svm_classifier(X_train, y_train)
-        # filter on index, which can be done from the RAI dashboard
-        filters = [{'arg': [40],
-                    'column': ROW_INDEX,
-                    'method': 'less and equal'}]
-
-        pred_y = model.predict(X_test)
-        validation_data = create_validation_data(X_test, y_test, pred_y)
-=======
         X_train, X_test, y_train, y_test, feature_names, _ = \
             create_iris_pandas()
         # filter on index, which can be done from the RAI dashboard
         filters = [{ARG: [40],
                     COLUMN: ROW_INDEX,
                     METHOD: CohortFilterMethods.METHOD_LESS_AND_EQUAL}]
-        validation_data = create_validation_data(X_test, y_test)
->>>>>>> 8631a184
+        model = create_sklearn_svm_classifier(X_train, y_train)
+
+        pred_y = model.predict(X_test)
+        validation_data = create_validation_data(X_test, y_test, pred_y)
         validation_data = validation_data.loc[validation_data[ROW_INDEX] <= 40]
 
         model_task = ModelTask.CLASSIFICATION
@@ -581,7 +463,6 @@
                                    y_test,
                                    feature_names,
                                    categorical_features,
-<<<<<<< HEAD
                                    model_task=model_task)
 
     filtered_data = filter_from_cohort(error_analyzer,
@@ -614,10 +495,6 @@
                                          feature_names,
                                          categorical_features,
                                          model_task=model_task)
-=======
-                                   model_task=model_task,
-                                   classes=classes)
->>>>>>> 8631a184
     filtered_data = filter_from_cohort(error_analyzer,
                                        filters,
                                        composite_filters)
