# Copyright (c) Microsoft Corporation
# Licensed under the MIT License.

import math
import warnings
from abc import ABC, abstractmethod

import numpy as np
import pandas as pd
from sklearn.metrics import multilabel_confusion_matrix

from erroranalysis._internal.cohort_filter import filter_from_cohort
from erroranalysis._internal.constants import (DIFF, PRED_Y, ROW_INDEX, TRUE_Y,
                                               MatrixParams, MetricKeys,
                                               Metrics, ModelTask,
                                               metric_to_display_name)
from erroranalysis._internal.metrics import (get_ordered_classes,
                                             is_multi_agg_metric,
                                             metric_to_func)
from raiutils.exceptions import UserConfigValidationException

BIN_THRESHOLD = MatrixParams.BIN_THRESHOLD
CATEGORY1 = 'category1'
CATEGORY2 = 'category2'
CONVERT_DTYPES = 'convert_dtypes'
COUNT = 'count'
FALSE_COUNT = 'falseCount'
INTERVAL_MIN = 'intervalMin'
INTERVAL_MAX = 'intervalMax'
MATRIX = 'matrix'
METRIC_VALUE = MetricKeys.METRIC_VALUE
METRIC_NAME = MetricKeys.METRIC_NAME
VALUES = 'values'
PRECISION = 100
TP = 'tp'
FP = 'fp'
FN = 'fn'
TN = 'tn'
ERROR = 'error'
DROP = 'drop'
ZERO_BIN_TOL = 0.01


def compute_json_matrix(analyzer, features, filters, composite_filters):
    """Compute a matrix of metrics for a given set of features.

    :param analyzer: The error analyzer.
    :type analyzer: BaseAnalyzer
    :param features: A list of one or two feature names to compute metrics for.
    :type features: list
    :param filters: A list of filters to apply to the data.
    :type filters: list
    :param composite_filters: A list of composite filters to apply to the data.
    :type composite_filters: list
    :return: A dictionary representation of the computed matrix which can be
        saved to JSON.
    :rtype: dict
    """
    # Note: this is for backcompat for older versions
    # of raiwidgets pypi package
    return compute_matrix(analyzer, features, filters, composite_filters)


def compute_matrix_on_dataset(analyzer, features, dataset,
                              quantile_binning=False, num_bins=BIN_THRESHOLD):
    """Compute a matrix of metrics for a given set of feature names.

    The filters and composite filters are used to filter the data
    prior to computing the matrix.

    :param analyzer: The error analyzer.
    :type analyzer: BaseAnalyzer
    :param features: A list of one or two feature names to compute metrics for.
    :type features: list
    :param dataset: The dataset on which matrix view needs to be computed.
        The dataset should have the feature columns and the columns
        'true_y' and 'index'. The 'true_y' column should have the true
        target values corresponding to the test data. The 'index'
        column should have the indices. If the analyzer is of type
        PredictionsAnalyzer, then the dataset should include the column
        'pred_y' which will hold the predictions.
    :type dataset: pd.DataFrame
    :param quantile_binning: Whether to use quantile binning.
    :type quantile_binning: bool
    :param num_bins: The number of bins to use for quantile binning.
    :type num_bins: int
    :return: A dictionary representation of the computed matrix which can be
        saved to JSON.
    :rtype: dict
    """
    if num_bins <= 0:
        raise ValueError(
            'Number of bins parameter must be greater than 0 for the heatmap')
    if features[0] is None and features[1] is None:
        raise ValueError(
            'One or two features must be specified to compute the heat map')
<<<<<<< HEAD
    filtered_df = filter_from_cohort(analyzer,
                                     filters,
                                     composite_filters)
    true_y = filtered_df[TRUE_Y]
    pred_y = filtered_df[PRED_Y]
    dropped_cols = [TRUE_Y, ROW_INDEX, PRED_Y]
    input_data = filtered_df.drop(columns=dropped_cols)

=======

    true_y = dataset[TRUE_Y]
    dropped_cols = [TRUE_Y, ROW_INDEX]
    is_model_analyzer = hasattr(analyzer, 'model')
    if not is_model_analyzer:
        pred_y = dataset[PRED_Y]
        dropped_cols.append(PRED_Y)
    input_data = dataset.drop(columns=dropped_cols)
>>>>>>> 8631a184
    is_pandas = isinstance(analyzer.dataset, pd.DataFrame)
    metric = analyzer.metric
    if is_pandas:
        true_y = true_y.to_numpy()
    else:
        input_data = input_data.to_numpy()

    if analyzer.model_task == ModelTask.CLASSIFICATION:
        diff = pred_y != true_y
    else:
        diff = pred_y - true_y

    if not isinstance(diff, np.ndarray):
        diff = np.array(diff)
    if not isinstance(pred_y, np.ndarray):
        pred_y = np.array(pred_y)
    if not isinstance(true_y, np.ndarray):
        true_y = np.array(true_y)
    indexes = []
    for feature in features:
        if feature is None:
            continue
        if feature not in analyzer.feature_names:
            msg = 'Feature {} not found in dataset. Existing features: {}'
            raise UserConfigValidationException(
                msg.format(feature, analyzer.feature_names))
        indexes.append(analyzer.feature_names.index(feature))
    if is_pandas:
        input_data = input_data.to_numpy()
    dataset_sub_features = input_data[:, indexes]
    dataset_sub_names = np.array(analyzer.feature_names)[np.array(indexes)]
    df = pd.DataFrame(dataset_sub_features, columns=dataset_sub_names)
    # Fix for newer versions of pandas where qcut fails for object dtypes.
    # Note this bug appears in newer versions of pandas+numpy but
    # convert_dtypes method only exists in pandas>1.1.4.
    df = convert_dtypes(df)
    df_err = df.copy()
    df_err[DIFF] = diff
    if metric == Metrics.ERROR_RATE:
        df_err = df_err[df_err[DIFF]]
    else:
        df_err[TRUE_Y] = true_y
        df_err[PRED_Y] = pred_y
    df_err = convert_dtypes(df_err)
    # construct matrix
    matrix = []
    if len(dataset_sub_names) == 2:
        feat1 = dataset_sub_names[0]
        feat2 = dataset_sub_names[1]
        unique_count1 = len(df[feat1].unique())
        unique_count2 = len(df[feat2].unique())
        f1_is_cat = False
        f2_is_cat = False
        if analyzer.categorical_features is not None:
            f1_is_cat = feat1 in analyzer.categorical_features
            f2_is_cat = feat2 in analyzer.categorical_features
        if unique_count1 > num_bins and not f1_is_cat:
            tabdf1 = bin_data(df,
                              feat1,
                              num_bins,
                              quantile_binning=quantile_binning)
            categories1 = tabdf1.cat.categories
            if len(categories1) < num_bins:
                warn_duplicate_edges(feat1)
            tabdf1_err = bin_data(df_err,
                                  feat1,
                                  categories1,
                                  quantile_binning=quantile_binning)
        else:
            tabdf1 = df[feat1]
            tabdf1_err = df_err[feat1]
            categories1 = np.unique(tabdf1.to_numpy(),
                                    return_counts=True)[0]
        if unique_count2 > num_bins and not f2_is_cat:
            tabdf2 = bin_data(df,
                              feat2,
                              num_bins,
                              quantile_binning=quantile_binning)
            categories2 = tabdf2.cat.categories
            if len(categories2) < num_bins:
                warn_duplicate_edges(feat2)
            tabdf2_err = bin_data(df_err,
                                  feat2,
                                  categories2,
                                  quantile_binning=quantile_binning)
        else:
            tabdf2 = df[feat2]
            tabdf2_err = df_err[feat2]
            categories2 = np.unique(tabdf2.to_numpy(),
                                    return_counts=True)[0]
        if metric == Metrics.ERROR_RATE:
            matrix_total = pd.crosstab(tabdf1,
                                       tabdf2,
                                       rownames=[feat1],
                                       colnames=[feat2])
            matrix_error = pd.crosstab(tabdf1_err,
                                       tabdf2_err,
                                       rownames=[feat1],
                                       colnames=[feat2])
        else:
            if is_multi_agg_metric(metric):
                ordered_labels = get_ordered_classes(analyzer.classes,
                                                     true_y, pred_y)
                aggfunc = _MultiMetricAggFunc(metric_to_func[metric],
                                              ordered_labels, metric)
            else:
                aggfunc = _AggFunc(metric_to_func[metric])
            matrix_total = pd.crosstab(tabdf1,
                                       tabdf2,
                                       rownames=[feat1],
                                       colnames=[feat2])
            matrix_error = pd.crosstab(tabdf1_err,
                                       tabdf2_err,
                                       rownames=[feat1],
                                       colnames=[feat2],
                                       values=list(zip(df_err[TRUE_Y],
                                                       df_err[PRED_Y])),
                                       aggfunc=aggfunc._agg_func_pair)
            fill_matrix_nulls(matrix_total, aggfunc._fill_na_value())
            fill_matrix_nulls(matrix_error, aggfunc._fill_na_value())
        matrix = matrix_2d(categories1, categories2,
                           matrix_total, matrix_error,
                           metric)
    else:
        feat1 = dataset_sub_names[0]
        unique_count1 = len(df[feat1].unique())
        f1_is_cat = False
        if analyzer.categorical_features is not None:
            f1_is_cat = feat1 in analyzer.categorical_features
        if unique_count1 > num_bins and not f1_is_cat:
            cutdf = bin_data(df,
                             feat1,
                             num_bins,
                             quantile_binning=quantile_binning)
            num_categories = len(cutdf.cat.categories)
            bin_range = range(num_categories)
            if len(cutdf.cat.categories) < num_bins:
                warn_duplicate_edges(feat1)
            catr = cutdf.cat.rename_categories(bin_range)
            catn, counts = np.unique(catr.to_numpy(),
                                     return_counts=True)
            # fix counts to include skipped categories
            fix_counts = []
            counts_idx = 0
            for idx, _ in enumerate(cutdf.cat.categories):
                if idx not in catn:
                    fix_counts.append(0)
                else:
                    fix_counts.append(counts[counts_idx])
                    counts_idx += 1
            counts = fix_counts
            cut_err = bin_data(df_err,
                               feat1,
                               cutdf.cat.categories,
                               quantile_binning=quantile_binning)
            catr_err = cut_err.cat.rename_categories(bin_range)
            val_err, counts_err = np.unique(catr_err.to_numpy(),
                                            return_counts=True)
            val_err = cut_err.cat.categories[val_err]
            categories = cutdf.cat.categories
        else:
            categories, counts = np.unique(df[feat1].to_numpy(),
                                           return_counts=True)
            val_err, counts_err = np.unique(df_err[feat1].to_numpy(),
                                            return_counts=True)
            cut_err = df_err
        # Compute the given metric for each group, if not using error rate
        if metric != Metrics.ERROR_RATE:
            if is_multi_agg_metric(metric):
                ordered_labels = get_ordered_classes(analyzer.classes,
                                                     true_y, pred_y)
                aggfunc = _MultiMetricAggFunc(metric_to_func[metric],
                                              ordered_labels, metric)
            else:
                aggfunc = _AggFunc(metric_to_func[metric])
            cutdf_err = pd.DataFrame(cut_err)
            cutdf_err['metric_values'] = list(zip(df_err[TRUE_Y],
                                                  df_err[PRED_Y]))
            grouped = cutdf_err.groupby([feat1])
            agg_func = {'metric_values': aggfunc._agg_func_grouped}
            counts_err = grouped.agg(agg_func)
            counts_err = counts_err.values.ravel()
        matrix = matrix_1d(categories, val_err, counts,
                           counts_err, metric)
    return matrix


def compute_matrix(analyzer, features, filters, composite_filters,
                   quantile_binning=False, num_bins=BIN_THRESHOLD):
    """Compute a matrix of metrics for a given set of feature names.

    The filters and composite filters are used to filter the data
    prior to computing the matrix.

    :param analyzer: The error analyzer.
    :type analyzer: BaseAnalyzer
    :param features: A list of one or two feature names to compute metrics for.
    :type features: list
    :param filters: A list of filters to apply to the data.
    :type filters: list
    :param composite_filters: A list of composite filters to apply to the data.
    :type composite_filters: list
    :param quantile_binning: Whether to use quantile binning.
    :type quantile_binning: bool
    :param num_bins: The number of bins to use for quantile binning.
    :type num_bins: int
    :return: A dictionary representation of the computed matrix which can be
        saved to JSON.
    :rtype: dict

    :Example:

    An example of running compute_matrix with a filter and a composite
    filter:

    >>> from erroranalysis._internal.error_analyzer import ModelAnalyzer
    >>> from erroranalysis._internal.matrix_filter import (
    ...     compute_matrix)
    >>> from erroranalysis._internal.constants import ModelTask
    >>> from sklearn.datasets import load_breast_cancer
    >>> from sklearn.model_selection import train_test_split
    >>> from sklearn import svm
    >>> breast_cancer_data = load_breast_cancer()
    >>> feature_names = breast_cancer_data.feature_names
    >>> X_train, X_test, y_train, y_test = train_test_split(
    ...     breast_cancer_data.data, breast_cancer_data.target,
    ...     test_size=0.5, random_state=0)
    >>> categorical_features = []
    >>> clf = svm.SVC(gamma=0.001, C=100., probability=True,
    ...               random_state=777)
    >>> model = clf.fit(X_train, y_train)
    >>> model_task = ModelTask.CLASSIFICATION
    >>> analyzer = ModelAnalyzer(model, X_test, y_test, feature_names,
    ...                          categorical_features, model_task=model_task)
    >>> filters = [{'arg': [23.85], 'column': 'mean radius',
    ...             'method': 'less and equal'}]
    >>> composite_filters = [{'compositeFilters':
    ...                      [{'compositeFilters':
    ...                       [{'arg': [13.45, 22.27],
    ...                         'column': 'mean radius',
    ...                         'method': 'in the range of'},
    ...                        {'arg': [10.88, 24.46],
    ...                         'column': 'mean texture',
    ...                         'method': 'in the range of'}],
    ...                        'operation': 'and'}],
    ...                      'operation': 'or'}]
    >>> matrix = compute_matrix(analyzer, ['mean radius', 'mean texture'],
    ...                         filters, composite_filters)
    """
    filtered_df = filter_from_cohort(analyzer,
                                     filters,
                                     composite_filters)
    return compute_matrix_on_dataset(analyzer, features, filtered_df,
                                     quantile_binning, num_bins)


def convert_dtypes(df):
    """Converts the dtypes of the dataframe to the most efficient type.

    :param df: The dataframe to convert.
    :type df: pandas.DataFrame
    :return: The converted dataframe.
    :rtype: pandas.DataFrame
    """
    if hasattr(df, CONVERT_DTYPES):
        df = df.convert_dtypes()
    return df


def warn_duplicate_edges(feat):
    """Alert user that a feature has too many duplicate values for bins.

    :param feat: The feature name.
    :type feat: str
    """
    warnings.warn(("Removing duplicate bin edges for "
                   "quantile binning of feature {}"
                   ". There are too many "
                   "duplicate values for the specified "
                   "number of bins.").format(feat), UserWarning)


def bin_data(df, feat, bins, quantile_binning=False):
    """Bins the input data for the specified feature and binning method.

    Uses equal width, quantile binning or specified custom bins. Custom
    bins is used when bins is an IntervalIndex instead of a constant number.

    :param df: The pandas Series to bin.
    :type df: pd.Series
    :param feat: The feature name to bin.
    :type feat: str
    :param bins: The number of bins or the specified bins.
    :type bins: int or pd.IntervalIndex
    :param quantile_binning: Whether to use quantile binning.
    :type quantile_binning: bool
    :returns: The binned DataFrame.
    :rtype: pd.DataFrame
    """
    feat_col = df[feat]
    # Note: if column is empty pd.qcut raises error but pd.cut does not
    # and just returns the correct binned data and bins if retbins=True.
    # If using existing array of bins we manually compute the bins
    # so the same categories are used.
    is_bins_constant = not isinstance(bins, pd.IntervalIndex)
    if not is_bins_constant:
        if feat_col.empty:
            bin_indexes = np.array([])
        else:
            bin_indexes = bins.get_indexer(np.array(feat_col))
        cat = pd.Categorical.from_codes(bin_indexes,
                                        categories=bins,
                                        ordered=True)
        cat_typed = feat_col._constructor(cat,
                                          index=feat_col.index,
                                          name=feat_col.name)
        return cat_typed
    if quantile_binning and not feat_col.empty:
        bindf = pd.qcut(feat_col, bins, precision=PRECISION, duplicates=DROP)
        zero_interval = bindf.cat.categories[0]
        left_abs = abs(zero_interval.left)
        left = zero_interval.left - ZERO_BIN_TOL * left_abs
        zero_interval = pd.Interval(left=left, right=zero_interval.right,
                                    closed=zero_interval.closed)
        indexes = [zero_interval]
        for idx in range(1, len(bindf.cat.categories)):
            indexes.append(bindf.cat.categories[idx])
        cats = pd.IntervalIndex(indexes, closed=zero_interval.closed,
                                dtype=bindf.cat.categories.dtype,
                                name=bindf.cat.categories.name)
        bindf.cat.categories = cats
        # re-bin data according to new categories, otherwise can have
        # issues with precision when using pd.qcut.
        # Specifically, it can bin some points incorrectly for low precision,
        # for example a point with value -0.0127796318808497
        # will be binned incorrectly in interval
        # (-0.0309423241359475, -0.012779631880849702]
        # even though it should be binned in the interval above since
        # -0.0127796318808497 > -0.012779631880849702
        bindf = bin_data(df, feat, bindf.cat.categories, quantile_binning)
        return bindf
    else:
        cut_df = pd.cut(feat_col, bins, precision=PRECISION)
        return adjust_bin_max_edge(cut_df, feat_col)


def adjust_bin_max_edge(cut_df, feat_col):
    """Adjusts the max bin edge to account for floating point precision.

    Adjustment only done when the max bin edge is less than the max value.

    :param cut_df: The binned DataFrame.
    :type cut_df: pd.DataFrame
    :param feat_col: The feature column to adjust the bins for.
    :type feat_col: pd.Series
    """
    bins = cut_df.cat.categories
    max_bin = bins[-1]
    max_val = feat_col.max()
    if max_bin.right < max_val:
        adj_cat = bins.copy()
        max_bin = pd.Interval(left=max_bin.left, right=max_val,
                              closed=max_bin.closed)
        adj_cat = adj_cat[:-1].append(pd.IntervalIndex([max_bin]))
        cut_df = cut_df.cat.rename_categories(adj_cat)
    return cut_df


class _BaseAggFunc(ABC):
    """Base class for aggregation functions."""
    def __init__(self, aggfunc):
        """Initialize the aggregation function.

        :param aggfunc: The aggregation function.
        :type aggfunc: callable
        """
        self.aggfunc = aggfunc

    @abstractmethod
    def _agg_func_pair(self, pair):
        """Aggregate a pair of values.

        :param pair: The pair of values.
        :type pair: tuple
        :returns: The aggregated values.
        :rtype: numpy.ndarray
        """
        pass

    @abstractmethod
    def _agg_func_grouped(self, pair):
        """Aggregate grouped pair of values.

        :param pair: The grouped pair of values.
        :type pair: tuple
        :returns: The aggregated values.
        :rtype: numpy.ndarray
        """
        pass

    @abstractmethod
    def _fill_na_value(self):
        """Specifies what value should be used to replace the missing value.

        :returns: The replacement value for the missing value.
        :rtype: any
        """
        pass


class _AggFunc(_BaseAggFunc):
    """Aggregation function for a single metric."""
    def __init__(self, aggfunc):
        """Initialize the aggregation function.

        :param aggfunc: The aggregation function.
        :type aggfunc: callable
        """
        super(_AggFunc, self).__init__(aggfunc)

    def _agg_func_pair(self, pair):
        """Aggregate a pair of values.

        :param pair: The pair of values.
        :type pair: tuple
        :returns: The aggregated values.
        :rtype: numpy.ndarray
        """
        true_y, pred_y = zip(*pair.values.tolist())
        return self.aggfunc(true_y, pred_y)

    def _agg_func_grouped(self, pair):
        """Aggregate grouped pair of values.

        :param pair: The grouped pair of values.
        :type pair: tuple
        :returns: The aggregated values.
        :rtype: numpy.ndarray
        """
        if pair.empty:
            return 0
        (true_y, pred_y) = zip(*pair.values.tolist())
        return self.aggfunc(true_y, pred_y)

    def _fill_na_value(self):
        """Specifies what value should be used to replace the missing value.

        :returns: The replacement value for the missing value.
        :rtype: int
        """
        return 0


class _MultiMetricAggFunc(_BaseAggFunc):
    """Aggregation function for multiple metrics."""
    def __init__(self, aggfunc, labels, metric):
        """Initialize the aggregation function.

        :param aggfunc: The aggregation function.
        :type aggfunc: callable
        :param labels: The labels.
        :type labels: list
        :param metric: The metric.
        :type metric: str
        """
        super(_MultiMetricAggFunc, self).__init__(aggfunc)
        self.num_labels = len(labels)
        if self.num_labels == 2:
            # for binary classification case, choose positive class label
            self.labels = [labels[1]]
        else:
            self.labels = labels
        self.metric = metric

    def _multi_metric_result(self, true_y, pred_y):
        """Calculates multiple metrics including precision and recall.

        :param true_y: The true labels.
        :type true_y: numpy.ndarray
        :param pred_y: The predicted labels.
        :type pred_y: numpy.ndarray
        :returns: Multiple metrics as a tuple, including the
            aggregated metric, TP, FP, FN, TN for the confusion
            matrix and error count.
        :rtype: (int, list, list, list, list, int)
        """
        pred_y = np.array(pred_y)
        true_y = np.array(true_y)
        conf_matrix = multilabel_confusion_matrix(true_y, pred_y,
                                                  labels=self.labels)
        tp_sum = conf_matrix[:, 1, 1]
        diff = pred_y != true_y
        error = diff.sum()
        # needed for precision metrics
        fp_sum = conf_matrix[:, 0, 1]
        # needed for recall metrics
        fn_sum = conf_matrix[:, 1, 0]
        tn_sum = conf_matrix[:, 0, 0]
        if self.num_labels == 2 and self.metric != Metrics.ACCURACY_SCORE:
            metric_value = self.aggfunc(true_y, pred_y,
                                        pos_label=self.labels[0])
        else:
            metric_value = self.aggfunc(true_y, pred_y)
        return (metric_value, tp_sum.tolist(),
                fp_sum.tolist(), fn_sum.tolist(),
                tn_sum.tolist(), error)

    def _agg_func_pair(self, pair):
        """Aggregate a pair of values.

        :param pair: The pair of values.
        :type pair: tuple
        :returns: The aggregated values.
        :rtype: numpy.ndarray
        """
        true_y, pred_y = zip(*pair.values.tolist())
        return self._multi_metric_result(true_y, pred_y)

    def _agg_func_grouped(self, pair):
        """Aggregate grouped pair of values.

        :param pair: The grouped pair of values.
        :type pair: tuple
        :returns: The aggregated values.
        :rtype: numpy.ndarray
        """
        if pair.empty:
            return self._fill_na_value()
        (true_y, pred_y) = zip(*pair.values.tolist())
        return self._multi_metric_result(true_y, pred_y)

    def _fill_na_value(self):
        """Specifies what value should be used to replace the missing value.

        :returns: The replacement value for the missing value.
        :rtype: (int, list, list, list, list, int)
        """
        zero_array = [0]
        if self.num_labels > 2:
            zero_array = zero_array * self.num_labels
        return (0, zero_array, zero_array, zero_array, zero_array, 0)


def matrix_2d(categories1, categories2, matrix_counts,
              matrix_err_counts, metric):
    """Constructs a 2D matrix.

    The matrix is in a dictionary format which can then be saved to JSON.

    :param categories1: The categories for the first selected feature.
    :type categories1: list
    :param categories2: The categories for the second selected feature.
    :type categories2: list
    :param matrix_counts: The matrix counts.
    :type matrix_counts: numpy.ndarray
    :param matrix_err_counts: The matrix error counts.
    :type matrix_err_counts: numpy.ndarray
    :param metric: The calculated metric.
    :type metric: str
    :returns: The 2D matrix dictionary.
    :rtype: dict
    """
    matrix = []
    category1 = []
    category1_min_interval = []
    category1_max_interval = []
    is_multi_agg = is_multi_agg_metric(metric)
    for row_index in reversed(range(len(categories1))):
        matrix_row = []
        cat1 = categories1[row_index]
        if isinstance(categories1, pd.IntervalIndex):
            category1_min_interval.append(cat1.left)
            category1_max_interval.append(cat1.right)
            category1.append(str(cat1))
        else:
            category1.append(get_py_value(cat1))
        for col_index in range(len(categories2)):
            cat2 = categories2[col_index]
            index_exists_err = cat1 in matrix_err_counts.index
            col_exists_err = cat2 in matrix_err_counts.columns
            if metric == Metrics.ERROR_RATE:
                false_count = 0
                if index_exists_err and col_exists_err:
                    false_count = int(matrix_err_counts.loc[cat1, cat2])
            elif is_multi_agg:
                tp_sum = []
                fp_sum = []
                fn_sum = []
                tn_sum = []
                metric_value = 0
                if index_exists_err and col_exists_err:
                    metric_value = float(matrix_err_counts.loc[cat1, cat2][0])
                    tp_sum = matrix_err_counts.loc[cat1, cat2][1]
                    fp_sum = matrix_err_counts.loc[cat1, cat2][2]
                    fn_sum = matrix_err_counts.loc[cat1, cat2][3]
                    tn_sum = matrix_err_counts.loc[cat1, cat2][4]
                    error = float(matrix_err_counts.loc[cat1, cat2][5])
            else:
                metric_value = 0
                if index_exists_err and col_exists_err:
                    metric_value = float(matrix_err_counts.loc[cat1, cat2])
            index_exists = cat1 in matrix_counts.index
            col_exists = cat2 in matrix_counts.columns
            total_count = 0
            if index_exists and col_exists:
                total_count = int(matrix_counts.loc[cat1, cat2])
            if metric == Metrics.ERROR_RATE:
                matrix_row.append({
                    FALSE_COUNT: false_count,
                    COUNT: total_count,
                    METRIC_NAME: metric_to_display_name[metric]
                })
            elif is_multi_agg:
                matrix_row.append({
                    METRIC_VALUE: metric_value,
                    TP: tp_sum,
                    FP: fp_sum,
                    FN: fn_sum,
                    TN: tn_sum,
                    ERROR: error,
                    METRIC_NAME: metric_to_display_name[metric],
                    COUNT: total_count
                })
            else:
                matrix_row.append({
                    METRIC_VALUE: metric_value,
                    METRIC_NAME: metric_to_display_name[metric],
                    COUNT: total_count
                })
        matrix.append(matrix_row)

    category2 = []
    category2_min_interval = []
    category2_max_interval = []
    for cat2 in categories2:
        if isinstance(categories2, pd.IntervalIndex):
            category2_min_interval.append(cat2.left)
            category2_max_interval.append(cat2.right)
            category2.append(str(cat2))
        else:
            category2.append(get_py_value(cat2))
    category1 = {VALUES: category1,
                 INTERVAL_MIN: category1_min_interval,
                 INTERVAL_MAX: category1_max_interval}
    category2 = {VALUES: category2,
                 INTERVAL_MIN: category2_min_interval,
                 INTERVAL_MAX: category2_max_interval}
    return {MATRIX: matrix, CATEGORY1: category1,
            CATEGORY2: category2}


def matrix_1d(categories, values_err, counts, counts_err,
              metric):
    """Constructs a 1D matrix.

    The matrix is in a dictionary format which can then be saved to JSON.

    :param categories: The categories for the selected feature.
    :type categories: list
    :param values_err: The error values for the selected feature.
    :type values_err: list
    :param counts: The counts for the selected feature.
    :type counts: list
    :param counts_err: The error counts for the selected feature.
    :type counts_err: list
    :param metric: The calculated metric.
    :type metric: str
    :returns: The 1D matrix dictionary.
    :rtype: dict
    """
    matrix = []
    matrix_row = []
    for col_idx in reversed(range(len(categories))):
        cat = categories[col_idx]
        if metric == Metrics.ERROR_RATE:
            false_count = 0
            if cat in values_err:
                index_err = list(values_err).index(cat)
                false_count = int(counts_err[index_err])
            matrix_row.append({
                FALSE_COUNT: false_count,
                COUNT: int(counts[col_idx]),
                METRIC_NAME: metric_to_display_name[metric]
            })
        elif is_multi_agg_metric(metric):
            tp_sum = []
            fp_sum = []
            fn_sum = []
            tn_sum = []
            metric_value = 0
            error = 0
            if cat in values_err:
                metric_value = float(counts_err[col_idx][0])
                tp_sum = counts_err[col_idx][1]
                fp_sum = counts_err[col_idx][2]
                fn_sum = counts_err[col_idx][3]
                tn_sum = counts_err[col_idx][4]
                error = float(counts_err[col_idx][5])
                if math.isnan(metric_value):
                    metric_value = 0.0
            matrix_row.append({
                METRIC_VALUE: metric_value,
                TP: tp_sum,
                FP: fp_sum,
                FN: fn_sum,
                TN: tn_sum,
                ERROR: error,
                METRIC_NAME: metric_to_display_name[metric],
                COUNT: int(counts[col_idx])
            })
        else:
            metric_value = 0
            if cat in values_err:
                metric_value = float(counts_err[col_idx])
                if math.isnan(metric_value):
                    metric_value = 0.0
            matrix_row.append({
                METRIC_VALUE: metric_value,
                METRIC_NAME: metric_to_display_name[metric],
                COUNT: int(counts[col_idx])
            })
    matrix.append(matrix_row)
    category = []
    category_min_interval = []
    category_max_interval = []
    for cat in reversed(categories):
        if isinstance(categories, pd.IntervalIndex):
            category_min_interval.append(cat.left)
            category_max_interval.append(cat.right)
            category.append(str(cat))
        else:
            category.append(get_py_value(cat))
    category1 = {VALUES: category,
                 INTERVAL_MIN: category_min_interval,
                 INTERVAL_MAX: category_max_interval}
    return {MATRIX: matrix, CATEGORY1: category1}


def fill_matrix_nulls(matrix, null_value):
    """Fills null values in the matrix with a given value.

    :param matrix: The matrix to fill.
    :type matrix: list
    :param null_value: The value to fill null values with.
    :type null_value: int
    :returns: The filled matrix.
    :rtype: numpy.ndarray
    """
    idx_arrays = np.where(matrix.isnull())
    idx_tuples = list(zip(idx_arrays[0], idx_arrays[1]))
    for tuple in idx_tuples:
        matrix.iloc[tuple] = null_value


def get_py_value(value):
    """Returns the python value of the given numpy value.

    :param value: The numpy value to get the corresponding python value of.
    :type value: str
    :returns: The python value of the given numpy value.
    :rtype: any
    """
    if isinstance(value, np.generic):
        return value.item()
    return value<|MERGE_RESOLUTION|>--- conflicted
+++ resolved
@@ -94,25 +94,12 @@
     if features[0] is None and features[1] is None:
         raise ValueError(
             'One or two features must be specified to compute the heat map')
-<<<<<<< HEAD
-    filtered_df = filter_from_cohort(analyzer,
-                                     filters,
-                                     composite_filters)
-    true_y = filtered_df[TRUE_Y]
-    pred_y = filtered_df[PRED_Y]
+
+    true_y = dataset[TRUE_Y]
+    pred_y = dataset[PRED_Y]
     dropped_cols = [TRUE_Y, ROW_INDEX, PRED_Y]
-    input_data = filtered_df.drop(columns=dropped_cols)
-
-=======
-
-    true_y = dataset[TRUE_Y]
-    dropped_cols = [TRUE_Y, ROW_INDEX]
-    is_model_analyzer = hasattr(analyzer, 'model')
-    if not is_model_analyzer:
-        pred_y = dataset[PRED_Y]
-        dropped_cols.append(PRED_Y)
     input_data = dataset.drop(columns=dropped_cols)
->>>>>>> 8631a184
+
     is_pandas = isinstance(analyzer.dataset, pd.DataFrame)
     metric = analyzer.metric
     if is_pandas:
