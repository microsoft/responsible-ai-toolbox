--- conflicted
+++ resolved
@@ -141,20 +141,12 @@
         true_y = true_y.to_numpy()
     else:
         input_data = input_data.to_numpy()
-<<<<<<< HEAD
-=======
-    if is_model_analyzer:
-        pred_y = analyzer.model.predict(input_data)
->>>>>>> 9f906b53
 
     if analyzer.model_task == ModelTask.CLASSIFICATION:
         diff = pred_y != true_y
     else:
         diff = pred_y - true_y
-<<<<<<< HEAD
-
-=======
->>>>>>> 9f906b53
+
     if not isinstance(diff, np.ndarray):
         diff = np.array(diff)
     if not isinstance(pred_y, np.ndarray):
