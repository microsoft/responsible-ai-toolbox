--- conflicted
+++ resolved
@@ -187,16 +187,7 @@
                      current_outcome)
         flask_server_prediction_output = dashboard_input.causal_whatif(
             post_data)
-<<<<<<< HEAD
-
-        assert flask_server_prediction_output is not None
-        assert WidgetRequestResponseConstants.data in \
-            flask_server_prediction_output
-        assert WidgetRequestResponseConstants.error not in \
-            flask_server_prediction_output
-=======
-        self.check_success_criteria(flask_server_prediction_output)
->>>>>>> c5d73199
+        self.check_success_criteria(flask_server_prediction_output)
 
     def test_rai_dashboard_input_housing_causal_whatif_failure(
             self, create_rai_insights_object_regression):
@@ -215,19 +206,9 @@
                      current_outcome)
         flask_server_prediction_output = dashboard_input.causal_whatif(
             post_data)
-<<<<<<< HEAD
-
-        assert flask_server_prediction_output is not None
-        assert WidgetRequestResponseConstants.data in \
-            flask_server_prediction_output
-        assert len(
-            flask_server_prediction_output[
-                WidgetRequestResponseConstants.data]) == 0
-        assert WidgetRequestResponseConstants.error in \
-            flask_server_prediction_output
-        assert "Failed to generate causal what-if," in \
-            flask_server_prediction_output[
-                WidgetRequestResponseConstants.error]
+
+        self.check_failure_criteria(flask_server_prediction_output,
+                                    "Failed to generate causal what-if,")
 
     def test_rai_dashboard_input_housing_causal_causal_global_effects_success(
             self, create_rai_insights_object_regression):
@@ -241,11 +222,7 @@
         flask_server_prediction_output = dashboard_input.causal_global_effects(
             post_data)
 
-        assert flask_server_prediction_output is not None
-        assert WidgetRequestResponseConstants.data in \
-            flask_server_prediction_output
-        assert WidgetRequestResponseConstants.error not in \
-            flask_server_prediction_output
+        self.check_success_criteria(flask_server_prediction_output)
 
     def test_rai_dashboard_input_housing_causal_causal_global_effects_failure(
             self, create_rai_insights_object_regression):
@@ -259,19 +236,9 @@
         flask_server_prediction_output = dashboard_input.causal_global_effects(
             post_data)
 
-        assert WidgetRequestResponseConstants.data in \
-            flask_server_prediction_output
-        assert len(
-            flask_server_prediction_output[
-                WidgetRequestResponseConstants.data]) == 0
-        assert WidgetRequestResponseConstants.error in \
-            flask_server_prediction_output
-        assert "Failed to generate global causal effects for cohort," in \
-            flask_server_prediction_output[
-                WidgetRequestResponseConstants.error]
-=======
-        self.check_failure_criteria(flask_server_prediction_output,
-                                    "Failed to generate causal what-if,")
+        self.check_failure_criteria(
+            flask_server_prediction_output,
+            "Failed to generate global causal effects for cohort,")
 
 
 class TestResponsibleAIDashboardInputMultiClassClassification(
@@ -291,5 +258,4 @@
 
         assert rf_prediction is not None
         assert (flask_server_prediction_output['data'] == rf_prediction).all()
-        self.check_success_criteria(flask_server_prediction_output)
->>>>>>> c5d73199
+        self.check_success_criteria(flask_server_prediction_output)