# Copyright (c) Microsoft Corporation
# Licensed under the MIT License.

"""Defines the Error Analysis dashboard class."""

from .error_analysis_dashboard_input import ErrorAnalysisDashboardInput
from .dashboard import Dashboard

from flask import jsonify, request


class ErrorAnalysisDashboard(Dashboard):
    """ErrorAnalysis Dashboard Class.

    :param explanation: An object that represents an explanation.
    :type explanation: ExplanationMixin
    :param model: An object that represents a model. It is assumed that for
        the classification case it has a method of predict_proba() returning
        the prediction probabilities for each class and for the regression
        case a method of predict() returning the prediction value.
    :type model: object
    :param dataset:  A matrix of feature vector examples
        (# examples x # features), the same samples used to build the
        explanation. Overwrites any existing dataset on the
        explanation object.
    :type dataset: numpy.array or list[][]
    :param true_y: The true labels for the provided dataset. Overwrites
        any existing dataset on the explanation object.
    :type true_y: numpy.array or list[]
    :param classes: The class names.
    :type classes: numpy.array or list[]
    :param features: Feature names.
    :type features: numpy.array or list[]
    :param port: The port to use on locally hosted service.
    :type port: int
    """

    def __init__(self, explanation, model=None, *, dataset=None,
                 true_y=None, classes=None, features=None, port=None,
                 datasetX=None, trueY=None, locale=None, public_ip=None,
                 categorical_features=None):
        """Initialize the Error Analysis Dashboard."""

        self.input = ErrorAnalysisDashboardInput(
            explanation, model, dataset, true_y, classes,
            features, locale, categorical_features)

<<<<<<< HEAD
        super(ErrorAnalysisDashboard, self).__init__(
            dashboard_type="ErrorAnalysis",
            model_data=self.input.dashboard_input,
            public_ip=public_ip,
            port=port)
=======
        Dashboard.__init__(self, dashboard_type="ErrorAnalysis",
                           model_data=self.input.dashboard_input,
                           public_ip=public_ip,
                           port=port,
                           add_local_url=True)
>>>>>>> 33e4ff05

        def predict():
            data = request.get_json(force=True)
            return jsonify(self.input.on_predict(data))

        self.add_url_rule(predict, '/predict', methods=["POST"])

        def tree():
            data = request.get_json(force=True)
            return jsonify(self.input.debug_ml(data[0], data[1], data[2]))

        self.add_url_rule(tree, '/tree', methods=["POST"])

        def matrix():
            data = request.get_json(force=True)
            return jsonify(self.input.matrix(data[0], data[1], data[2]))

        self.add_url_rule(matrix, '/matrix', methods=["POST"])<|MERGE_RESOLUTION|>--- conflicted
+++ resolved
@@ -45,19 +45,12 @@
             explanation, model, dataset, true_y, classes,
             features, locale, categorical_features)
 
-<<<<<<< HEAD
         super(ErrorAnalysisDashboard, self).__init__(
             dashboard_type="ErrorAnalysis",
             model_data=self.input.dashboard_input,
             public_ip=public_ip,
-            port=port)
-=======
-        Dashboard.__init__(self, dashboard_type="ErrorAnalysis",
-                           model_data=self.input.dashboard_input,
-                           public_ip=public_ip,
-                           port=port,
-                           add_local_url=True)
->>>>>>> 33e4ff05
+            port=port,
+            add_local_url=True)
 
         def predict():
             data = request.get_json(force=True)
