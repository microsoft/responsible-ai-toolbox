# Copyright (c) Microsoft Corporation
# Licensed under the MIT License.

import warnings
from typing import Any, Dict, List, Optional

from responsibleai.exceptions import UserConfigValidationException


class FeatureMetadata:
<<<<<<< HEAD
    def __init__(self,
                 identity_feature_name: Optional[str] = None,
                 time_column_name: Optional[str] = None,
=======
    def __init__(self, identity_feature_name: Optional[str] = None,
                 datetime_features: Optional[List[str]] = None,
>>>>>>> edea378a
                 categorical_features: Optional[List[str]] = None,
                 dropped_features: Optional[List[str]] = None):
        """Placeholder class for feature metadata provided by the user.

        :param identity_feature_name: Name of the feature which helps to
                                      uniquely identify a row or instance
                                      in user input dataset.
        :type identity_feature_name: Optional[str]
        :param datetime_features: List of datetime features in the
                                  user input dataset.
        :type datetime_features: Optional[List[str]]
        :param categorical_features: List of categorical features in the
                                     user input dataset.
        :type categorical_features: Optional[List[str]]
        :param dropped_features: List of features that were dropped by the
                                 the user during training of their model.
        :type dropped_features: Optional[List[str]]
        """
<<<<<<< HEAD

=======
>>>>>>> edea378a
        self.identity_feature_name = identity_feature_name
        self.time_column_name = time_column_name
        self.categorical_features = categorical_features
        self.dropped_features = dropped_features
<<<<<<< HEAD
        self.time_series_id_column_names = time_series_id_column_names

=======
        if self.datetime_features is not None:
            warnings.warn('datetime_features are not in use currently.')
>>>>>>> edea378a
        if self.categorical_features is not None:
            warnings.warn('categorical_features are not in use currently.')

    def validate(self, feature_names: List[str]):
        """Validate the user-provided feature metadata.
        
        :param feature_names: list of features in the dataset.
        :type feature_names: List[str]
        """
<<<<<<< HEAD
        self._validate_columns(
            'dropped feature', self.dropped_features, feature_names)
        self._validate_columns(
            'categorical feature', self.categorical_features, feature_names)
        self._validate_columns(
            'identity feature', self.identity_feature_name, feature_names)
        self._validate_columns(
            'time column', self.time_column_name, feature_names)
        self._validate_columns(
            'time series ID column',
            self.time_series_id_column_names,
            feature_names)
=======
        if user_features is None:
            return
        if self.identity_feature_name is not None:
            if self.identity_feature_name not in user_features:
                raise UserConfigValidationException(
                    'The given identity feature name {0} is not present'
                    ' in user features.'.format(
                        self.identity_feature_name))
>>>>>>> edea378a

    def to_dict(self) -> Dict[str, Any]:
        """Convert the feature metadata to a dictionary.

        :return: Dictionary of feature metadata.
        :rtype: Dict[str, Any]
        """
        return {
            'identity_feature_name': self.identity_feature_name,
            'datetime_features': self.datetime_features,
            'categorical_features': self.categorical_features,
            'dropped_features': self.dropped_features
        }

    def __eq__(self, other_feature_metadata) -> bool:
        """Compare the feature metadata with another feature metadata.

        :param other_feature_metadata: Feature metadata to compare with.
        :type other_feature_metadata: FeatureMetadata
        :return: True if the feature metadata is equal to the other feature
                 metadata.
        :rtype: bool
        """
        return self.identity_feature_name == \
            other_feature_metadata.identity_feature_name and \
            self.datetime_features == \
            other_feature_metadata.datetime_features and \
            self.categorical_features == \
            other_feature_metadata.categorical_features and \
            self.dropped_features == \
<<<<<<< HEAD
            other_feature_metadata.dropped_features and \
            self.time_series_id_column_names == \
            other_feature_metadata.time_series_id_column_names

    @staticmethod
    def _validate_columns(
            column_purpose: str,
            column_names: List[str],
            feature_names: List[str]):
        """Ensure the provided column is present in the dataset.

        :param column_purpose: The purpose the column fulfills in the dataset.
        :type column_purpose: str
        :param column_names: List of column names to validate.
        :type column_names: List[str]
        :param self.identity_feature_name: List of features in the user input dataset.
        :type self.identity_feature_name: List[str]
        """
        for column_name in column_names:
            if column_name not in feature_names:
                raise UserConfigValidationException(
                    f'The given {column_purpose} '
                    f'{column_name} is not present '
                    f'in the provided features: {", ".join(feature_names)}.')
=======
            other_feature_metadata.dropped_features
>>>>>>> edea378a
<|MERGE_RESOLUTION|>--- conflicted
+++ resolved
@@ -8,14 +8,9 @@
 
 
 class FeatureMetadata:
-<<<<<<< HEAD
     def __init__(self,
                  identity_feature_name: Optional[str] = None,
                  time_column_name: Optional[str] = None,
-=======
-    def __init__(self, identity_feature_name: Optional[str] = None,
-                 datetime_features: Optional[List[str]] = None,
->>>>>>> edea378a
                  categorical_features: Optional[List[str]] = None,
                  dropped_features: Optional[List[str]] = None):
         """Placeholder class for feature metadata provided by the user.
@@ -34,21 +29,12 @@
                                  the user during training of their model.
         :type dropped_features: Optional[List[str]]
         """
-<<<<<<< HEAD
-
-=======
->>>>>>> edea378a
         self.identity_feature_name = identity_feature_name
         self.time_column_name = time_column_name
         self.categorical_features = categorical_features
         self.dropped_features = dropped_features
-<<<<<<< HEAD
         self.time_series_id_column_names = time_series_id_column_names
 
-=======
-        if self.datetime_features is not None:
-            warnings.warn('datetime_features are not in use currently.')
->>>>>>> edea378a
         if self.categorical_features is not None:
             warnings.warn('categorical_features are not in use currently.')
 
@@ -58,7 +44,6 @@
         :param feature_names: list of features in the dataset.
         :type feature_names: List[str]
         """
-<<<<<<< HEAD
         self._validate_columns(
             'dropped feature', self.dropped_features, feature_names)
         self._validate_columns(
@@ -71,16 +56,6 @@
             'time series ID column',
             self.time_series_id_column_names,
             feature_names)
-=======
-        if user_features is None:
-            return
-        if self.identity_feature_name is not None:
-            if self.identity_feature_name not in user_features:
-                raise UserConfigValidationException(
-                    'The given identity feature name {0} is not present'
-                    ' in user features.'.format(
-                        self.identity_feature_name))
->>>>>>> edea378a
 
     def to_dict(self) -> Dict[str, Any]:
         """Convert the feature metadata to a dictionary.
@@ -111,7 +86,6 @@
             self.categorical_features == \
             other_feature_metadata.categorical_features and \
             self.dropped_features == \
-<<<<<<< HEAD
             other_feature_metadata.dropped_features and \
             self.time_series_id_column_names == \
             other_feature_metadata.time_series_id_column_names
@@ -135,7 +109,4 @@
                 raise UserConfigValidationException(
                     f'The given {column_purpose} '
                     f'{column_name} is not present '
-                    f'in the provided features: {", ".join(feature_names)}.')
-=======
-            other_feature_metadata.dropped_features
->>>>>>> edea378a
+                    f'in the provided features: {", ".join(feature_names)}.')