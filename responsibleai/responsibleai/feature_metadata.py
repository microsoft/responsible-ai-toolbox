# Copyright (c) Microsoft Corporation
# Licensed under the MIT License.

from typing import Any, Dict, List, Optional

from responsibleai.exceptions import UserConfigValidationException

_DROPPED_FEATURE_PURPOSE = 'dropped feature'
_CATEGORICAL_FEATURE_PURPOSE = 'categorical feature'
_IDENTITY_FEATURE_PURPOSE = 'identity feature name'
_DATETIME_FEATURE_PURPOSE = 'datetime feature'
_TIME_SERIES_ID_FEATURE_PURPOSE = 'time series ID feature'


class FeatureMetadata:
    def __init__(self,
                 identity_feature_name: Optional[str] = None,
                 datetime_features: Optional[List[str]] = None,
                 categorical_features: Optional[List[str]] = None,
                 dropped_features: Optional[List[str]] = None,
                 time_series_id_features: Optional[List[str]] = None):
        """Placeholder class for feature metadata provided by the user.

        :param identity_feature_name: Name of the feature which helps to
            uniquely identify a row or instance in user input dataset.
        :type identity_feature_name: Optional[str]
<<<<<<< HEAD
        :param datetime_features: names of datetime features in the user input
                                  dataset.
=======
        :param datetime_features: Names of datetime features in the user input
            dataset.
>>>>>>> 3f4fdf38
        :type datetime_features: Optional[List[str]]
        :param categorical_features: List of categorical features in the
            user input dataset.
        :type categorical_features: Optional[List[str]]
        :param dropped_features: List of features that were dropped by the
            the user during training of their model.
        :type dropped_features: Optional[List[str]]
        :param time_series_id_features: List of features that are used
<<<<<<< HEAD
                                        to uniquely identify a time
                                        series in the user input dataset.
=======
            to uniquely identify a time series in the user input dataset.
            Time series ID features are only relevant for forecasting, i.e.,
            when the task is 'forecasting'. Specifying time series ID features
            for other tasks will result in validation errors.
>>>>>>> 3f4fdf38
        :type time_series_id_features: Optional[List[str]]
        """
        self.identity_feature_name = identity_feature_name
        self.datetime_features = datetime_features
        self.categorical_features = categorical_features
        self.dropped_features = dropped_features
        self.time_series_id_features = time_series_id_features

<<<<<<< HEAD
    def validate(self, feature_names: List[str]):
=======
    def validate_feature_metadata_with_user_features(
            self, feature_names: List[str]):
>>>>>>> 3f4fdf38
        """Validate the user-provided feature metadata.

        :param feature_names: list of features in the dataset.
        :type feature_names: List[str]
        """
        identity_feature = ([self.identity_feature_name]
                            if self.identity_feature_name else None)
<<<<<<< HEAD
        datetime_features = (self.datetime_features
                             if self.datetime_features else None)
        self._validate_columns(
            'dropped feature', self.dropped_features, feature_names)
        self._validate_columns(
            'categorical feature', self.categorical_features, feature_names)
        self._validate_columns(
            'identity feature name', identity_feature, feature_names)
        self._validate_columns(
            'datetime feature', datetime_features, feature_names)
        self._validate_columns(
            'time series ID feature',
            self.time_series_id_features,
=======
        self._validate_columns(
            _DROPPED_FEATURE_PURPOSE, self.dropped_features, feature_names)
        self._validate_columns(
            _CATEGORICAL_FEATURE_PURPOSE,
            self.categorical_features, feature_names)
        self._validate_columns(
            _IDENTITY_FEATURE_PURPOSE, identity_feature, feature_names)
        self._validate_columns(
            _DATETIME_FEATURE_PURPOSE, self.datetime_features, feature_names)
        self._validate_columns(
            _TIME_SERIES_ID_FEATURE_PURPOSE, self.time_series_id_features,
>>>>>>> 3f4fdf38
            feature_names)

    def to_dict(self) -> Dict[str, Any]:
        """Convert the feature metadata to a dictionary.

        :return: Dictionary of feature metadata.
        :rtype: Dict[str, Any]
        """
        return {
            'identity_feature_name': self.identity_feature_name,
            'datetime_features': self.datetime_features,
            'categorical_features': self.categorical_features,
            'dropped_features': self.dropped_features,
            'time_series_id_features': self.time_series_id_features
        }

    def __eq__(self, other_feature_metadata) -> bool:
        """Compare the feature metadata with another feature metadata.

        :param other_feature_metadata: Feature metadata to compare with.
        :type other_feature_metadata: FeatureMetadata
        :return: True if the feature metadata is equal to the other feature
                 metadata.
        :rtype: bool
        """
        return self.identity_feature_name == \
            other_feature_metadata.identity_feature_name and \
            self.datetime_features == \
            other_feature_metadata.datetime_features and \
            self.categorical_features == \
            other_feature_metadata.categorical_features and \
            self.dropped_features == \
            other_feature_metadata.dropped_features and \
            self.time_series_id_features == \
            other_feature_metadata.time_series_id_features

    @staticmethod
    def _validate_columns(
            column_purpose: str,
            column_names: List[str],
            feature_names: List[str]):
        """Ensure the provided column is present in the dataset.

        :param column_purpose: The purpose the column fulfills in the dataset.
        :type column_purpose: str
        :param column_names: List of column names to validate.
        :type column_names: List[str]
<<<<<<< HEAD
        :param self.identity_feature_name: List of features in the input
            dataset.
        :type self.identity_feature_name: List[str]
        """
        if column_names is None:
            return
        for column_name in column_names:
            if column_name not in feature_names:
=======
        :param feature_names: List of features in the input dataset.
        :type feature_names: List[str]
        """
        if column_names is None:
            return
        feature_name_set = set(feature_names)
        for column_name in column_names:
            if column_name not in feature_name_set:
>>>>>>> 3f4fdf38
                raise UserConfigValidationException(
                    f'The given {column_purpose} {column_name} is not present '
                    f'in the provided features: {", ".join(feature_names)}.')<|MERGE_RESOLUTION|>--- conflicted
+++ resolved
@@ -24,13 +24,8 @@
         :param identity_feature_name: Name of the feature which helps to
             uniquely identify a row or instance in user input dataset.
         :type identity_feature_name: Optional[str]
-<<<<<<< HEAD
-        :param datetime_features: names of datetime features in the user input
-                                  dataset.
-=======
         :param datetime_features: Names of datetime features in the user input
             dataset.
->>>>>>> 3f4fdf38
         :type datetime_features: Optional[List[str]]
         :param categorical_features: List of categorical features in the
             user input dataset.
@@ -39,15 +34,10 @@
             the user during training of their model.
         :type dropped_features: Optional[List[str]]
         :param time_series_id_features: List of features that are used
-<<<<<<< HEAD
-                                        to uniquely identify a time
-                                        series in the user input dataset.
-=======
             to uniquely identify a time series in the user input dataset.
             Time series ID features are only relevant for forecasting, i.e.,
             when the task is 'forecasting'. Specifying time series ID features
             for other tasks will result in validation errors.
->>>>>>> 3f4fdf38
         :type time_series_id_features: Optional[List[str]]
         """
         self.identity_feature_name = identity_feature_name
@@ -56,12 +46,8 @@
         self.dropped_features = dropped_features
         self.time_series_id_features = time_series_id_features
 
-<<<<<<< HEAD
-    def validate(self, feature_names: List[str]):
-=======
     def validate_feature_metadata_with_user_features(
             self, feature_names: List[str]):
->>>>>>> 3f4fdf38
         """Validate the user-provided feature metadata.
 
         :param feature_names: list of features in the dataset.
@@ -69,21 +55,6 @@
         """
         identity_feature = ([self.identity_feature_name]
                             if self.identity_feature_name else None)
-<<<<<<< HEAD
-        datetime_features = (self.datetime_features
-                             if self.datetime_features else None)
-        self._validate_columns(
-            'dropped feature', self.dropped_features, feature_names)
-        self._validate_columns(
-            'categorical feature', self.categorical_features, feature_names)
-        self._validate_columns(
-            'identity feature name', identity_feature, feature_names)
-        self._validate_columns(
-            'datetime feature', datetime_features, feature_names)
-        self._validate_columns(
-            'time series ID feature',
-            self.time_series_id_features,
-=======
         self._validate_columns(
             _DROPPED_FEATURE_PURPOSE, self.dropped_features, feature_names)
         self._validate_columns(
@@ -95,7 +66,6 @@
             _DATETIME_FEATURE_PURPOSE, self.datetime_features, feature_names)
         self._validate_columns(
             _TIME_SERIES_ID_FEATURE_PURPOSE, self.time_series_id_features,
->>>>>>> 3f4fdf38
             feature_names)
 
     def to_dict(self) -> Dict[str, Any]:
@@ -143,16 +113,6 @@
         :type column_purpose: str
         :param column_names: List of column names to validate.
         :type column_names: List[str]
-<<<<<<< HEAD
-        :param self.identity_feature_name: List of features in the input
-            dataset.
-        :type self.identity_feature_name: List[str]
-        """
-        if column_names is None:
-            return
-        for column_name in column_names:
-            if column_name not in feature_names:
-=======
         :param feature_names: List of features in the input dataset.
         :type feature_names: List[str]
         """
@@ -161,7 +121,6 @@
         feature_name_set = set(feature_names)
         for column_name in column_names:
             if column_name not in feature_name_set:
->>>>>>> 3f4fdf38
                 raise UserConfigValidationException(
                     f'The given {column_purpose} {column_name} is not present '
                     f'in the provided features: {", ".join(feature_names)}.')