--- conflicted
+++ resolved
@@ -1,4 +1,3 @@
-<<<<<<< HEAD
 # Copyright (c) Microsoft Corporation
 # Licensed under the MIT License.
 """Result of causal analysis."""
@@ -334,342 +333,4 @@
             raise ValueError(f"Invalid version for causal result: {version}")
 
     def _get_attributes(self):
-        return self._ATTRIBUTES
-=======
-# Copyright (c) Microsoft Corporation
-# Licensed under the MIT License.
-"""Result of causal analysis."""
-
-import json
-import re
-import uuid
-from pathlib import Path
-from typing import Any, List, Optional, Tuple, Union
-
-import pandas as pd
-import semver
-
-from responsibleai._interfaces import CausalConfig as CausalConfigInterface
-from responsibleai._interfaces import (CausalData, CausalPolicy,
-                                       CausalPolicyGains,
-                                       CausalPolicyTreeInternal,
-                                       CausalPolicyTreeLeaf, ComparisonTypes)
-from responsibleai._internal.constants import (FileFormats,
-                                               SerializationAttributes)
-from responsibleai._tools.causal.causal_config import CausalConfig
-from responsibleai._tools.causal.causal_constants import ResultAttributes
-from responsibleai._tools.shared.base_result import BaseResult
-from responsibleai._tools.shared.versions import CausalVersions
-
-
-class CausalResult(BaseResult['CausalResult']):
-    """Result of causal analysis."""
-
-    _ATTRIBUTES = [
-        'config',
-        'causal_analysis',
-        'global_effects',
-        'local_effects',
-        'policies',
-    ]
-
-    def __init__(
-        self,
-        config: Optional[CausalConfig] = None,
-        causal_analysis: Optional[Any] = None,
-        global_effects: Optional[pd.DataFrame] = None,
-        local_effects: Optional[pd.DataFrame] = None,
-        policies: Optional[Any] = None,
-    ):
-        super().__init__(str(uuid.uuid4()), CausalVersions.get_current())
-
-        self.config = config
-
-        self.causal_analysis = causal_analysis
-        self.global_effects = global_effects
-        self.local_effects = local_effects
-        self.policies = policies
-
-    @property
-    def is_computed(self):
-        """Check if the causal analysis was performed.
-
-        :return: True if causal analysis was performed and False
-            otherwise.
-        :rtype: boolean
-        """
-        return self.causal_analysis is not None or \
-            self.global_effects is not None or \
-            self.local_effects is not None or \
-            self.policies is not None
-
-    def _create_causal_data_object(self):
-        """Create a causal data object.
-
-        :return: An object of type CausalData.
-        :rtype: CausalData
-        """
-        causal_data = CausalData()
-
-        causal_data.id = self.id
-        causal_data.version = self.version
-        causal_data.config = self._get_config_object(self.config)
-
-        return causal_data
-
-    def _get_dashboard_object(self):
-        causal_data = self._create_causal_data_object()
-
-        causal_data.global_effects = self.global_effects\
-            .reset_index().to_dict(orient='records')
-        local_dicts = self.local_effects.groupby('sample').apply(
-            lambda x: x.reset_index().to_dict(
-                orient='records')).values
-        causal_data.local_effects = [list(v) for v in local_dicts]
-        causal_data.policies = [self._get_policy_object(p) for p in
-                                self.policies]
-
-        return causal_data
-
-    def _whatif(self, X, X_feature_new, feature_name, y, alpha=0.1):
-        return self.causal_analysis.whatif(
-            X, X_feature_new, feature_name, y, alpha=alpha)
-
-    def _global_cohort_effects(self, X_test):
-        """Get global causal effects for cohort data.
-
-        :param X_test: The data for which the causal policy
-                       needs to be generated.
-        :type X_test: Any
-        :return: An object of type CausalData with
-                 causal effects.
-        :rtype: CausalData
-        """
-        causal_data = self._create_causal_data_object()
-        causal_data.global_effects = \
-            self.causal_analysis.cohort_causal_effect(
-                X_test, alpha=self.config.alpha,
-                keep_all_levels=True).reset_index().to_dict(
-                    orient="records")
-        return causal_data
-
-    def _local_instance_effects(self, X_test):
-        """Get local causal effects for a given data point.
-
-        :param X_test: The data for which the local causal effects
-                       needs to be generated for a given point.
-        :type X_test: Any
-        :return: An object of type CausalData with
-                 causal effects for a given point.
-        :rtype: CausalData
-        """
-        causal_data = self._create_causal_data_object()
-
-        local_effects = self.causal_analysis.local_causal_effect(
-            X_test, alpha=self.config.alpha,
-            keep_all_levels=True)
-
-        local_dicts = local_effects.groupby('sample').apply(
-            lambda x: x.reset_index().to_dict(
-                orient='records')).values
-        causal_data.local_effects = [list(v) for v in local_dicts]
-
-        return causal_data
-
-    def _global_cohort_policy(self, X_test):
-        """Get global causal policy for cohort data.
-
-        :param X_test: The data for which the causal policy
-                       needs to be generated.
-        :type X_test: Any
-        :return: An object of type CausalData with
-                 causal effects.
-        :rtype: CausalData
-        """
-        causal_data = self._create_causal_data_object()
-
-        causal_config = self.config
-        if isinstance(causal_config.treatment_cost, int) and \
-                causal_config.treatment_cost == 0:
-            revised_treatment_cost = [0] * len(
-                causal_config.treatment_features)
-        else:
-            revised_treatment_cost = causal_config.treatment_cost
-
-        policies = []
-        for i in range(len(causal_config.treatment_features)):
-            policy = self._create_policy(
-                X_test,
-                causal_config.treatment_features[i],
-                revised_treatment_cost[i],
-                causal_config.alpha, causal_config.max_tree_depth,
-                causal_config.min_tree_leaf_samples)
-            policies.append(policy)
-        causal_data.policies = [self._get_policy_object(p) for p in
-                                policies]
-        return causal_data
-
-    def _create_policy(
-        self,
-        X_test,
-        treatment_feature,
-        treatment_cost,
-        alpha,
-        max_tree_depth,
-        min_tree_leaf_samples,
-    ):
-        local_policies = self.causal_analysis.individualized_policy(
-            X_test, treatment_feature,
-            treatment_costs=treatment_cost,
-            alpha=alpha)
-
-        tree = self.causal_analysis._policy_tree_output(
-            X_test, treatment_feature,
-            treatment_costs=treatment_cost,
-            max_depth=max_tree_depth,
-            min_samples_leaf=min_tree_leaf_samples,
-            alpha=alpha)
-
-        return {
-            ResultAttributes.TREATMENT_FEATURE: treatment_feature,
-            ResultAttributes.CONTROL_TREATMENT: tree.control_name,
-            ResultAttributes.LOCAL_POLICIES: local_policies,
-            ResultAttributes.POLICY_GAINS: {
-                ResultAttributes.RECOMMENDED_POLICY_GAINS:
-                    tree.policy_value,
-                ResultAttributes.TREATMENT_GAINS: tree.always_treat,
-            },
-            ResultAttributes.POLICY_TREE: tree.tree_dictionary
-        }
-
-    def _get_config_object(self, config):
-        config_object = CausalConfigInterface()
-        config_object.treatment_features = config.treatment_features
-        return config_object
-
-    def _get_policy_object(self, policy):
-        policy_object = CausalPolicy()
-        policy_object.treatment_feature = policy[
-            ResultAttributes.TREATMENT_FEATURE]
-        policy_object.control_treatment = policy[
-            ResultAttributes.CONTROL_TREATMENT]
-        policy_object.local_policies = self._get_local_policies_object(
-            policy[ResultAttributes.LOCAL_POLICIES])
-        policy_object.policy_gains = self._get_policy_gains_object(
-            policy[ResultAttributes.POLICY_GAINS])
-        policy_object.policy_tree = self._get_policy_tree_object(
-            policy[ResultAttributes.POLICY_TREE])
-        return policy_object
-
-    def _get_local_policies_object(self, local_policies):
-        if local_policies is None:
-            return None
-
-        return local_policies.reset_index().\
-            to_dict(orient='records')
-
-    def _get_policy_gains_object(self, policy_gains):
-        policy_gains_object = CausalPolicyGains()
-        policy_gains_object.recommended_policy_gains = \
-            policy_gains[ResultAttributes.RECOMMENDED_POLICY_GAINS]
-        policy_gains_object.treatment_gains = \
-            policy_gains[ResultAttributes.TREATMENT_GAINS]
-        return policy_gains_object
-
-    def _get_policy_tree_object(self, policy_tree):
-        if policy_tree[ResultAttributes.LEAF]:
-            policy_tree_object = CausalPolicyTreeLeaf()
-            policy_tree_object.leaf = policy_tree[ResultAttributes.LEAF]
-            policy_tree_object.n_samples = policy_tree[
-                ResultAttributes.N_SAMPLES]
-            policy_tree_object.treatment = policy_tree[
-                ResultAttributes.TREATMENT]
-        else:
-            policy_tree_object = CausalPolicyTreeInternal()
-            policy_tree_object.leaf = policy_tree[ResultAttributes.LEAF]
-            feature, comparison, value = self._parse_comparison(
-                policy_tree, self.config.categorical_features)
-            policy_tree_object.feature = feature
-            policy_tree_object.right_comparison = comparison
-            policy_tree_object.comparison_value = value
-            policy_tree_object.left = self._get_policy_tree_object(
-                policy_tree[ResultAttributes.LEFT])
-            policy_tree_object.right = self._get_policy_tree_object(
-                policy_tree[ResultAttributes.RIGHT])
-        return policy_tree_object
-
-    @classmethod
-    def _parse_comparison(
-        cls,
-        policy_tree: Any,
-        categoricals: List[str],
-    ) -> Tuple[str, str, Union[float, int, str]]:
-        """Attempt to parse a categorical comparison from a policy tree node.
-
-        The default assumption is that the feature is continuous and will
-        have a real-valued threshold.
-
-        This function checks known categorical features and attempts to parse
-        a (feature, category) pair that would come from a one-hot encoding.
-
-        Example (continuous):
-            Original feature: "Size"
-            Original comparison value: 0.891
-            Parsed feature: "Size"
-            Parsed comparison: "gt"
-            Parsed comparison value: 0.891
-
-        Example (categorical):
-            Original feature: "Fruit_apple"
-            Original comparison value: 0.5
-            Parsed feature: "Fruit"
-            Parsed comparison: "eq"
-            Parsed comparison value: "apple"
-
-        """
-        tree_feature = policy_tree[ResultAttributes.FEATURE]
-        threshold = policy_tree[ResultAttributes.THRESHOLD]
-
-        # Default assumption is a continuous feature
-        feature = tree_feature
-        comparison = ComparisonTypes.GT
-        value = threshold
-
-        # Check for a categorical feature
-        for cat_feature in sorted(categoricals)[::-1]:
-            pattern = f'({cat_feature})_(.+)'
-            match = re.match(pattern, tree_feature)
-            if match is not None:
-                feature = match.group(1)
-                value = match.group(2)
-                comparison = ComparisonTypes.EQ
-                break
-
-        return feature, comparison, value
-
-    @classmethod
-    def _get_schema(cls, version: str):
-        cls._validate_version(version)
-
-        schema_directory = Path(__file__).parent / \
-            SerializationAttributes.DASHBOARD_SCHEMAS
-        schema_filename = f'schema_{version}{FileFormats.JSON}'
-        schema_filepath = schema_directory / schema_filename
-        with open(schema_filepath, 'r') as f:
-            return json.load(f)
-
-    @classmethod
-    def _validate_version(cls, version):
-        semver_version = semver.VersionInfo.parse(version)
-        if semver_version.compare(CausalVersions.get_current()) > 0:
-            raise ValueError("The installed version of responsibleai "
-                             "is not compatible with causal result version "
-                             f"{version}. Please upgrade in order to load "
-                             "this result.")
-
-        if version not in CausalVersions.get_all():
-            raise ValueError(f"Invalid version for causal result: {version}")
-
-    def _get_attributes(self):
-        return self._ATTRIBUTES
->>>>>>> 8ffc6d27
+        return self._ATTRIBUTES