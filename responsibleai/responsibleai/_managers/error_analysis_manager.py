# Copyright (c) Microsoft Corporation
# Licensed under the MIT License.

"""Defines the Error Analysis Manager class."""

import json
import jsonschema

from pathlib import Path

from erroranalysis._internal.constants import metric_to_display_name
from erroranalysis._internal.error_analyzer import ModelAnalyzer
from erroranalysis._internal.error_report import as_error_report
from erroranalysis._internal.error_report import \
    json_converter as report_json_converter
from responsibleai._config.base_config import BaseConfig
from responsibleai._interfaces import ErrorAnalysisData
from responsibleai._internal.constants import ErrorAnalysisManagerKeys as Keys
from responsibleai._internal.constants import ListProperties, ManagerNames
from responsibleai._managers.base_manager import BaseManager
from responsibleai.exceptions import (DuplicateManagerConfigException,
                                      UserConfigValidationException,
                                      ConfigAndResultMismatchException)
from responsibleai._tools.shared.state_directory_management import \
    DirectoryManager


REPORTS = 'reports'
CONFIG = 'config'
MAX_DEPTH = Keys.MAX_DEPTH
NUM_LEAVES = Keys.NUM_LEAVES
MIN_CHILD_SAMPLES = Keys.MIN_CHILD_SAMPLES
FILTER_FEATURES = Keys.FILTER_FEATURES
IS_COMPUTED = 'is_computed'


def config_json_converter(obj):
    """Helper function to convert ErrorAnalysisConfig object to json.

    :param obj: Object to convert to json.
    :type obj: object
    :return: The converted json.
    :rtype: dict
    """
    if isinstance(obj, ErrorAnalysisConfig):
        return obj.__dict__
    try:
        return obj.to_json()
    except AttributeError:
        return obj.__dict__


def as_error_config(json_dict):
    """Helper function to convert json to an ErrorAnalysisConfig object.

    :param json_dict: The json to convert.
    :type json_dict: dict
    :return: The converted ErrorAnalysisConfig.
    :rtype: ErrorAnalysisConfig
    """
    has_max_depth = MAX_DEPTH in json_dict
    has_num_leaves = NUM_LEAVES in json_dict
    has_min_child_samples = MIN_CHILD_SAMPLES in json_dict
    has_filter_features = FILTER_FEATURES in json_dict
    has_is_computed = IS_COMPUTED in json_dict
    has_all_fields = (has_max_depth and has_num_leaves and
                      has_min_child_samples and has_filter_features and
                      has_is_computed)
    if has_all_fields:
        max_depth = json_dict[MAX_DEPTH]
        num_leaves = json_dict[NUM_LEAVES]
        min_child_samples = json_dict[MIN_CHILD_SAMPLES]
        filter_features = json_dict[FILTER_FEATURES]
        config = ErrorAnalysisConfig(max_depth,
                                     num_leaves,
                                     min_child_samples,
                                     filter_features)
        config.is_computed = json_dict[IS_COMPUTED]
        return config
    else:
        return json_dict


class ErrorAnalysisConfig(BaseConfig):

    """Defines the ErrorAnalysisConfig, specifying the parameters to run.

    :param max_depth: The maximum depth of the tree.
    :type max_depth: int
    :param num_leaves: The number of leaves in the tree.
    :type num_leaves: int
    :param min_child_samples: The minimal number of data required to
        create one leaf.
    :type min_child_samples: int
    :param filter_features: One or two features to use for the
        matrix filter.
    :type filter_features: list
    """

    def __init__(self, max_depth, num_leaves,
                 min_child_samples, filter_features):
        """Defines the ErrorAnalysisConfig, specifying the parameters to run.

        :param max_depth: The maximum depth of the tree.
        :type max_depth: int
        :param num_leaves: The number of leaves in the tree.
        :type num_leaves: int
        :param min_child_samples: The minimal number of data required to
            create one leaf.
        :type min_child_samples: int
        :param filter_features: One or two features to use for the
            matrix filter.
        :type filter_features: list
        """
        super(ErrorAnalysisConfig, self).__init__()
        self.max_depth = max_depth
        self.num_leaves = num_leaves
        self.min_child_samples = min_child_samples
        self.filter_features = filter_features

    def __eq__(self, other_ea_config):
        """Returns true if this config is equal to the given config.

        :return: True if the given config is equal to the current config.
        :rtype: boolean
        """
        return (
            self.max_depth == other_ea_config.max_depth and
            self.num_leaves == other_ea_config.num_leaves and
            self.min_child_samples == other_ea_config.min_child_samples and
            self.filter_features == other_ea_config.filter_features
        )

    @property
    def __dict__(self):
        """Returns the dictionary representation of the ErrorAnalysisConfig.

        The dictionary contains the max depth, num leaves, min
        child samples and list of matrix filter features.

        :return: The dictionary representation of the ErrorAnalysisConfig.
        :rtype: dict
        """
        return {'max_depth': self.max_depth,
                'num_leaves': self.num_leaves,
                'min_child_samples': self.min_child_samples,
                'filter_features': self.filter_features,
                'is_computed': self.is_computed}

    def to_json(self):
        """Serialize ErrorAnalysisConfig object to json.

        :return: The string json representation of the ErrorAnalysisConfig.
        :rtype: str
        """
        return json.dumps(self, default=config_json_converter, indent=2)

    @staticmethod
    def from_json(json_str):
        """Deserialize json string to an ErrorAnalysisConfig object.

        :return: The deserialized ErrorAnalysisConfig.
        :rtype: ErrorAnalysisConfig
        """
        return json.loads(json_str, object_hook=as_error_config)


class ErrorAnalysisManager(BaseManager):

    """Defines the ErrorAnalysisManager for discovering errors in a model.

    :param model: The model to analyze errors on.
        A model that implements sklearn.predict or sklearn.predict_proba
        or function that accepts a 2d ndarray.
    :type model: object
    :param dataset: The dataset including the label column.
    :type dataset: pandas.DataFrame
    :param target_column: The name of the label column.
    :type target_column: str
    :param classes: Class names as a list of strings.
        The order of the class names should match that of the model
        output.  Only required if analyzing a classifier.
    :type classes: list
    :param categorical_features: The categorical feature names.
    :type categorical_features: list[str]
    """

    def __init__(self, model, dataset, target_column, classes=None,
                 categorical_features=None):
        """Defines the ErrorAnalysisManager for discovering errors in a model.

        :param model: The model to analyze errors on.
            A model that implements sklearn.predict or sklearn.predict_proba
            or function that accepts a 2d ndarray.
        :type model: object
        :param dataset: The dataset including the label column.
        :type dataset: pandas.DataFrame
        :param target_column: The name of the label column.
        :type target_column: str
        :param classes: Class names as a list of strings.
            The order of the class names should match that of the model
            output.  Only required if analyzing a classifier.
        :type classes: list
        :param categorical_features: The categorical feature names.
        :type categorical_features: list[str]
        """
        self._true_y = dataset[target_column]
        self._dataset = dataset.drop(columns=[target_column])
        self._feature_names = list(self._dataset.columns)
        self._classes = classes
        self._categorical_features = categorical_features
        self._ea_config_list = []
        self._ea_report_list = []
        self._analyzer = ModelAnalyzer(model,
                                       self._dataset,
                                       self._true_y,
                                       self._feature_names,
                                       self._categorical_features,
                                       classes=self._classes)

    def add(self, max_depth=3, num_leaves=31,
            min_child_samples=20, filter_features=None):
        """Add an error analyzer to be computed later.

        :param max_depth: The maximum depth of the tree.
        :type max_depth: int
        :param num_leaves: The number of leaves in the tree.
        :type num_leaves: int
        :param min_child_samples: The minimal number of data required to
            create one leaf.
        :type min_child_samples: int
        :param filter_features: One or two features to use for the
            matrix filter.
        :type filter_features: list
        """
        if self._analyzer.model is None:
            raise UserConfigValidationException(
                'Model is required for error analysis')

        ea_config = ErrorAnalysisConfig(
            max_depth=max_depth,
            num_leaves=num_leaves,
            min_child_samples=min_child_samples,
            filter_features=filter_features)
        is_duplicate = ea_config.is_duplicate(
            self._ea_config_list)

        if is_duplicate:
            raise DuplicateManagerConfigException(
                "Duplicate config specified for error analysis,"
                "config already added")
        else:
            self._ea_config_list.append(ea_config)

    def compute(self):
        """Creates an ErrorReport by running the error analyzer on the model.
        """
        for config in self._ea_config_list:
            if config.is_computed:
                continue
            config.is_computed = True
            max_depth = config.max_depth
            num_leaves = config.num_leaves
            min_child_samples = config.min_child_samples
            filter_features = config.filter_features
            report = self._analyzer.create_error_report(
                filter_features, max_depth=max_depth,
                min_child_samples=min_child_samples,
                num_leaves=num_leaves,
                compute_importances=True)

            # Validate the serialized output against schema
            schema = ErrorAnalysisManager._get_error_analysis_schema()
            jsonschema.validate(
                json.loads(report.to_json()), schema)

            self._ea_report_list.append(report)

    def get(self):
        """Get the computed error reports.

        Must be called after add and compute methods.

        :return: The computed error reports.
        :rtype: list[erroranalysis._internal.error_report.ErrorReport]
        """
        return self._ea_report_list

    @staticmethod
    def _get_error_analysis_schema():
        """Get the schema for validating the error analysis output."""
        schema_directory = (Path(__file__).parent.parent / '_tools' /
                            'error_analysis' / 'dashboard_schemas')
        schema_filename = 'error_analysis_output_v0.0.json'
        schema_filepath = schema_directory / schema_filename
        with open(schema_filepath, 'r') as f:
            return json.load(f)

    def list(self):
        """List information about the ErrorAnalysisManager.

        :return: A dictionary of properties.
        :rtype: dict
        """
        props = {ListProperties.MANAGER_TYPE: self.name}
        reports = []
        for config in self._ea_config_list:
            report = {}
            report[Keys.IS_COMPUTED] = config.is_computed
            report[Keys.MAX_DEPTH] = config.max_depth
            report[Keys.NUM_LEAVES] = config.num_leaves
            report[Keys.MIN_CHILD_SAMPLES] = config.min_child_samples
            report[Keys.FILTER_FEATURES] = config.filter_features
            reports.append(report)
        props[Keys.REPORTS] = reports
        return props

    def get_data(self):
        """Get error analysis data

        :return: A array of ErrorAnalysisConfig.
        :rtype: List[ErrorAnalysisConfig]
        """
        return [
            self._get_error_analysis(i) for i in self.list()["reports"]]

    def _get_error_analysis(self, report):
        error_analysis = ErrorAnalysisData()
        error_analysis.maxDepth = report[Keys.MAX_DEPTH]
        error_analysis.numLeaves = report[Keys.NUM_LEAVES]
        error_analysis.minChildSamples = report[Keys.MIN_CHILD_SAMPLES]
        error_analysis.tree = self._analyzer.compute_error_tree(
            self._feature_names, None, None, error_analysis.maxDepth,
            error_analysis.numLeaves, error_analysis.minChildSamples)
        error_analysis.matrix = self._analyzer.compute_matrix(
            self._feature_names, None, None)
        error_analysis.importances = self._analyzer.compute_importances()
        error_analysis.metric = metric_to_display_name[self._analyzer.metric]
        return error_analysis

    @property
    def name(self):
        """Get the name of the error analysis manager.

        :return: The name of the error analysis manager.
        :rtype: str
        """
        return ManagerNames.ERROR_ANALYSIS

    def _save(self, path):
        """Save the ErrorAnalysisManager to the given path.

        :param path: The directory path to save the ErrorAnalysisManager to.
        :type path: str
        """
        top_dir = Path(path)
        top_dir.mkdir(parents=True, exist_ok=True)

        if len(self._ea_config_list) != len(self._ea_report_list):
            raise ConfigAndResultMismatchException(
                "The number of error analysis configs {0} doesn't match the "
                "number of results {1}".format(
                    len(self._ea_config_list),
                    len(self._ea_report_list)
                )
            )

        for index in range(0, len(self._ea_report_list)):
            # save the configs
            directory_manager = DirectoryManager(parent_directory_path=path)
            directory_manager.create_config_directory()
            ea_config = self._ea_config_list[index]
            config_path = (directory_manager.get_config_directory() /
                           'config.json')
            with open(config_path, 'w') as file:
                json.dump(ea_config, file,
                          default=config_json_converter)

            # save the reports
            directory_manager.create_data_directory()
            ea_report = self._ea_report_list[index]
            report_path = (directory_manager.get_data_directory() /
                           'report.json')
            with open(report_path, 'w') as file:
                json.dump(ea_report, file,
                          default=report_json_converter)

    @staticmethod
    def _load(path, model_analysis):
        """Load the ErrorAnalysisManager from the given path.

        :param path: The directory path to load the ErrorAnalysisManager from.
        :type path: str
        :param model_analysis: The loaded parent ModelAnalysis.
        :type model_analysis: ModelAnalysis
        :return: The ErrorAnalysisManager manager after loading.
        :rtype: ErrorAnalysisManager
        """
        # create the ErrorAnalysisManager without any properties using
        # the __new__ function, similar to pickle
        inst = ErrorAnalysisManager.__new__(ErrorAnalysisManager)
<<<<<<< HEAD

        ea_config_list = []
        ea_report_list = []
        all_ea_dirs = DirectoryManager.list_sub_directories(path)
        for ea_dir in all_ea_dirs:
            directory_manager = DirectoryManager(
                parent_directory_path=path,
                sub_directory_name=ea_dir)

            config_path = (directory_manager.get_config_directory() /
                           'config.json')
            with open(config_path, 'r') as file:
                ea_config = json.load(file, object_hook=as_error_config)
                ea_config_list.append(ea_config)

            report_path = (directory_manager.get_data_directory() /
                           'report.json')
            with open(report_path, 'r') as file:
                ea_report = json.load(file, object_hook=as_error_report)
                ea_report_list.append(ea_report)
=======
        top_dir = Path(path)
        reports_path = top_dir / REPORTS
        with open(reports_path, 'r') as file:
            ea_report_list = json.load(file, object_hook=as_error_report)
        for error_report in ea_report_list:
            # Validate the serialized output against schema
            schema = ErrorAnalysisManager._get_error_analysis_schema()
            jsonschema.validate(
                json.loads(error_report.to_json()), schema)
>>>>>>> 81f3d394

        inst.__dict__['_ea_report_list'] = ea_report_list
        inst.__dict__['_ea_config_list'] = ea_config_list

        categorical_features = model_analysis.categorical_features
        inst.__dict__['_categorical_features'] = categorical_features
        target_column = model_analysis.target_column
        true_y = model_analysis.test[target_column]
        dataset = model_analysis.test.drop(columns=[target_column])
        inst.__dict__['_dataset'] = dataset
        inst.__dict__['_true_y'] = true_y
        feature_names = list(dataset.columns)
        inst.__dict__['_feature_names'] = feature_names
        inst.__dict__['_analyzer'] = ModelAnalyzer(model_analysis.model,
                                                   dataset,
                                                   true_y,
                                                   feature_names,
                                                   categorical_features)
        return inst<|MERGE_RESOLUTION|>--- conflicted
+++ resolved
@@ -399,7 +399,6 @@
         # create the ErrorAnalysisManager without any properties using
         # the __new__ function, similar to pickle
         inst = ErrorAnalysisManager.__new__(ErrorAnalysisManager)
-<<<<<<< HEAD
 
         ea_config_list = []
         ea_report_list = []
@@ -419,18 +418,11 @@
                            'report.json')
             with open(report_path, 'r') as file:
                 ea_report = json.load(file, object_hook=as_error_report)
+                # Validate the serialized output against schema
+                schema = ErrorAnalysisManager._get_error_analysis_schema()
+                jsonschema.validate(
+                    json.loads(ea_report.to_json()), schema)
                 ea_report_list.append(ea_report)
-=======
-        top_dir = Path(path)
-        reports_path = top_dir / REPORTS
-        with open(reports_path, 'r') as file:
-            ea_report_list = json.load(file, object_hook=as_error_report)
-        for error_report in ea_report_list:
-            # Validate the serialized output against schema
-            schema = ErrorAnalysisManager._get_error_analysis_schema()
-            jsonschema.validate(
-                json.loads(error_report.to_json()), schema)
->>>>>>> 81f3d394
 
         inst.__dict__['_ea_report_list'] = ea_report_list
         inst.__dict__['_ea_config_list'] = ea_config_list
