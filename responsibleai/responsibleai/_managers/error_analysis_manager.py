--- conflicted
+++ resolved
@@ -7,447 +7,8 @@
 
 from responsibleai.managers.error_analysis_manager import *  # noqa: F401, F403
 
-<<<<<<< HEAD
-from erroranalysis._internal.constants import metric_to_display_name
-from erroranalysis._internal.error_analyzer import ModelAnalyzer
-from erroranalysis._internal.error_report import as_error_report
-from erroranalysis._internal.error_report import \
-    json_converter as report_json_converter
-from responsibleai._config.base_config import BaseConfig
-from responsibleai._interfaces import ErrorAnalysisData
-from responsibleai._internal.constants import ErrorAnalysisManagerKeys as Keys
-from responsibleai._internal.constants import ListProperties, ManagerNames
-from responsibleai._managers.base_manager import BaseManager, measure_time
-from responsibleai.exceptions import (DuplicateManagerConfigException,
-                                      UserConfigValidationException,
-                                      ConfigAndResultMismatchException)
-from responsibleai._tools.shared.state_directory_management import \
-    DirectoryManager
-
-
-REPORTS = 'reports'
-CONFIG = 'config'
-MAX_DEPTH = Keys.MAX_DEPTH
-NUM_LEAVES = Keys.NUM_LEAVES
-MIN_CHILD_SAMPLES = Keys.MIN_CHILD_SAMPLES
-FILTER_FEATURES = Keys.FILTER_FEATURES
-IS_COMPUTED = 'is_computed'
-
-
-def config_json_converter(obj):
-    """Helper function to convert ErrorAnalysisConfig object to json.
-
-    :param obj: Object to convert to json.
-    :type obj: object
-    :return: The converted json.
-    :rtype: dict
-    """
-    if isinstance(obj, ErrorAnalysisConfig):
-        return obj.__dict__
-    try:
-        return obj.to_json()
-    except AttributeError:
-        return obj.__dict__
-
-
-def as_error_config(json_dict):
-    """Helper function to convert json to an ErrorAnalysisConfig object.
-
-    :param json_dict: The json to convert.
-    :type json_dict: dict
-    :return: The converted ErrorAnalysisConfig.
-    :rtype: ErrorAnalysisConfig
-    """
-    has_max_depth = MAX_DEPTH in json_dict
-    has_num_leaves = NUM_LEAVES in json_dict
-    has_min_child_samples = MIN_CHILD_SAMPLES in json_dict
-    has_filter_features = FILTER_FEATURES in json_dict
-    has_is_computed = IS_COMPUTED in json_dict
-    has_all_fields = (has_max_depth and has_num_leaves and
-                      has_min_child_samples and has_filter_features and
-                      has_is_computed)
-    if has_all_fields:
-        max_depth = json_dict[MAX_DEPTH]
-        num_leaves = json_dict[NUM_LEAVES]
-        min_child_samples = json_dict[MIN_CHILD_SAMPLES]
-        filter_features = json_dict[FILTER_FEATURES]
-        config = ErrorAnalysisConfig(max_depth,
-                                     num_leaves,
-                                     min_child_samples,
-                                     filter_features)
-        config.is_computed = json_dict[IS_COMPUTED]
-        return config
-    else:
-        return json_dict
-
-
-class ErrorAnalysisConfig(BaseConfig):
-
-    """Defines the ErrorAnalysisConfig, specifying the parameters to run.
-
-    :param max_depth: The maximum depth of the tree.
-    :type max_depth: int
-    :param num_leaves: The number of leaves in the tree.
-    :type num_leaves: int
-    :param min_child_samples: The minimal number of data required to
-        create one leaf.
-    :type min_child_samples: int
-    :param filter_features: One or two features to use for the
-        matrix filter.
-    :type filter_features: list
-    """
-
-    def __init__(self, max_depth, num_leaves,
-                 min_child_samples, filter_features):
-        """Defines the ErrorAnalysisConfig, specifying the parameters to run.
-
-        :param max_depth: The maximum depth of the tree.
-        :type max_depth: int
-        :param num_leaves: The number of leaves in the tree.
-        :type num_leaves: int
-        :param min_child_samples: The minimal number of data required to
-            create one leaf.
-        :type min_child_samples: int
-        :param filter_features: One or two features to use for the
-            matrix filter.
-        :type filter_features: list
-        """
-        super(ErrorAnalysisConfig, self).__init__()
-        self.max_depth = max_depth
-        self.num_leaves = num_leaves
-        self.min_child_samples = min_child_samples
-        self.filter_features = filter_features
-
-    def __eq__(self, other_ea_config):
-        """Returns true if this config is equal to the given config.
-
-        :return: True if the given config is equal to the current config.
-        :rtype: boolean
-        """
-        return (
-            self.max_depth == other_ea_config.max_depth and
-            self.num_leaves == other_ea_config.num_leaves and
-            self.min_child_samples == other_ea_config.min_child_samples and
-            self.filter_features == other_ea_config.filter_features
-        )
-
-    @property
-    def __dict__(self):
-        """Returns the dictionary representation of the ErrorAnalysisConfig.
-
-        The dictionary contains the max depth, num leaves, min
-        child samples and list of matrix filter features.
-
-        :return: The dictionary representation of the ErrorAnalysisConfig.
-        :rtype: dict
-        """
-        return {'max_depth': self.max_depth,
-                'num_leaves': self.num_leaves,
-                'min_child_samples': self.min_child_samples,
-                'filter_features': self.filter_features,
-                'is_computed': self.is_computed}
-
-    def to_json(self):
-        """Serialize ErrorAnalysisConfig object to json.
-
-        :return: The string json representation of the ErrorAnalysisConfig.
-        :rtype: str
-        """
-        return json.dumps(self, default=config_json_converter, indent=2)
-
-    @staticmethod
-    def from_json(json_str):
-        """Deserialize json string to an ErrorAnalysisConfig object.
-
-        :return: The deserialized ErrorAnalysisConfig.
-        :rtype: ErrorAnalysisConfig
-        """
-        return json.loads(json_str, object_hook=as_error_config)
-
-
-class ErrorAnalysisManager(BaseManager):
-
-    """Defines the ErrorAnalysisManager for discovering errors in a model.
-
-    :param model: The model to analyze errors on.
-        A model that implements sklearn.predict or sklearn.predict_proba
-        or function that accepts a 2d ndarray.
-    :type model: object
-    :param dataset: The dataset including the label column.
-    :type dataset: pandas.DataFrame
-    :param target_column: The name of the label column.
-    :type target_column: str
-    :param classes: Class names as a list of strings.
-        The order of the class names should match that of the model
-        output.  Only required if analyzing a classifier.
-    :type classes: list
-    :param categorical_features: The categorical feature names.
-    :type categorical_features: list[str]
-    """
-
-    def __init__(self, model, dataset, target_column, classes=None,
-                 categorical_features=None):
-        """Defines the ErrorAnalysisManager for discovering errors in a model.
-
-        :param model: The model to analyze errors on.
-            A model that implements sklearn.predict or sklearn.predict_proba
-            or function that accepts a 2d ndarray.
-        :type model: object
-        :param dataset: The dataset including the label column.
-        :type dataset: pandas.DataFrame
-        :param target_column: The name of the label column.
-        :type target_column: str
-        :param classes: Class names as a list of strings.
-            The order of the class names should match that of the model
-            output.  Only required if analyzing a classifier.
-        :type classes: list
-        :param categorical_features: The categorical feature names.
-        :type categorical_features: list[str]
-        """
-        self._true_y = dataset[target_column]
-        self._dataset = dataset.drop(columns=[target_column])
-        self._feature_names = list(self._dataset.columns)
-        self._classes = classes
-        self._categorical_features = categorical_features
-        self._ea_config_list = []
-        self._ea_report_list = []
-        self._analyzer = ModelAnalyzer(model,
-                                       self._dataset,
-                                       self._true_y,
-                                       self._feature_names,
-                                       self._categorical_features,
-                                       classes=self._classes)
-
-    def add(self, max_depth=3, num_leaves=31,
-            min_child_samples=20, filter_features=None):
-        """Add an error analyzer to be computed later.
-
-        :param max_depth: The maximum depth of the tree.
-        :type max_depth: int
-        :param num_leaves: The number of leaves in the tree.
-        :type num_leaves: int
-        :param min_child_samples: The minimal number of data required to
-            create one leaf.
-        :type min_child_samples: int
-        :param filter_features: One or two features to use for the
-            matrix filter.
-        :type filter_features: list
-        """
-        if self._analyzer.model is None:
-            raise UserConfigValidationException(
-                'Model is required for error analysis')
-
-        ea_config = ErrorAnalysisConfig(
-            max_depth=max_depth,
-            num_leaves=num_leaves,
-            min_child_samples=min_child_samples,
-            filter_features=filter_features)
-        is_duplicate = ea_config.is_duplicate(
-            self._ea_config_list)
-
-        if is_duplicate:
-            raise DuplicateManagerConfigException(
-                "Duplicate config specified for error analysis,"
-                "config already added")
-        else:
-            self._ea_config_list.append(ea_config)
-
-    @measure_time
-    def compute(self):
-        """Creates an ErrorReport by running the error analyzer on the model.
-        """
-        print("Error Analysis")
-        print('Current Status: Generating error analysis reports.')
-        for config in self._ea_config_list:
-            if config.is_computed:
-                continue
-            config.is_computed = True
-            max_depth = config.max_depth
-            num_leaves = config.num_leaves
-            min_child_samples = config.min_child_samples
-            filter_features = config.filter_features
-            report = self._analyzer.create_error_report(
-                filter_features, max_depth=max_depth,
-                min_child_samples=min_child_samples,
-                num_leaves=num_leaves,
-                compute_importances=True)
-
-            # Validate the serialized output against schema
-            schema = ErrorAnalysisManager._get_error_analysis_schema()
-            jsonschema.validate(
-                json.loads(report.to_json()), schema)
-
-            self._ea_report_list.append(report)
-        print('Current Status: Finished generating error analysis reports.')
-
-    def get(self):
-        """Get the computed error reports.
-
-        Must be called after add and compute methods.
-
-        :return: The computed error reports.
-        :rtype: list[erroranalysis._internal.error_report.ErrorReport]
-        """
-        return self._ea_report_list
-
-    @staticmethod
-    def _get_error_analysis_schema():
-        """Get the schema for validating the error analysis output."""
-        schema_directory = (Path(__file__).parent.parent / '_tools' /
-                            'error_analysis' / 'dashboard_schemas')
-        schema_filename = 'error_analysis_output_v0.0.json'
-        schema_filepath = schema_directory / schema_filename
-        with open(schema_filepath, 'r') as f:
-            return json.load(f)
-
-    def list(self):
-        """List information about the ErrorAnalysisManager.
-
-        :return: A dictionary of properties.
-        :rtype: dict
-        """
-        props = {ListProperties.MANAGER_TYPE: self.name}
-        reports = []
-        for config in self._ea_config_list:
-            report = {}
-            report[Keys.IS_COMPUTED] = config.is_computed
-            report[Keys.MAX_DEPTH] = config.max_depth
-            report[Keys.NUM_LEAVES] = config.num_leaves
-            report[Keys.MIN_CHILD_SAMPLES] = config.min_child_samples
-            report[Keys.FILTER_FEATURES] = config.filter_features
-            reports.append(report)
-        props[Keys.REPORTS] = reports
-        return props
-
-    def get_data(self):
-        """Get error analysis data
-
-        :return: A array of ErrorAnalysisConfig.
-        :rtype: List[ErrorAnalysisConfig]
-        """
-        return [
-            self._get_error_analysis(i) for i in self.list()["reports"]]
-
-    def _get_error_analysis(self, report):
-        error_analysis = ErrorAnalysisData()
-        error_analysis.maxDepth = report[Keys.MAX_DEPTH]
-        error_analysis.numLeaves = report[Keys.NUM_LEAVES]
-        error_analysis.minChildSamples = report[Keys.MIN_CHILD_SAMPLES]
-        error_analysis.tree = self._analyzer.compute_error_tree(
-            self._feature_names, None, None, error_analysis.maxDepth,
-            error_analysis.numLeaves, error_analysis.minChildSamples)
-        error_analysis.matrix = self._analyzer.compute_matrix(
-            self._feature_names, None, None)
-        error_analysis.importances = self._analyzer.compute_importances()
-        error_analysis.metric = metric_to_display_name[self._analyzer.metric]
-        return error_analysis
-
-    @property
-    def name(self):
-        """Get the name of the error analysis manager.
-
-        :return: The name of the error analysis manager.
-        :rtype: str
-        """
-        return ManagerNames.ERROR_ANALYSIS
-
-    def _save(self, path):
-        """Save the ErrorAnalysisManager to the given path.
-
-        :param path: The directory path to save the ErrorAnalysisManager to.
-        :type path: str
-        """
-        top_dir = Path(path)
-        top_dir.mkdir(parents=True, exist_ok=True)
-
-        if len(self._ea_config_list) != len(self._ea_report_list):
-            raise ConfigAndResultMismatchException(
-                "The number of error analysis configs {0} doesn't match the "
-                "number of results {1}".format(
-                    len(self._ea_config_list),
-                    len(self._ea_report_list)
-                )
-            )
-
-        for index in range(0, len(self._ea_report_list)):
-            # save the configs
-            directory_manager = DirectoryManager(parent_directory_path=path)
-            config_path = (directory_manager.create_config_directory() /
-                           'config.json')
-            ea_config = self._ea_config_list[index]
-            with open(config_path, 'w') as file:
-                json.dump(ea_config, file,
-                          default=config_json_converter)
-
-            # save the reports
-            report_path = (directory_manager.create_data_directory() /
-                           'report.json')
-            ea_report = self._ea_report_list[index]
-            with open(report_path, 'w') as file:
-                json.dump(ea_report, file,
-                          default=report_json_converter)
-
-    @staticmethod
-    def _load(path, rai_insights):
-        """Load the ErrorAnalysisManager from the given path.
-
-        :param path: The directory path to load the ErrorAnalysisManager from.
-        :type path: str
-        :param rai_insights: The loaded parent RAIInsights.
-        :type rai_insights: RAIInsights
-        :return: The ErrorAnalysisManager manager after loading.
-        :rtype: ErrorAnalysisManager
-        """
-        # create the ErrorAnalysisManager without any properties using
-        # the __new__ function, similar to pickle
-        inst = ErrorAnalysisManager.__new__(ErrorAnalysisManager)
-
-        ea_config_list = []
-        ea_report_list = []
-        all_ea_dirs = DirectoryManager.list_sub_directories(path)
-        for ea_dir in all_ea_dirs:
-            directory_manager = DirectoryManager(
-                parent_directory_path=path,
-                sub_directory_name=ea_dir)
-
-            config_path = (directory_manager.get_config_directory() /
-                           'config.json')
-            with open(config_path, 'r') as file:
-                ea_config = json.load(file, object_hook=as_error_config)
-                ea_config_list.append(ea_config)
-
-            report_path = (directory_manager.get_data_directory() /
-                           'report.json')
-            with open(report_path, 'r') as file:
-                ea_report = json.load(file, object_hook=as_error_report)
-                # Validate the serialized output against schema
-                schema = ErrorAnalysisManager._get_error_analysis_schema()
-                jsonschema.validate(
-                    json.loads(ea_report.to_json()), schema)
-                ea_report_list.append(ea_report)
-
-        inst.__dict__['_ea_report_list'] = ea_report_list
-        inst.__dict__['_ea_config_list'] = ea_config_list
-
-        categorical_features = rai_insights.categorical_features
-        inst.__dict__['_categorical_features'] = categorical_features
-        target_column = rai_insights.target_column
-        true_y = rai_insights.test[target_column]
-        dataset = rai_insights.test.drop(columns=[target_column])
-        inst.__dict__['_dataset'] = dataset
-        inst.__dict__['_true_y'] = true_y
-        feature_names = list(dataset.columns)
-        inst.__dict__['_feature_names'] = feature_names
-        inst.__dict__['_analyzer'] = ModelAnalyzer(rai_insights.model,
-                                                   dataset,
-                                                   true_y,
-                                                   feature_names,
-                                                   categorical_features)
-        return inst
-=======
 warnings.warn(
     "MODULE-DEPRECATION-WARNING: The module "
     "responsibleai._managers.error_analysis_manager is deprecated. "
     "Please use responsibleai.managers.error_analysis_manager instead.",
-    DeprecationWarning)
->>>>>>> 74004ee8
+    DeprecationWarning)