# Copyright (c) Microsoft Corporation
# Licensed under the MIT License.

"""Defines the Counterfactual Manager class."""
import json
import dice_ml
from dice_ml import Dice
import numpy as np

from responsibleai._internal.constants import ManagerNames
from responsibleai._managers.base_manager import BaseManager
from responsibleai._config.base_config import BaseConfig
from responsibleai.modelanalysis.constants import ModelTask
from responsibleai.exceptions import (
    UserConfigValidationException, DuplicateManagerConfigException
)
from responsibleai._interfaces import CounterfactualData


class CounterfactualConstants:
    OPPOSITE = 'opposite'
    CLASSIFIER = 'classifier'
    REGRESSOR = 'regressor'
    SKLEARN = 'sklearn'
    RANDOM = 'random'


class CounterfactualConfig(BaseConfig):
    def __init__(self, method, continuous_features, total_CFs,
                 desired_class=CounterfactualConstants.OPPOSITE,
                 desired_range=None, permitted_range=None,
                 features_to_vary=None, feature_importance=False):
        super(CounterfactualConfig, self).__init__()
        self.method = method
        self.continuous_features = continuous_features
        self.total_CFs = total_CFs
        self.desired_range = desired_range
        self.desired_class = desired_class
        self.permitted_range = permitted_range
        self.features_to_vary = features_to_vary
        self.feature_importance = feature_importance
        self.counterfactual_obj = None
        self.has_computation_failed = False
        self.failure_reason = None

    def __eq__(self, other_cf_config):
        return (
            self.method == other_cf_config.method and
            self.continuous_features == other_cf_config.continuous_features and
            self.total_CFs == other_cf_config.total_CFs and
            self.desired_range == other_cf_config.desired_range and
            self.desired_class == other_cf_config.desired_class and
            self.permitted_range == other_cf_config.permitted_range and
            self.features_to_vary == other_cf_config.features_to_vary and
            self.feature_importance == other_cf_config.feature_importance
        )


class CounterfactualManager(BaseManager):
    def __init__(self, model, train, test, target_column, task_type,
                 categorical_features):
        """Defines the CounterfactualManager for generating counterfactuals
           from a model.

        :param model: The model to generate counterfactuals from.
            A model that implements sklearn.predict or sklearn.predict_proba
            or function that accepts a 2d ndarray.
        :type model: object
        :param initialization_examples: A matrix of feature vector
            examples (# examples x # features) for initializing the explainer.
        :type initialization_examples: pandas.DataFrame
        :param evaluation_examples: A matrix of feature vector
            examples (# examples x # features) on which to explain the
            model's output.
        :type evaluation_examples: pandas.DataFrame
        :param target_column: The name of the label column.
        :type target_column: str
        :param task_type: Task type is either 'classification/regression'
        :type task_type: str
        :param categorical_features: The categorical feature names.
        :type categorical_features: list[str]
        """
        self._model = model
        self._train = train
        self._test = test
        self._target_column = target_column
        self._task_type = task_type
        self._categorical_features = categorical_features
        self._counterfactual_config_list = []

    def _create_diceml_explainer(self, method, continuous_features):

        dice_data = dice_ml.Data(dataframe=self._train,
                                 continuous_features=continuous_features,
                                 outcome_name=self._target_column)
        model_type = CounterfactualConstants.CLASSIFIER \
            if self._task_type == ModelTask.CLASSIFICATION else \
            CounterfactualConstants.REGRESSOR
        dice_model = dice_ml.Model(model=self._model,
                                   backend=CounterfactualConstants.SKLEARN,
                                   model_type=model_type)

        dice_explainer = Dice(dice_data, dice_model, method=method)

        return dice_explainer

    def _add_counterfactual_config(self, new_counterfactual_config):
<<<<<<< HEAD
        if self._model is None:
            raise UserConfigValidationException(
                'Model is required for counterfactual example generation and '
                'feature importances')

        if new_counterfactual_config.features_to_vary != 'all' and \
                not set(new_counterfactual_config.features_to_vary).issubset(
                    set(self._train.columns)):
            raise UserConfigValidationException(
                'Found some feature names in features_to_vary list which'
                ' do not occur in train data'
            )
=======
        to_vary = new_counterfactual_config.features_to_vary
        if to_vary != 'all':
            difference_set = set(to_vary) - set(self._train.columns)
            if len(difference_set) > 0:
                message = ("Feature names in features_to_vary do "
                           f"not exist in train data: {list(difference_set)}")
            raise UserConfigValidationException(message)
>>>>>>> e8d6d9b3

        if self._task_type == ModelTask.CLASSIFICATION:
            if new_counterfactual_config.desired_class is None:
                raise UserConfigValidationException(
                    'The desired_class attribute should be either \'{0}\''
                    ' or the class value for classification scenarios.'.format(
                        CounterfactualConstants.OPPOSITE))

            is_multiclass = len(np.unique(
                self._train[self._target_column].values).tolist()) > 2
            if is_multiclass and \
                    new_counterfactual_config.desired_class == \
                    CounterfactualConstants.OPPOSITE:
                raise UserConfigValidationException(
                    'The desired_class attribute should not be \'{0}\''
                    ' It should be the class value for multiclass'
                    ' classification scenario.'.format(
                        CounterfactualConstants.OPPOSITE))

        if self._task_type == ModelTask.REGRESSION:
            if new_counterfactual_config.desired_range is None:
                raise UserConfigValidationException(
                    'The desired_range should not be None'
                    ' for regression scenarios.')

        is_duplicate = new_counterfactual_config.is_duplicate(
            self._counterfactual_config_list)

        if is_duplicate:
            raise DuplicateManagerConfigException(
                'Duplicate counterfactual configuration detected.')
        else:
            self._counterfactual_config_list.append(new_counterfactual_config)

    def add(self,
            total_CFs,
            method=CounterfactualConstants.RANDOM,
            desired_class=None,
            desired_range=None,
            permitted_range=None,
            features_to_vary='all',
            feature_importance=True):
        """Add a counterfactual generation configuration to be computed later.

        :param method: Type of dice-ml explainer. Either of "random", "genetic"
                       or "kdtree".
        :type method: str
        :param total_CFs: Total number of counterfactuals required.
        :type total_CFs: int
        :param desired_class: Desired counterfactual class. For binary
                              classification, this needs to be set as
                              "opposite".
        :type desired_class: string or int
        :param desired_range: For regression problems.
                              Contains the outcome range
                              to generate counterfactuals in.
        :type desired_range: list
        :param permitted_range: Dictionary with feature names as keys and
                                permitted range in list as values.
                                Defaults to the range inferred from training
                                data.
        :type permitted_range: dict
        :param features_to_vary: Either a string "all" or a list of
                                 feature names to vary.
        :type features_to_vary: list
        :param feature_importance: Flag to compute feature importance using
                                   dice-ml.
        :type feature_importance: bool
        """
        if self._categorical_features is None:
            continuous_features = \
                list(set(self._train.columns) - set([self._target_column]))
        else:
            continuous_features = list(set(self._train.columns) -
                                       set([self._target_column]) -
                                       set(self._categorical_features))

        counterfactual_config = CounterfactualConfig(
            method=method,
            continuous_features=continuous_features,
            total_CFs=total_CFs,
            desired_class=desired_class,
            desired_range=desired_range,
            permitted_range=permitted_range,
            features_to_vary=features_to_vary,
            feature_importance=feature_importance)

        self._add_counterfactual_config(counterfactual_config)

    def compute(self):
        """Computes the counterfactual examples by running the counterfactual
           configuration."""
        for cf_config in self._counterfactual_config_list:
            if not cf_config.is_computed:
                cf_config.is_computed = True
                try:
                    dice_explainer = self._create_diceml_explainer(
                        method=cf_config.method,
                        continuous_features=cf_config.continuous_features)

                    X_test = self._test.drop([self._target_column], axis=1)

                    if not cf_config.feature_importance:
                        counterfactual_obj = \
                            dice_explainer.generate_counterfactuals(
                                X_test, total_CFs=cf_config.total_CFs,
                                desired_class=cf_config.desired_class,
                                desired_range=cf_config.desired_range,
                                features_to_vary=cf_config.features_to_vary,
                                permitted_range=cf_config.permitted_range)
                    else:
                        counterfactual_obj = \
                            dice_explainer.global_feature_importance(
                                X_test,
                                total_CFs=cf_config.total_CFs,
                                desired_class=cf_config.desired_class,
                                desired_range=cf_config.desired_range,
                                features_to_vary=cf_config.features_to_vary,
                                permitted_range=cf_config.permitted_range)

                    cf_config.counterfactual_obj = \
                        counterfactual_obj
                except Exception as e:
                    cf_config.has_computation_failed = True
                    cf_config.failure_reason = str(e)
                    raise e

    def get(self, failed_to_compute=False):
        """Return the computed counterfactual examples objects or failure reason.

        :param failed_to_compute: Get the failure reasons if counterfactual
                                  examples failed to compute.
        :type failed_to_compute: bool
        """
        if not failed_to_compute:
            counterfactual_obj_list = []
            for counterfactual_config in self._counterfactual_config_list:
                if counterfactual_config.is_computed and \
                        not counterfactual_config.has_computation_failed:
                    counterfactual_obj_list.append(
                        counterfactual_config.counterfactual_obj)
            return counterfactual_obj_list
        else:
            failure_reason_list = []
            for counterfactual_config in self._counterfactual_config_list:
                if counterfactual_config.is_computed and \
                        counterfactual_config.has_computation_failed:
                    failure_reason_list.append(
                        counterfactual_config.failure_reason)
            return failure_reason_list

    def list(self):
        pass

    def get_data(self):
        """Get counterfactual data

        :return: A array of CounterfactualData.
        :rtype: List[CounterfactualData]
        """
        return [
            self._get_counterfactual(i) for i in self.get()]

    def _get_counterfactual(self, counterfactual):
        cfdata = CounterfactualData()
        json_data = json.loads(counterfactual.to_json())
        cfdata.cfs_list = json_data["cfs_list"]
        cfdata.feature_names = json_data["feature_names"]
        cfdata.feature_names_including_target = json_data[
            "feature_names_including_target"]
        cfdata.summary_importance = json_data["summary_importance"]
        cfdata.local_importance = json_data["local_importance"]
        cfdata.model_type = json_data["model_type"]
        cfdata.desired_class = json_data["desired_class"]
        cfdata.desired_range = json_data["desired_range"]
        return cfdata

    @property
    def name(self):
        """Get the name of the counterfactual manager.

        :return: The name of the counterfactual manager.
        :rtype: str
        """
        return ManagerNames.COUNTERFACTUAL

    def _save(self, path):
        pass

    @staticmethod
    def _load(path, model_analysis):
        pass<|MERGE_RESOLUTION|>--- conflicted
+++ resolved
@@ -105,20 +105,11 @@
         return dice_explainer
 
     def _add_counterfactual_config(self, new_counterfactual_config):
-<<<<<<< HEAD
         if self._model is None:
             raise UserConfigValidationException(
                 'Model is required for counterfactual example generation and '
                 'feature importances')
 
-        if new_counterfactual_config.features_to_vary != 'all' and \
-                not set(new_counterfactual_config.features_to_vary).issubset(
-                    set(self._train.columns)):
-            raise UserConfigValidationException(
-                'Found some feature names in features_to_vary list which'
-                ' do not occur in train data'
-            )
-=======
         to_vary = new_counterfactual_config.features_to_vary
         if to_vary != 'all':
             difference_set = set(to_vary) - set(self._train.columns)
@@ -126,7 +117,6 @@
                 message = ("Feature names in features_to_vary do "
                            f"not exist in train data: {list(difference_set)}")
             raise UserConfigValidationException(message)
->>>>>>> e8d6d9b3
 
         if self._task_type == ModelTask.CLASSIFICATION:
             if new_counterfactual_config.desired_class is None:
