# Copyright (c) Microsoft Corporation
# Licensed under the MIT License.

"""Defines the Counterfactual Manager class."""

import warnings

<<<<<<< HEAD
import dice_ml
from dice_ml import Dice
from dice_ml.counterfactual_explanations import CounterfactualExplanations

from responsibleai._config.base_config import BaseConfig
from responsibleai._data_validations import validate_train_test_categories
from responsibleai._interfaces import CounterfactualData
from responsibleai._internal.constants import ManagerNames
from responsibleai._managers.base_manager import BaseManager, measure_time
from responsibleai.exceptions import (DuplicateManagerConfigException,
                                      SchemaErrorException,
                                      UserConfigValidationException)
from responsibleai._tools.shared.state_directory_management import \
    DirectoryManager
from responsibleai.rai_insights.constants import ModelTask


class CounterfactualConstants:
    OPPOSITE = 'opposite'
    CLASSIFIER = 'classifier'
    REGRESSOR = 'regressor'
    SKLEARN = 'sklearn'
    RANDOM = 'random'


class _CommonSchemaConstants:
    LOCAL_IMPORTANCE = 'local_importance'
    METADATA = 'metadata'
    SUMMARY_IMPORTANCE = 'summary_importance'
    VERSION = 'version'


class _V1SchemaConstants:
    CF_EXAMPLES_LIST = 'cf_examples_list'
    LOCAL_IMPORTANCE = _CommonSchemaConstants.LOCAL_IMPORTANCE
    METADATA = _CommonSchemaConstants.METADATA
    SUMMARY_IMPORTANCE = _CommonSchemaConstants.SUMMARY_IMPORTANCE

    ALL = [CF_EXAMPLES_LIST, LOCAL_IMPORTANCE, METADATA, SUMMARY_IMPORTANCE]


class _V2SchemaConstants:
    CFS_LIST = 'cfs_list'
    DATA_INTERFACE = 'data_interface'
    DESIRED_CLASS = 'desired_class'
    DESIRED_RANGE = 'desired_range'
    FEATURE_NAMES = 'feature_names'
    FEATURE_NAMES_INCLUDING_TARGET = 'feature_names_including_target'
    LOCAL_IMPORTANCE = _CommonSchemaConstants.LOCAL_IMPORTANCE
    METADATA = _CommonSchemaConstants.METADATA
    MODEL_TYPE = 'model_type'
    SUMMARY_IMPORTANCE = _CommonSchemaConstants.SUMMARY_IMPORTANCE
    TEST_DATA = 'test_data'

    ALL = [CFS_LIST, DATA_INTERFACE, DESIRED_CLASS, DESIRED_RANGE,
           FEATURE_NAMES, FEATURE_NAMES_INCLUDING_TARGET,
           LOCAL_IMPORTANCE, METADATA, MODEL_TYPE,
           SUMMARY_IMPORTANCE, TEST_DATA]


class _SchemaVersions:
    V1 = '1.0'
    V2 = '2.0'

    ALL_VERSIONS = [V1, V2]


def _get_schema_version(counterfactuals_dict):
    """
    Get the version from the serialized version of the
    counterfactual examples.

    :param counterfactuals_dict: Serialized version of the
                                 counterfactual example.
    :type counterfactuals_dict: Dict
    """
    if _CommonSchemaConstants.METADATA not in counterfactuals_dict:
        raise SchemaErrorException(
            "No metadata field found in serialized counterfactual output"
        )

    metadata = counterfactuals_dict[_CommonSchemaConstants.METADATA]
    if _CommonSchemaConstants.VERSION not in metadata:
        raise SchemaErrorException(
            "No version field found in serialized counterfactual output"
        )

    version = metadata[_CommonSchemaConstants.VERSION]
    if version not in _SchemaVersions.ALL_VERSIONS:
        raise SchemaErrorException(
            "Schema version {0} not supported."
            "Support versions are {1}".format(
                version, ','.join(_SchemaVersions.ALL_VERSIONS)
            )
        )

    return version


class CounterfactualConfig(BaseConfig):
    METHOD = 'method'
    CONTINUOUS_FEATURES = 'continuous_features'
    TOTAL_CFS = 'total_CFs'
    DESIRED_RANGE = 'desired_range'
    DESIRED_CLASS = 'desired_class'
    PERMITTED_RANGE = 'permitted_range'
    FEATURES_TO_VARY = 'features_to_vary'
    FEATURE_IMPORTANCE = 'feature_importance'

    IS_COMPUTED = 'is_computed'
    COUNTERFACTUAL_OBJ = 'counterfactual_obj'
    HAS_COMPUTATION_FAILED = 'has_computation_failed'
    FAILURE_REASON = 'failure_reason'

    CONFIG_FILE_NAME = 'config.json'
    RESULT_FILE_NAME = 'result.json'

    def __init__(self, method, continuous_features, total_CFs,
                 desired_class=CounterfactualConstants.OPPOSITE,
                 desired_range=None, permitted_range=None,
                 features_to_vary=None, feature_importance=False):
        super(CounterfactualConfig, self).__init__()
        self.method = method
        self.continuous_features = continuous_features
        self.total_CFs = total_CFs
        self.desired_range = desired_range
        self.desired_class = desired_class
        self.permitted_range = permitted_range
        self.features_to_vary = features_to_vary
        self.feature_importance = feature_importance
        self.is_computed = False
        self.counterfactual_obj = None
        self.has_computation_failed = False
        self.failure_reason = None

    def __eq__(self, other_cf_config):
        return (
            self.method == other_cf_config.method and
            self.continuous_features == other_cf_config.continuous_features and
            self.total_CFs == other_cf_config.total_CFs and
            self.desired_range == other_cf_config.desired_range and
            self.desired_class == other_cf_config.desired_class and
            self.permitted_range == other_cf_config.permitted_range and
            self.features_to_vary == other_cf_config.features_to_vary and
            self.feature_importance == other_cf_config.feature_importance
        )

    def get_config_as_dict(self):
        """Returns the dictionary representation of configuration
           in the CounterfactualConfig.

        The dictionary contains the counterfactual method, continuous features,
        total counterfactuals, desired class, desired range,
        permitted range, features to vary and feature importance.

        :return: The dictionary representation of the CounterfactualConfig.
        :rtype: dict
        """
        return {
            CounterfactualConfig.METHOD: self.method,
            CounterfactualConfig.CONTINUOUS_FEATURES: self.continuous_features,
            CounterfactualConfig.TOTAL_CFS: self.total_CFs,
            CounterfactualConfig.DESIRED_RANGE: self.desired_range,
            CounterfactualConfig.DESIRED_CLASS: self.desired_class,
            CounterfactualConfig.PERMITTED_RANGE: self.permitted_range,
            CounterfactualConfig.FEATURES_TO_VARY: self.features_to_vary,
            CounterfactualConfig.FEATURE_IMPORTANCE: self.feature_importance
        }

    def save_config(self, config_directory_path):
        config_file_path = (config_directory_path /
                            CounterfactualConfig.CONFIG_FILE_NAME)
        with open(config_file_path, 'w') as config_file:
            json.dump(
                self.get_config_as_dict(), config_file)

    @staticmethod
    def load_config(config_directory_path):
        config_path = (config_directory_path /
                       CounterfactualConfig.CONFIG_FILE_NAME)
        with open(config_path, 'r') as config_file:
            cf_config = json.load(config_file)

        counterfactual_config = CounterfactualConfig(
            method=cf_config[CounterfactualConfig.METHOD],
            continuous_features=cf_config[
                CounterfactualConfig.CONTINUOUS_FEATURES],
            total_CFs=cf_config[CounterfactualConfig.TOTAL_CFS],
            desired_class=cf_config[CounterfactualConfig.DESIRED_CLASS],
            desired_range=cf_config[CounterfactualConfig.DESIRED_RANGE],
            permitted_range=cf_config[
                CounterfactualConfig.PERMITTED_RANGE],
            features_to_vary=cf_config[
                CounterfactualConfig.FEATURES_TO_VARY],
            feature_importance=cf_config[
                CounterfactualConfig.FEATURE_IMPORTANCE])

        return counterfactual_config

    def get_result(self):
        """Returns the dictionary representation of result of the computation
           in the CounterfactualConfig.

        :return: The dictionary representation of result in the
                 CounterfactualConfig.
        :rtype: dict
        """
        result = {}
        if self.counterfactual_obj is not None:
            result[CounterfactualConfig.COUNTERFACTUAL_OBJ] = \
                self.counterfactual_obj.to_json()
        else:
            result[CounterfactualConfig.COUNTERFACTUAL_OBJ] = None

        result[CounterfactualConfig.HAS_COMPUTATION_FAILED] = \
            self.has_computation_failed
        result[CounterfactualConfig.FAILURE_REASON] = self.failure_reason
        result[CounterfactualConfig.IS_COMPUTED] = self.is_computed

        return result

    def save_result(self, data_directory_path):
        cf_result = self.get_result()
        if cf_result[CounterfactualConfig.COUNTERFACTUAL_OBJ] is not None:
            counterfactuals_dict = json.loads(
                cf_result[CounterfactualConfig.COUNTERFACTUAL_OBJ]
            )

            schema_version = _get_schema_version(counterfactuals_dict)
            if schema_version == _SchemaVersions.V1:
                cf_schema_keys = _V1SchemaConstants.ALL
            else:
                cf_schema_keys = _V2SchemaConstants.ALL

            for counterfactual_examples_key in cf_schema_keys:
                file_path = (data_directory_path /
                             (counterfactual_examples_key + '.json'))
                with open(file_path, 'w') as file_path:
                    json.dump(
                        counterfactuals_dict[counterfactual_examples_key],
                        file_path)

        file_path = (data_directory_path /
                     (CounterfactualConfig.HAS_COMPUTATION_FAILED + '.json'))
        with open(file_path, 'w') as file_path:
            json.dump(
                cf_result[CounterfactualConfig.HAS_COMPUTATION_FAILED],
                file_path)

        file_path = (data_directory_path /
                     (CounterfactualConfig.FAILURE_REASON + '.json'))
        with open(file_path, 'w') as file_path:
            json.dump(
                cf_result[CounterfactualConfig.FAILURE_REASON],
                file_path)

        file_path = (data_directory_path /
                     (CounterfactualConfig.IS_COMPUTED + '.json'))
        with open(file_path, 'w') as file_path:
            json.dump(
                cf_result[CounterfactualConfig.IS_COMPUTED],
                file_path)

    def load_result(self, data_directory_path):
        metadata_file_path = (data_directory_path /
                              (_CommonSchemaConstants.METADATA + '.json'))

        if metadata_file_path.exists():
            with open(metadata_file_path, 'r') as result_file:
                metadata = json.load(result_file)

            if metadata['version'] == _SchemaVersions.V1:
                cf_schema_keys = _V1SchemaConstants.ALL
            else:
                cf_schema_keys = _V2SchemaConstants.ALL

            counterfactual_examples_dict = {}
            for counterfactual_examples_key in cf_schema_keys:
                result_path = (data_directory_path /
                               (counterfactual_examples_key + '.json'))
                with open(result_path, 'r') as result_file:
                    counterfactual_examples_dict[
                        counterfactual_examples_key] = json.load(result_file)

            counterfactuals_json_str = json.dumps(counterfactual_examples_dict)
            self.counterfactual_obj = \
                CounterfactualExplanations.from_json(counterfactuals_json_str)
        else:
            self.counterfactual_obj = None

        result_path = (data_directory_path /
                       (CounterfactualConfig.HAS_COMPUTATION_FAILED + '.json'))
        with open(result_path, 'r') as result_file:
            self.has_computation_failed = json.load(result_file)

        result_path = (data_directory_path /
                       (CounterfactualConfig.FAILURE_REASON + '.json'))
        with open(result_path, 'r') as result_file:
            self.failure_reason = json.load(result_file)

        result_path = (data_directory_path /
                       (CounterfactualConfig.IS_COMPUTED + '.json'))
        with open(result_path, 'r') as result_file:
            self.is_computed = json.load(result_file)


class CounterfactualManager(BaseManager):
    _TRAIN = '_train'
    _TEST = '_test'
    _MODEL = '_model'
    _TARGET_COLUMN = '_target_column'
    _TASK_TYPE = '_task_type'
    _CATEGORICAL_FEATURES = '_categorical_features'
    _COUNTERFACTUAL_CONFIG_LIST = '_counterfactual_config_list'

    def __init__(self, model, train, test, target_column, task_type,
                 categorical_features):
        """Defines the CounterfactualManager for generating counterfactuals
           from a model.

        :param model: The model to generate counterfactuals from.
            A model that implements sklearn.predict or sklearn.predict_proba
            or function that accepts a 2d ndarray.
        :type model: object
        :param initialization_examples: A matrix of feature vector
            examples (# examples x # features) for initializing the explainer.
        :type initialization_examples: pandas.DataFrame
        :param evaluation_examples: A matrix of feature vector
            examples (# examples x # features) on which to explain the
            model's output.
        :type evaluation_examples: pandas.DataFrame
        :param target_column: The name of the label column.
        :type target_column: str
        :param task_type: Task type is either 'classification/regression'
        :type task_type: str
        :param categorical_features: The categorical feature names.
        :type categorical_features: list[str]
        """
        self._model = model
        self._train = train
        self._test = test
        self._target_column = target_column
        self._task_type = task_type
        self._categorical_features = categorical_features
        self._counterfactual_config_list = []

    def _create_diceml_explainer(self, method, continuous_features):

        dice_data = dice_ml.Data(dataframe=self._train,
                                 continuous_features=continuous_features,
                                 outcome_name=self._target_column)
        model_type = CounterfactualConstants.CLASSIFIER \
            if self._task_type == ModelTask.CLASSIFICATION else \
            CounterfactualConstants.REGRESSOR
        dice_model = dice_ml.Model(model=self._model,
                                   backend=CounterfactualConstants.SKLEARN,
                                   model_type=model_type)

        dice_explainer = Dice(dice_data, dice_model, method=method)

        return dice_explainer

    def _add_counterfactual_config(self, new_counterfactual_config):
        if self._model is None:
            raise UserConfigValidationException(
                'Model is required for counterfactual example generation and '
                'feature importances')

        validate_train_test_categories(
            train_data=self._train,
            test_data=self._test,
            rai_compute_type='Counterfactual example generation',
            categoricals=self._categorical_features)

        to_vary = new_counterfactual_config.features_to_vary
        if to_vary != 'all':
            difference_set = set(to_vary) - set(self._train.columns)
            if len(difference_set) > 0:
                message = ("Feature names in features_to_vary do "
                           f"not exist in train data: {list(difference_set)}")
                raise UserConfigValidationException(message)

        if new_counterfactual_config.permitted_range is not None:
            permitted_features = \
                list(new_counterfactual_config.permitted_range)
            difference_set = set(permitted_features) - set(self._train.columns)
            if len(difference_set) > 0:
                message = ("Feature names in permitted_range do "
                           f"not exist in train data: {list(difference_set)}")
                raise UserConfigValidationException(message)

        if self._task_type == ModelTask.CLASSIFICATION:
            if new_counterfactual_config.desired_class is None:
                raise UserConfigValidationException(
                    'The desired_class attribute should be either \'{0}\''
                    ' for binary classification or the class value for '
                    'multi-classification scenarios.'.format(
                        CounterfactualConstants.OPPOSITE))

            is_multiclass = len(np.unique(
                self._train[self._target_column].values).tolist()) > 2
            if is_multiclass and \
                    new_counterfactual_config.desired_class == \
                    CounterfactualConstants.OPPOSITE:
                raise UserConfigValidationException(
                    'The desired_class attribute should not be \'{0}\''
                    ' It should be the class value for multiclass'
                    ' classification scenario.'.format(
                        CounterfactualConstants.OPPOSITE))

        if self._task_type == ModelTask.REGRESSION:
            if new_counterfactual_config.desired_range is None:
                raise UserConfigValidationException(
                    'The desired_range should not be None'
                    ' for regression scenarios.')

        if new_counterfactual_config.feature_importance and\
                new_counterfactual_config.total_CFs < 10:
            raise UserConfigValidationException(
                "A total_CFs value of at least 10 is required to "
                "use counterfactual feature importances. "
                "Either increase total_CFs to at least 10 or "
                "set feature_importance to False.")

        is_duplicate = new_counterfactual_config.is_duplicate(
            self._counterfactual_config_list)

        if is_duplicate:
            raise DuplicateManagerConfigException(
                'Duplicate counterfactual configuration detected.')
        else:
            self._counterfactual_config_list.append(new_counterfactual_config)

    def add(self,
            total_CFs,
            method=CounterfactualConstants.RANDOM,
            desired_class=None,
            desired_range=None,
            permitted_range=None,
            features_to_vary='all',
            feature_importance=True):
        """Add a counterfactual generation configuration to be computed later.

        :param method: Type of dice-ml explainer. Either of "random", "genetic"
                       or "kdtree".
        :type method: str
        :param total_CFs: Total number of counterfactuals required.
        :type total_CFs: int
        :param desired_class: Desired counterfactual class. For binary
                              classification, this needs to be set as
                              "opposite".
        :type desired_class: string or int
        :param desired_range: For regression problems.
                              Contains the outcome range
                              to generate counterfactuals in.
        :type desired_range: list
        :param permitted_range: Dictionary with feature names as keys and
                                permitted range in list as values.
                                Defaults to the range inferred from training
                                data.
        :type permitted_range: dict
        :param features_to_vary: Either a string "all" or a list of
                                 feature names to vary.
        :type features_to_vary: list
        :param feature_importance: Flag to compute feature importance using
                                   dice-ml.
        :type feature_importance: bool
        """
        if self._categorical_features is None:
            continuous_features = \
                list(set(self._train.columns) - set([self._target_column]))
        else:
            continuous_features = list(set(self._train.columns) -
                                       set([self._target_column]) -
                                       set(self._categorical_features))

        counterfactual_config = CounterfactualConfig(
            method=method,
            continuous_features=continuous_features,
            total_CFs=total_CFs,
            desired_class=desired_class,
            desired_range=desired_range,
            permitted_range=permitted_range,
            features_to_vary=features_to_vary,
            feature_importance=feature_importance)

        self._add_counterfactual_config(counterfactual_config)

    @measure_time
    def compute(self):
        """Computes the counterfactual examples by running the counterfactual
           configuration."""
        print("Counterfactual")
        for cf_config in self._counterfactual_config_list:
            if not cf_config.is_computed:
                cf_config.is_computed = True
                try:
                    print('Current Status: Generating {0} counterfactuals'
                          ' for {1} samples'.format(
                              cf_config.total_CFs, len(self._test)))
                    dice_explainer = self._create_diceml_explainer(
                        method=cf_config.method,
                        continuous_features=cf_config.continuous_features)

                    X_test = self._test.drop([self._target_column], axis=1)

                    if not cf_config.feature_importance:
                        counterfactual_obj = \
                            dice_explainer.generate_counterfactuals(
                                X_test, total_CFs=cf_config.total_CFs,
                                desired_class=cf_config.desired_class,
                                desired_range=cf_config.desired_range,
                                features_to_vary=cf_config.features_to_vary,
                                permitted_range=cf_config.permitted_range)
                    else:
                        counterfactual_obj = \
                            dice_explainer.global_feature_importance(
                                X_test,
                                total_CFs=cf_config.total_CFs,
                                desired_class=cf_config.desired_class,
                                desired_range=cf_config.desired_range,
                                features_to_vary=cf_config.features_to_vary,
                                permitted_range=cf_config.permitted_range)

                    # Validate the serialized output against schema
                    schema = CounterfactualManager._get_counterfactual_schema(
                        version=counterfactual_obj.metadata['version'])
                    jsonschema.validate(
                        json.loads(counterfactual_obj.to_json()), schema)

                    cf_config.counterfactual_obj = \
                        counterfactual_obj

                    print('Current Status: Generated {0} counterfactuals'
                          ' for {1} samples.'.format(
                              cf_config.total_CFs, len(self._test)))

                except Exception as e:
                    cf_config.has_computation_failed = True
                    cf_config.failure_reason = str(e)
                    raise e

    def get(self, failed_to_compute=False):
        """Return the computed counterfactual examples objects or failure reason.

        :param failed_to_compute: Get the failure reasons if counterfactual
                                  examples failed to compute.
        :type failed_to_compute: bool
        """
        if not failed_to_compute:
            counterfactual_obj_list = []
            for counterfactual_config in self._counterfactual_config_list:
                if counterfactual_config.is_computed and \
                        not counterfactual_config.has_computation_failed:
                    counterfactual_obj_list.append(
                        counterfactual_config.counterfactual_obj)
            return counterfactual_obj_list
        else:
            failure_reason_list = []
            for counterfactual_config in self._counterfactual_config_list:
                if counterfactual_config.is_computed and \
                        counterfactual_config.has_computation_failed:
                    failure_reason_list.append(
                        counterfactual_config.failure_reason)
            return failure_reason_list

    @staticmethod
    def _get_counterfactual_schema(version):
        """Get the schema for validating the counterfactual examples output."""
        schema_directory = (Path(__file__).parent.parent / '_tools' /
                            'counterfactual' / 'dashboard_schemas')
        schema_filename = f'counterfactual_examples_output_v{version}.json'
        schema_filepath = schema_directory / schema_filename
        with open(schema_filepath, 'r') as f:
            return json.load(f)

    def list(self):
        pass

    def get_data(self):
        """Get counterfactual data

        :return: A array of CounterfactualData.
        :rtype: List[CounterfactualData]
        """
        return [
            self._get_counterfactual(i) for i in self.get()]

    def _get_counterfactual(self, counterfactual):
        cfdata = CounterfactualData()
        json_data = json.loads(counterfactual.to_json())
        cfdata.cfs_list = json_data["cfs_list"]
        cfdata.feature_names = json_data["feature_names"]
        cfdata.feature_names_including_target = json_data[
            "feature_names_including_target"]
        cfdata.summary_importance = json_data["summary_importance"]
        cfdata.local_importance = json_data["local_importance"]
        cfdata.model_type = json_data["model_type"]
        cfdata.desired_class = json_data["desired_class"]
        cfdata.desired_range = json_data["desired_range"]
        return cfdata

    @property
    def name(self):
        """Get the name of the counterfactual manager.

        :return: The name of the counterfactual manager.
        :rtype: str
        """
        return ManagerNames.COUNTERFACTUAL

    def _save(self, path):
        """Save the CounterfactualManager to the given path.

        :param path: The directory path to save the CounterfactualManager to.
        :type path: str
        """
        counterfactual_dir = Path(path)
        counterfactual_dir.mkdir(parents=True, exist_ok=True)
        for counterfactual_config in self._counterfactual_config_list:
            directory_manager = DirectoryManager(parent_directory_path=path)

            counterfactual_config.save_config(
                directory_manager.create_config_directory()
            )

            counterfactual_config.save_result(
                directory_manager.create_data_directory()
            )

    @staticmethod
    def _load(path, rai_insights):
        """Load the CounterfactualManager from the given path.

        :param path: The directory path to load the CounterfactualManager from.
        :type path: str
        :param rai_insights: The loaded parent RAIInsights.
        :type rai_insights: RAIInsights
        :return: The CounterfactualManager manager after loading.
        :rtype: CounterfactualManager
        """
        inst = CounterfactualManager.__new__(CounterfactualManager)

        # Rehydrate model analysis data
        inst.__dict__[CounterfactualManager._MODEL] = rai_insights.model
        inst.__dict__[CounterfactualManager._TRAIN] = rai_insights.train
        inst.__dict__[CounterfactualManager._TEST] = rai_insights.test
        inst.__dict__[CounterfactualManager._TARGET_COLUMN] = \
            rai_insights.target_column
        inst.__dict__[CounterfactualManager._TASK_TYPE] = \
            rai_insights.task_type
        inst.__dict__[CounterfactualManager._CATEGORICAL_FEATURES] = \
            rai_insights.categorical_features

        inst.__dict__[CounterfactualManager._COUNTERFACTUAL_CONFIG_LIST] = []

        all_cf_dirs = DirectoryManager.list_sub_directories(path)
        for counterfactual_config_dir in all_cf_dirs:
            directory_manager = DirectoryManager(
                parent_directory_path=path,
                sub_directory_name=counterfactual_config_dir)

            counterfactual_config = CounterfactualConfig.load_config(
                directory_manager.get_config_directory()
            )

            counterfactual_config.load_result(
                directory_manager.get_data_directory()
            )

            if counterfactual_config.counterfactual_obj is not None:
                # Validate the serialized output against schema
                schema = CounterfactualManager._get_counterfactual_schema(
                    version=counterfactual_config.counterfactual_obj.metadata[
                        'version'])
                jsonschema.validate(
                    json.loads(
                        counterfactual_config.counterfactual_obj.to_json()),
                    schema)

            inst.__dict__[
                CounterfactualManager._COUNTERFACTUAL_CONFIG_LIST].append(
                    counterfactual_config)

        return inst
=======
from responsibleai.managers.counterfactual_manager import *  # noqa: F401, F403

warnings.warn(
    "MODULE-DEPRECATION-WARNING: The module "
    "responsibleai._managers.counterfactual_manager is deprecated. "
    "Please use responsibleai.managers.counterfactual_manager instead.",
    DeprecationWarning)
>>>>>>> 74004ee8
<|MERGE_RESOLUTION|>--- conflicted
+++ resolved
@@ -5,698 +5,10 @@
 
 import warnings
 
-<<<<<<< HEAD
-import dice_ml
-from dice_ml import Dice
-from dice_ml.counterfactual_explanations import CounterfactualExplanations
-
-from responsibleai._config.base_config import BaseConfig
-from responsibleai._data_validations import validate_train_test_categories
-from responsibleai._interfaces import CounterfactualData
-from responsibleai._internal.constants import ManagerNames
-from responsibleai._managers.base_manager import BaseManager, measure_time
-from responsibleai.exceptions import (DuplicateManagerConfigException,
-                                      SchemaErrorException,
-                                      UserConfigValidationException)
-from responsibleai._tools.shared.state_directory_management import \
-    DirectoryManager
-from responsibleai.rai_insights.constants import ModelTask
-
-
-class CounterfactualConstants:
-    OPPOSITE = 'opposite'
-    CLASSIFIER = 'classifier'
-    REGRESSOR = 'regressor'
-    SKLEARN = 'sklearn'
-    RANDOM = 'random'
-
-
-class _CommonSchemaConstants:
-    LOCAL_IMPORTANCE = 'local_importance'
-    METADATA = 'metadata'
-    SUMMARY_IMPORTANCE = 'summary_importance'
-    VERSION = 'version'
-
-
-class _V1SchemaConstants:
-    CF_EXAMPLES_LIST = 'cf_examples_list'
-    LOCAL_IMPORTANCE = _CommonSchemaConstants.LOCAL_IMPORTANCE
-    METADATA = _CommonSchemaConstants.METADATA
-    SUMMARY_IMPORTANCE = _CommonSchemaConstants.SUMMARY_IMPORTANCE
-
-    ALL = [CF_EXAMPLES_LIST, LOCAL_IMPORTANCE, METADATA, SUMMARY_IMPORTANCE]
-
-
-class _V2SchemaConstants:
-    CFS_LIST = 'cfs_list'
-    DATA_INTERFACE = 'data_interface'
-    DESIRED_CLASS = 'desired_class'
-    DESIRED_RANGE = 'desired_range'
-    FEATURE_NAMES = 'feature_names'
-    FEATURE_NAMES_INCLUDING_TARGET = 'feature_names_including_target'
-    LOCAL_IMPORTANCE = _CommonSchemaConstants.LOCAL_IMPORTANCE
-    METADATA = _CommonSchemaConstants.METADATA
-    MODEL_TYPE = 'model_type'
-    SUMMARY_IMPORTANCE = _CommonSchemaConstants.SUMMARY_IMPORTANCE
-    TEST_DATA = 'test_data'
-
-    ALL = [CFS_LIST, DATA_INTERFACE, DESIRED_CLASS, DESIRED_RANGE,
-           FEATURE_NAMES, FEATURE_NAMES_INCLUDING_TARGET,
-           LOCAL_IMPORTANCE, METADATA, MODEL_TYPE,
-           SUMMARY_IMPORTANCE, TEST_DATA]
-
-
-class _SchemaVersions:
-    V1 = '1.0'
-    V2 = '2.0'
-
-    ALL_VERSIONS = [V1, V2]
-
-
-def _get_schema_version(counterfactuals_dict):
-    """
-    Get the version from the serialized version of the
-    counterfactual examples.
-
-    :param counterfactuals_dict: Serialized version of the
-                                 counterfactual example.
-    :type counterfactuals_dict: Dict
-    """
-    if _CommonSchemaConstants.METADATA not in counterfactuals_dict:
-        raise SchemaErrorException(
-            "No metadata field found in serialized counterfactual output"
-        )
-
-    metadata = counterfactuals_dict[_CommonSchemaConstants.METADATA]
-    if _CommonSchemaConstants.VERSION not in metadata:
-        raise SchemaErrorException(
-            "No version field found in serialized counterfactual output"
-        )
-
-    version = metadata[_CommonSchemaConstants.VERSION]
-    if version not in _SchemaVersions.ALL_VERSIONS:
-        raise SchemaErrorException(
-            "Schema version {0} not supported."
-            "Support versions are {1}".format(
-                version, ','.join(_SchemaVersions.ALL_VERSIONS)
-            )
-        )
-
-    return version
-
-
-class CounterfactualConfig(BaseConfig):
-    METHOD = 'method'
-    CONTINUOUS_FEATURES = 'continuous_features'
-    TOTAL_CFS = 'total_CFs'
-    DESIRED_RANGE = 'desired_range'
-    DESIRED_CLASS = 'desired_class'
-    PERMITTED_RANGE = 'permitted_range'
-    FEATURES_TO_VARY = 'features_to_vary'
-    FEATURE_IMPORTANCE = 'feature_importance'
-
-    IS_COMPUTED = 'is_computed'
-    COUNTERFACTUAL_OBJ = 'counterfactual_obj'
-    HAS_COMPUTATION_FAILED = 'has_computation_failed'
-    FAILURE_REASON = 'failure_reason'
-
-    CONFIG_FILE_NAME = 'config.json'
-    RESULT_FILE_NAME = 'result.json'
-
-    def __init__(self, method, continuous_features, total_CFs,
-                 desired_class=CounterfactualConstants.OPPOSITE,
-                 desired_range=None, permitted_range=None,
-                 features_to_vary=None, feature_importance=False):
-        super(CounterfactualConfig, self).__init__()
-        self.method = method
-        self.continuous_features = continuous_features
-        self.total_CFs = total_CFs
-        self.desired_range = desired_range
-        self.desired_class = desired_class
-        self.permitted_range = permitted_range
-        self.features_to_vary = features_to_vary
-        self.feature_importance = feature_importance
-        self.is_computed = False
-        self.counterfactual_obj = None
-        self.has_computation_failed = False
-        self.failure_reason = None
-
-    def __eq__(self, other_cf_config):
-        return (
-            self.method == other_cf_config.method and
-            self.continuous_features == other_cf_config.continuous_features and
-            self.total_CFs == other_cf_config.total_CFs and
-            self.desired_range == other_cf_config.desired_range and
-            self.desired_class == other_cf_config.desired_class and
-            self.permitted_range == other_cf_config.permitted_range and
-            self.features_to_vary == other_cf_config.features_to_vary and
-            self.feature_importance == other_cf_config.feature_importance
-        )
-
-    def get_config_as_dict(self):
-        """Returns the dictionary representation of configuration
-           in the CounterfactualConfig.
-
-        The dictionary contains the counterfactual method, continuous features,
-        total counterfactuals, desired class, desired range,
-        permitted range, features to vary and feature importance.
-
-        :return: The dictionary representation of the CounterfactualConfig.
-        :rtype: dict
-        """
-        return {
-            CounterfactualConfig.METHOD: self.method,
-            CounterfactualConfig.CONTINUOUS_FEATURES: self.continuous_features,
-            CounterfactualConfig.TOTAL_CFS: self.total_CFs,
-            CounterfactualConfig.DESIRED_RANGE: self.desired_range,
-            CounterfactualConfig.DESIRED_CLASS: self.desired_class,
-            CounterfactualConfig.PERMITTED_RANGE: self.permitted_range,
-            CounterfactualConfig.FEATURES_TO_VARY: self.features_to_vary,
-            CounterfactualConfig.FEATURE_IMPORTANCE: self.feature_importance
-        }
-
-    def save_config(self, config_directory_path):
-        config_file_path = (config_directory_path /
-                            CounterfactualConfig.CONFIG_FILE_NAME)
-        with open(config_file_path, 'w') as config_file:
-            json.dump(
-                self.get_config_as_dict(), config_file)
-
-    @staticmethod
-    def load_config(config_directory_path):
-        config_path = (config_directory_path /
-                       CounterfactualConfig.CONFIG_FILE_NAME)
-        with open(config_path, 'r') as config_file:
-            cf_config = json.load(config_file)
-
-        counterfactual_config = CounterfactualConfig(
-            method=cf_config[CounterfactualConfig.METHOD],
-            continuous_features=cf_config[
-                CounterfactualConfig.CONTINUOUS_FEATURES],
-            total_CFs=cf_config[CounterfactualConfig.TOTAL_CFS],
-            desired_class=cf_config[CounterfactualConfig.DESIRED_CLASS],
-            desired_range=cf_config[CounterfactualConfig.DESIRED_RANGE],
-            permitted_range=cf_config[
-                CounterfactualConfig.PERMITTED_RANGE],
-            features_to_vary=cf_config[
-                CounterfactualConfig.FEATURES_TO_VARY],
-            feature_importance=cf_config[
-                CounterfactualConfig.FEATURE_IMPORTANCE])
-
-        return counterfactual_config
-
-    def get_result(self):
-        """Returns the dictionary representation of result of the computation
-           in the CounterfactualConfig.
-
-        :return: The dictionary representation of result in the
-                 CounterfactualConfig.
-        :rtype: dict
-        """
-        result = {}
-        if self.counterfactual_obj is not None:
-            result[CounterfactualConfig.COUNTERFACTUAL_OBJ] = \
-                self.counterfactual_obj.to_json()
-        else:
-            result[CounterfactualConfig.COUNTERFACTUAL_OBJ] = None
-
-        result[CounterfactualConfig.HAS_COMPUTATION_FAILED] = \
-            self.has_computation_failed
-        result[CounterfactualConfig.FAILURE_REASON] = self.failure_reason
-        result[CounterfactualConfig.IS_COMPUTED] = self.is_computed
-
-        return result
-
-    def save_result(self, data_directory_path):
-        cf_result = self.get_result()
-        if cf_result[CounterfactualConfig.COUNTERFACTUAL_OBJ] is not None:
-            counterfactuals_dict = json.loads(
-                cf_result[CounterfactualConfig.COUNTERFACTUAL_OBJ]
-            )
-
-            schema_version = _get_schema_version(counterfactuals_dict)
-            if schema_version == _SchemaVersions.V1:
-                cf_schema_keys = _V1SchemaConstants.ALL
-            else:
-                cf_schema_keys = _V2SchemaConstants.ALL
-
-            for counterfactual_examples_key in cf_schema_keys:
-                file_path = (data_directory_path /
-                             (counterfactual_examples_key + '.json'))
-                with open(file_path, 'w') as file_path:
-                    json.dump(
-                        counterfactuals_dict[counterfactual_examples_key],
-                        file_path)
-
-        file_path = (data_directory_path /
-                     (CounterfactualConfig.HAS_COMPUTATION_FAILED + '.json'))
-        with open(file_path, 'w') as file_path:
-            json.dump(
-                cf_result[CounterfactualConfig.HAS_COMPUTATION_FAILED],
-                file_path)
-
-        file_path = (data_directory_path /
-                     (CounterfactualConfig.FAILURE_REASON + '.json'))
-        with open(file_path, 'w') as file_path:
-            json.dump(
-                cf_result[CounterfactualConfig.FAILURE_REASON],
-                file_path)
-
-        file_path = (data_directory_path /
-                     (CounterfactualConfig.IS_COMPUTED + '.json'))
-        with open(file_path, 'w') as file_path:
-            json.dump(
-                cf_result[CounterfactualConfig.IS_COMPUTED],
-                file_path)
-
-    def load_result(self, data_directory_path):
-        metadata_file_path = (data_directory_path /
-                              (_CommonSchemaConstants.METADATA + '.json'))
-
-        if metadata_file_path.exists():
-            with open(metadata_file_path, 'r') as result_file:
-                metadata = json.load(result_file)
-
-            if metadata['version'] == _SchemaVersions.V1:
-                cf_schema_keys = _V1SchemaConstants.ALL
-            else:
-                cf_schema_keys = _V2SchemaConstants.ALL
-
-            counterfactual_examples_dict = {}
-            for counterfactual_examples_key in cf_schema_keys:
-                result_path = (data_directory_path /
-                               (counterfactual_examples_key + '.json'))
-                with open(result_path, 'r') as result_file:
-                    counterfactual_examples_dict[
-                        counterfactual_examples_key] = json.load(result_file)
-
-            counterfactuals_json_str = json.dumps(counterfactual_examples_dict)
-            self.counterfactual_obj = \
-                CounterfactualExplanations.from_json(counterfactuals_json_str)
-        else:
-            self.counterfactual_obj = None
-
-        result_path = (data_directory_path /
-                       (CounterfactualConfig.HAS_COMPUTATION_FAILED + '.json'))
-        with open(result_path, 'r') as result_file:
-            self.has_computation_failed = json.load(result_file)
-
-        result_path = (data_directory_path /
-                       (CounterfactualConfig.FAILURE_REASON + '.json'))
-        with open(result_path, 'r') as result_file:
-            self.failure_reason = json.load(result_file)
-
-        result_path = (data_directory_path /
-                       (CounterfactualConfig.IS_COMPUTED + '.json'))
-        with open(result_path, 'r') as result_file:
-            self.is_computed = json.load(result_file)
-
-
-class CounterfactualManager(BaseManager):
-    _TRAIN = '_train'
-    _TEST = '_test'
-    _MODEL = '_model'
-    _TARGET_COLUMN = '_target_column'
-    _TASK_TYPE = '_task_type'
-    _CATEGORICAL_FEATURES = '_categorical_features'
-    _COUNTERFACTUAL_CONFIG_LIST = '_counterfactual_config_list'
-
-    def __init__(self, model, train, test, target_column, task_type,
-                 categorical_features):
-        """Defines the CounterfactualManager for generating counterfactuals
-           from a model.
-
-        :param model: The model to generate counterfactuals from.
-            A model that implements sklearn.predict or sklearn.predict_proba
-            or function that accepts a 2d ndarray.
-        :type model: object
-        :param initialization_examples: A matrix of feature vector
-            examples (# examples x # features) for initializing the explainer.
-        :type initialization_examples: pandas.DataFrame
-        :param evaluation_examples: A matrix of feature vector
-            examples (# examples x # features) on which to explain the
-            model's output.
-        :type evaluation_examples: pandas.DataFrame
-        :param target_column: The name of the label column.
-        :type target_column: str
-        :param task_type: Task type is either 'classification/regression'
-        :type task_type: str
-        :param categorical_features: The categorical feature names.
-        :type categorical_features: list[str]
-        """
-        self._model = model
-        self._train = train
-        self._test = test
-        self._target_column = target_column
-        self._task_type = task_type
-        self._categorical_features = categorical_features
-        self._counterfactual_config_list = []
-
-    def _create_diceml_explainer(self, method, continuous_features):
-
-        dice_data = dice_ml.Data(dataframe=self._train,
-                                 continuous_features=continuous_features,
-                                 outcome_name=self._target_column)
-        model_type = CounterfactualConstants.CLASSIFIER \
-            if self._task_type == ModelTask.CLASSIFICATION else \
-            CounterfactualConstants.REGRESSOR
-        dice_model = dice_ml.Model(model=self._model,
-                                   backend=CounterfactualConstants.SKLEARN,
-                                   model_type=model_type)
-
-        dice_explainer = Dice(dice_data, dice_model, method=method)
-
-        return dice_explainer
-
-    def _add_counterfactual_config(self, new_counterfactual_config):
-        if self._model is None:
-            raise UserConfigValidationException(
-                'Model is required for counterfactual example generation and '
-                'feature importances')
-
-        validate_train_test_categories(
-            train_data=self._train,
-            test_data=self._test,
-            rai_compute_type='Counterfactual example generation',
-            categoricals=self._categorical_features)
-
-        to_vary = new_counterfactual_config.features_to_vary
-        if to_vary != 'all':
-            difference_set = set(to_vary) - set(self._train.columns)
-            if len(difference_set) > 0:
-                message = ("Feature names in features_to_vary do "
-                           f"not exist in train data: {list(difference_set)}")
-                raise UserConfigValidationException(message)
-
-        if new_counterfactual_config.permitted_range is not None:
-            permitted_features = \
-                list(new_counterfactual_config.permitted_range)
-            difference_set = set(permitted_features) - set(self._train.columns)
-            if len(difference_set) > 0:
-                message = ("Feature names in permitted_range do "
-                           f"not exist in train data: {list(difference_set)}")
-                raise UserConfigValidationException(message)
-
-        if self._task_type == ModelTask.CLASSIFICATION:
-            if new_counterfactual_config.desired_class is None:
-                raise UserConfigValidationException(
-                    'The desired_class attribute should be either \'{0}\''
-                    ' for binary classification or the class value for '
-                    'multi-classification scenarios.'.format(
-                        CounterfactualConstants.OPPOSITE))
-
-            is_multiclass = len(np.unique(
-                self._train[self._target_column].values).tolist()) > 2
-            if is_multiclass and \
-                    new_counterfactual_config.desired_class == \
-                    CounterfactualConstants.OPPOSITE:
-                raise UserConfigValidationException(
-                    'The desired_class attribute should not be \'{0}\''
-                    ' It should be the class value for multiclass'
-                    ' classification scenario.'.format(
-                        CounterfactualConstants.OPPOSITE))
-
-        if self._task_type == ModelTask.REGRESSION:
-            if new_counterfactual_config.desired_range is None:
-                raise UserConfigValidationException(
-                    'The desired_range should not be None'
-                    ' for regression scenarios.')
-
-        if new_counterfactual_config.feature_importance and\
-                new_counterfactual_config.total_CFs < 10:
-            raise UserConfigValidationException(
-                "A total_CFs value of at least 10 is required to "
-                "use counterfactual feature importances. "
-                "Either increase total_CFs to at least 10 or "
-                "set feature_importance to False.")
-
-        is_duplicate = new_counterfactual_config.is_duplicate(
-            self._counterfactual_config_list)
-
-        if is_duplicate:
-            raise DuplicateManagerConfigException(
-                'Duplicate counterfactual configuration detected.')
-        else:
-            self._counterfactual_config_list.append(new_counterfactual_config)
-
-    def add(self,
-            total_CFs,
-            method=CounterfactualConstants.RANDOM,
-            desired_class=None,
-            desired_range=None,
-            permitted_range=None,
-            features_to_vary='all',
-            feature_importance=True):
-        """Add a counterfactual generation configuration to be computed later.
-
-        :param method: Type of dice-ml explainer. Either of "random", "genetic"
-                       or "kdtree".
-        :type method: str
-        :param total_CFs: Total number of counterfactuals required.
-        :type total_CFs: int
-        :param desired_class: Desired counterfactual class. For binary
-                              classification, this needs to be set as
-                              "opposite".
-        :type desired_class: string or int
-        :param desired_range: For regression problems.
-                              Contains the outcome range
-                              to generate counterfactuals in.
-        :type desired_range: list
-        :param permitted_range: Dictionary with feature names as keys and
-                                permitted range in list as values.
-                                Defaults to the range inferred from training
-                                data.
-        :type permitted_range: dict
-        :param features_to_vary: Either a string "all" or a list of
-                                 feature names to vary.
-        :type features_to_vary: list
-        :param feature_importance: Flag to compute feature importance using
-                                   dice-ml.
-        :type feature_importance: bool
-        """
-        if self._categorical_features is None:
-            continuous_features = \
-                list(set(self._train.columns) - set([self._target_column]))
-        else:
-            continuous_features = list(set(self._train.columns) -
-                                       set([self._target_column]) -
-                                       set(self._categorical_features))
-
-        counterfactual_config = CounterfactualConfig(
-            method=method,
-            continuous_features=continuous_features,
-            total_CFs=total_CFs,
-            desired_class=desired_class,
-            desired_range=desired_range,
-            permitted_range=permitted_range,
-            features_to_vary=features_to_vary,
-            feature_importance=feature_importance)
-
-        self._add_counterfactual_config(counterfactual_config)
-
-    @measure_time
-    def compute(self):
-        """Computes the counterfactual examples by running the counterfactual
-           configuration."""
-        print("Counterfactual")
-        for cf_config in self._counterfactual_config_list:
-            if not cf_config.is_computed:
-                cf_config.is_computed = True
-                try:
-                    print('Current Status: Generating {0} counterfactuals'
-                          ' for {1} samples'.format(
-                              cf_config.total_CFs, len(self._test)))
-                    dice_explainer = self._create_diceml_explainer(
-                        method=cf_config.method,
-                        continuous_features=cf_config.continuous_features)
-
-                    X_test = self._test.drop([self._target_column], axis=1)
-
-                    if not cf_config.feature_importance:
-                        counterfactual_obj = \
-                            dice_explainer.generate_counterfactuals(
-                                X_test, total_CFs=cf_config.total_CFs,
-                                desired_class=cf_config.desired_class,
-                                desired_range=cf_config.desired_range,
-                                features_to_vary=cf_config.features_to_vary,
-                                permitted_range=cf_config.permitted_range)
-                    else:
-                        counterfactual_obj = \
-                            dice_explainer.global_feature_importance(
-                                X_test,
-                                total_CFs=cf_config.total_CFs,
-                                desired_class=cf_config.desired_class,
-                                desired_range=cf_config.desired_range,
-                                features_to_vary=cf_config.features_to_vary,
-                                permitted_range=cf_config.permitted_range)
-
-                    # Validate the serialized output against schema
-                    schema = CounterfactualManager._get_counterfactual_schema(
-                        version=counterfactual_obj.metadata['version'])
-                    jsonschema.validate(
-                        json.loads(counterfactual_obj.to_json()), schema)
-
-                    cf_config.counterfactual_obj = \
-                        counterfactual_obj
-
-                    print('Current Status: Generated {0} counterfactuals'
-                          ' for {1} samples.'.format(
-                              cf_config.total_CFs, len(self._test)))
-
-                except Exception as e:
-                    cf_config.has_computation_failed = True
-                    cf_config.failure_reason = str(e)
-                    raise e
-
-    def get(self, failed_to_compute=False):
-        """Return the computed counterfactual examples objects or failure reason.
-
-        :param failed_to_compute: Get the failure reasons if counterfactual
-                                  examples failed to compute.
-        :type failed_to_compute: bool
-        """
-        if not failed_to_compute:
-            counterfactual_obj_list = []
-            for counterfactual_config in self._counterfactual_config_list:
-                if counterfactual_config.is_computed and \
-                        not counterfactual_config.has_computation_failed:
-                    counterfactual_obj_list.append(
-                        counterfactual_config.counterfactual_obj)
-            return counterfactual_obj_list
-        else:
-            failure_reason_list = []
-            for counterfactual_config in self._counterfactual_config_list:
-                if counterfactual_config.is_computed and \
-                        counterfactual_config.has_computation_failed:
-                    failure_reason_list.append(
-                        counterfactual_config.failure_reason)
-            return failure_reason_list
-
-    @staticmethod
-    def _get_counterfactual_schema(version):
-        """Get the schema for validating the counterfactual examples output."""
-        schema_directory = (Path(__file__).parent.parent / '_tools' /
-                            'counterfactual' / 'dashboard_schemas')
-        schema_filename = f'counterfactual_examples_output_v{version}.json'
-        schema_filepath = schema_directory / schema_filename
-        with open(schema_filepath, 'r') as f:
-            return json.load(f)
-
-    def list(self):
-        pass
-
-    def get_data(self):
-        """Get counterfactual data
-
-        :return: A array of CounterfactualData.
-        :rtype: List[CounterfactualData]
-        """
-        return [
-            self._get_counterfactual(i) for i in self.get()]
-
-    def _get_counterfactual(self, counterfactual):
-        cfdata = CounterfactualData()
-        json_data = json.loads(counterfactual.to_json())
-        cfdata.cfs_list = json_data["cfs_list"]
-        cfdata.feature_names = json_data["feature_names"]
-        cfdata.feature_names_including_target = json_data[
-            "feature_names_including_target"]
-        cfdata.summary_importance = json_data["summary_importance"]
-        cfdata.local_importance = json_data["local_importance"]
-        cfdata.model_type = json_data["model_type"]
-        cfdata.desired_class = json_data["desired_class"]
-        cfdata.desired_range = json_data["desired_range"]
-        return cfdata
-
-    @property
-    def name(self):
-        """Get the name of the counterfactual manager.
-
-        :return: The name of the counterfactual manager.
-        :rtype: str
-        """
-        return ManagerNames.COUNTERFACTUAL
-
-    def _save(self, path):
-        """Save the CounterfactualManager to the given path.
-
-        :param path: The directory path to save the CounterfactualManager to.
-        :type path: str
-        """
-        counterfactual_dir = Path(path)
-        counterfactual_dir.mkdir(parents=True, exist_ok=True)
-        for counterfactual_config in self._counterfactual_config_list:
-            directory_manager = DirectoryManager(parent_directory_path=path)
-
-            counterfactual_config.save_config(
-                directory_manager.create_config_directory()
-            )
-
-            counterfactual_config.save_result(
-                directory_manager.create_data_directory()
-            )
-
-    @staticmethod
-    def _load(path, rai_insights):
-        """Load the CounterfactualManager from the given path.
-
-        :param path: The directory path to load the CounterfactualManager from.
-        :type path: str
-        :param rai_insights: The loaded parent RAIInsights.
-        :type rai_insights: RAIInsights
-        :return: The CounterfactualManager manager after loading.
-        :rtype: CounterfactualManager
-        """
-        inst = CounterfactualManager.__new__(CounterfactualManager)
-
-        # Rehydrate model analysis data
-        inst.__dict__[CounterfactualManager._MODEL] = rai_insights.model
-        inst.__dict__[CounterfactualManager._TRAIN] = rai_insights.train
-        inst.__dict__[CounterfactualManager._TEST] = rai_insights.test
-        inst.__dict__[CounterfactualManager._TARGET_COLUMN] = \
-            rai_insights.target_column
-        inst.__dict__[CounterfactualManager._TASK_TYPE] = \
-            rai_insights.task_type
-        inst.__dict__[CounterfactualManager._CATEGORICAL_FEATURES] = \
-            rai_insights.categorical_features
-
-        inst.__dict__[CounterfactualManager._COUNTERFACTUAL_CONFIG_LIST] = []
-
-        all_cf_dirs = DirectoryManager.list_sub_directories(path)
-        for counterfactual_config_dir in all_cf_dirs:
-            directory_manager = DirectoryManager(
-                parent_directory_path=path,
-                sub_directory_name=counterfactual_config_dir)
-
-            counterfactual_config = CounterfactualConfig.load_config(
-                directory_manager.get_config_directory()
-            )
-
-            counterfactual_config.load_result(
-                directory_manager.get_data_directory()
-            )
-
-            if counterfactual_config.counterfactual_obj is not None:
-                # Validate the serialized output against schema
-                schema = CounterfactualManager._get_counterfactual_schema(
-                    version=counterfactual_config.counterfactual_obj.metadata[
-                        'version'])
-                jsonschema.validate(
-                    json.loads(
-                        counterfactual_config.counterfactual_obj.to_json()),
-                    schema)
-
-            inst.__dict__[
-                CounterfactualManager._COUNTERFACTUAL_CONFIG_LIST].append(
-                    counterfactual_config)
-
-        return inst
-=======
 from responsibleai.managers.counterfactual_manager import *  # noqa: F401, F403
 
 warnings.warn(
     "MODULE-DEPRECATION-WARNING: The module "
     "responsibleai._managers.counterfactual_manager is deprecated. "
     "Please use responsibleai.managers.counterfactual_manager instead.",
-    DeprecationWarning)
->>>>>>> 74004ee8
+    DeprecationWarning)