--- conflicted
+++ resolved
@@ -10,15 +10,6 @@
 import numpy as np
 from interpret_community.common.constants import ModelTask
 from interpret_community.explanation.explanation import (
-<<<<<<< HEAD
-    save_explanation, load_explanation, FeatureImportanceExplanation)
-from responsibleai._internal.constants import (
-    ManagerNames, Metadata, ListProperties, ExplanationKeys,
-    ExplainerManagerKeys as Keys)
-from responsibleai._managers.base_manager import BaseManager, measure_time, log
-from responsibleai._interfaces import ModelExplanationData,\
-    PrecomputedExplanations, FeatureImportance, EBMGlobalExplanation
-=======
     FeatureImportanceExplanation, load_explanation, save_explanation)
 from interpret_community.mimic.mimic_explainer import MimicExplainer
 from interpret_community.mimic.models.lightgbm_model import \
@@ -27,7 +18,6 @@
     LinearExplainableModel
 from scipy.sparse import issparse
 
->>>>>>> bff0f202
 from responsibleai._input_processing import _convert_to_list
 from responsibleai._interfaces import (EBMGlobalExplanation, FeatureImportance,
                                        ModelExplanationData,
@@ -35,7 +25,7 @@
 from responsibleai._internal.constants import ExplainerManagerKeys as Keys
 from responsibleai._internal.constants import (ExplanationKeys, ListProperties,
                                                ManagerNames, Metadata)
-from responsibleai._managers.base_manager import BaseManager
+from responsibleai._managers.base_manager import BaseManager, measure_time, log
 from responsibleai.exceptions import UserConfigValidationException
 from responsibleai._tools.shared.state_directory_management import \
     DirectoryManager
@@ -137,17 +127,19 @@
             self._surrogate_model = LinearExplainableModel
         self._is_added = True
 
-    @measure_time(show_progress=False)
-    def compute(self, show_progress=False):
+    @measure_time
+    def compute(self):
         """Creates an explanation by running the explainer on the model."""
-        log("Explanations", print_to_console=show_progress)
+        print("Explanations")
+
         if not self._is_added:
             return
+
         if self._is_run:
             return
 
-        log('Current Status: Explaining {0} features'.format(len(
-            self._features)), print_to_console=show_progress)
+        print('Current Status: Explaining {0} features'.format(
+            len(self._features)))
 
         if self._classes is not None:
             model_task = ModelTask.Classification
@@ -163,12 +155,10 @@
             classes=self._classes,
             categorical_features=self._categorical_features)
         self._explanation = explainer.explain_global(self._evaluation_examples)
-<<<<<<< HEAD
-        log('Current Status: Explained {0} features.'.format(
-            len(self._features)), print_to_console=show_progress)
-=======
         self._is_run = True
->>>>>>> bff0f202
+
+        print('Current Status: Explained {0} features.'.format(
+              len(self._features)))
 
     def get(self):
         """Get the computed explanation.
