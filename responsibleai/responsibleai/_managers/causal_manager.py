--- conflicted
+++ resolved
@@ -3,6 +3,7 @@
 
 """Manager for causal analysis."""
 import numpy as np
+import pandas as pd
 
 from typing import Any, List, Optional, Union
 
@@ -157,16 +158,11 @@
         X_test = self._test.drop([self._target_column], axis=1)
         y_train = self._train[self._target_column].values.ravel()
 
-<<<<<<< HEAD
         validate_train_test_categories(
             train_data=self._train,
             test_data=self._test,
             rai_compute_type='Causal analysis',
-            categoricals=categoricals)
-=======
-        self._validate_train_test_categories(
-            X_train, X_test, self._categorical_features)
->>>>>>> b1a82485
+            categoricals=self._categorical_features)
 
         is_classification = self._task_type == ModelTask.CLASSIFICATION
         analysis = CausalAnalysis(
