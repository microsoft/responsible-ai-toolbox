--- conflicted
+++ resolved
@@ -9,11 +9,8 @@
 import pandas as pd
 from econml.solutions.causal_analysis import CausalAnalysis
 
-<<<<<<< HEAD
 from raiutils.exceptions import UserConfigValidationException
-=======
 from raiutils.models import ModelTask
->>>>>>> 9be0b9e5
 from responsibleai._data_validations import validate_train_test_categories
 from responsibleai._internal.constants import (CausalManagerKeys,
                                                ListProperties, ManagerNames)
