<<<<<<< HEAD
# Copyright (c) Microsoft Corporation
# Licensed under the MIT License.

"""Defines the RAIBaseInsights class."""

import json
import pickle
import warnings
from abc import ABC, abstractmethod
from pathlib import Path
from typing import Any, Optional

import pandas as pd

import responsibleai
from responsibleai._internal.constants import (FileFormats, Metadata,
                                               SerializationAttributes)

_DTYPES = 'dtypes'
_MODEL_PKL = Metadata.MODEL + FileFormats.PKL
_SERIALIZER = 'serializer'
_MANAGERS = 'managers'


class RAIBaseInsights(ABC):
    """Defines the base class RAIBaseInsights for the top-level API.

    This class is abstract and should not be instantiated.
    """

    def __init__(self, model: Optional[Any], train: pd.DataFrame,
                 test: pd.DataFrame, target_column: str, task_type: str,
                 serializer: Optional[Any] = None):
        """Creates an RAIBaseInsights object.

        :param model: The model to compute RAI insights for.
            A model that implements sklearn.predict or sklearn.predict_proba
            or function that accepts a 2d ndarray.
        :type model: object
        :param train: The training dataset including the label column.
        :type train: pandas.DataFrame
        :param test: The test dataset including the label column.
        :type test: pandas.DataFrame
        :param target_column: The name of the label column.
        :type target_column: str
        :param task_type: The task to run.
        :type task_type: str
        :param classes: The class labels in the training dataset
        :type classes: numpy.ndarray
        :param serializer: Picklable custom serializer with save and load
            methods for custom model serialization.
            The save method writes the model to file given a parent directory.
            The load method returns the deserialized model from the same
            parent directory.
        :type serializer: object
        """
        self.model = model
        self.train = train
        self.test = test
        self.target_column = target_column
        self.task_type = task_type
        self._serializer = serializer
        self._initialize_managers()

    @abstractmethod
    def _initialize_managers(self):
        """Initializes the managers.

        This method is abstract and should not be called.
        """
        pass

    @abstractmethod
    def _validate_rai_insights_input_parameters(self, *args):
        """Abstract method to validate the inputs for the constructor."""
        pass

    def compute(self):
        """Calls compute on each of the managers."""
        for manager in self._managers:
            manager.compute()

    def list(self):
        """List information about each of the managers.
        :return: Information about each of the managers.
        :rtype: dict
        """
        configs = {}
        for manager in self._managers:
            configs[manager.name] = manager.list()
        return configs

    def get(self):
        """List information about each of the managers.

        :return: Information about each of the managers.
        :rtype: dict
        """
        configs = {}
        for manager in self._managers:
            configs[manager.name] = manager.get()
        return configs

    @abstractmethod
    def get_data(self):
        """Get all data from RAIBaseInsights object."""
        pass

    @abstractmethod
    def _get_dataset(self):
        pass

    def _write_to_file(self, file_path, content):
        """Save the string content to the given file path.
        :param file_path: The file path to save the content to.
        :type file_path: str
        :param content: The string content to save.
        :type content: str
        """
        with open(file_path, 'w') as file:
            file.write(content)

    @abstractmethod
    def _save_predictions(self, path):
        """Save the predict() and predict_proba() output.

        :param path: The directory path to save the RAIBaseInsights to.
        :type path: str
        """
        pass

    def _save_data(self, path):
        """Save the copy of raw data (train and test sets) and
           their related metadata.

        :param path: The directory path to save the RAIBaseInsights to.
        :type path: str
        """
        data_directory = Path(path) / SerializationAttributes.DATA_DIRECTORY
        data_directory.mkdir(parents=True, exist_ok=True)
        dtypes = self.train.dtypes.astype(str).to_dict()
        self._write_to_file(data_directory /
                            (Metadata.TRAIN + _DTYPES + FileFormats.JSON),
                            json.dumps(dtypes))
        self._write_to_file(data_directory /
                            (Metadata.TRAIN + FileFormats.JSON),
                            self.train.to_json(orient='split'))

        dtypes = self.test.dtypes.astype(str).to_dict()
        self._write_to_file(data_directory /
                            (Metadata.TEST + _DTYPES + FileFormats.JSON),
                            json.dumps(dtypes))
        self._write_to_file(data_directory /
                            (Metadata.TEST + FileFormats.JSON),
                            self.test.to_json(orient='split'))

        self._write_to_file(Path(path) /
                            (SerializationAttributes.RAI_VERSION_JSON),
                            json.dumps(
                                {"responsibleai": responsibleai.__version__}))

    @abstractmethod
    def _save_metadata(self, path):
        """Save the metadata like target column, categorical features,
           task type and the classes (if any).

        :param path: The directory path to save the RAIBaseInsights to.
        :type path: str
        """
        pass

    def _save_model(self, path):
        """Save the model and the serializer (if any).

        :param path: The directory path to save the RAIBaseInsights to.
        :type path: str
        """
        top_dir = Path(path)
        if self._serializer is not None:
            # save the model
            self._serializer.save(self.model, top_dir)
            # save the serializer
            with open(top_dir / _SERIALIZER, 'wb') as file:
                pickle.dump(self._serializer, file)
        else:
            if self.model is not None:
                has_setstate = hasattr(self.model, '__setstate__')
                has_getstate = hasattr(self.model, '__getstate__')
                if not (has_setstate and has_getstate):
                    raise ValueError(
                        "Model must be picklable or a custom serializer must"
                        " be specified")
            with open(top_dir / _MODEL_PKL, 'wb') as file:
                pickle.dump(self.model, file)

    def _save_managers(self, path):
        """Save the state of individual managers.

        :param path: The directory path to save the RAIBaseInsights to.
        :type path: str
        """
        top_dir = Path(path)
        # save each of the individual managers
        for manager in self._managers:
            manager._save(top_dir / manager.name)

    def save(self, path):
        """Save the RAIBaseInsights to the given path.

        :param path: The directory path to save the RAIBaseInsights to.
        :type path: str
        """
        self._save_managers(path)
        self._save_data(path)
        self._save_metadata(path)
        self._save_model(path)
        self._save_predictions(path)

    @staticmethod
    def _load_data(inst, path):
        """Load the raw data (train and test sets).

        :param inst: RAIBaseInsights object instance.
        :type inst: RAIBaseInsights
        :param path: The directory path to data location.
        :type path: str
        """
        data_directory = Path(path) / SerializationAttributes.DATA_DIRECTORY
        with open(data_directory /
                  (Metadata.TRAIN + _DTYPES + FileFormats.JSON), 'r') as file:
            types = json.load(file)
        with open(data_directory / (Metadata.TRAIN + FileFormats.JSON),
                  'r') as file:
            train = pd.read_json(file, dtype=types, orient='split')
        inst.__dict__[Metadata.TRAIN] = train
        with open(data_directory /
                  (Metadata.TEST + _DTYPES + FileFormats.JSON), 'r') as file:
            types = json.load(file)
        with open(data_directory / (Metadata.TEST + FileFormats.JSON),
                  'r') as file:
            test = pd.read_json(file, dtype=types, orient='split')
        inst.__dict__[Metadata.TEST] = test

    @staticmethod
    def _load_model(inst, path):
        """Load the model.

        :param inst: RAIBaseInsights object instance.
        :type inst: RAIBaseInsights
        :param path: The directory path to model location.
        :type path: str
        """
        top_dir = Path(path)
        serializer_path = top_dir / _SERIALIZER
        model_load_err = ('ERROR-LOADING-USER-MODEL: '
                          'There was an error loading the user model.')
        if serializer_path.exists():
            try:
                with open(serializer_path, 'rb') as file:
                    serializer = pickle.load(file)
                inst.__dict__['_' + _SERIALIZER] = serializer
                inst.__dict__[Metadata.MODEL] = serializer.load(top_dir)
            except Exception as e:
                warnings.warn(model_load_err)
                raise e
        else:
            inst.__dict__['_' + _SERIALIZER] = None
            try:
                with open(top_dir / _MODEL_PKL, 'rb') as file:
                    inst.__dict__[Metadata.MODEL] = pickle.load(file)
            except Exception as e:
                warnings.warn(model_load_err)
                raise e

    @staticmethod
    def _load_managers(inst, path, manager_map):
        """Load the specified managers from the given path.

        :param inst: RAIBaseInsights object instance.
        :type inst: RAIBaseInsights
        :param path: The directory path to the location of
            the serialized managers.
        :type path: str
        :param manager_map: The map of manager names to manager classes.
        :type manager_map: dict
        """
        top_dir = Path(path)
        managers = []
        for manager_name, manager_class in manager_map.items():
            full_name = f'_{manager_name}_manager'
            manager_dir = top_dir / manager_name
            manager = manager_class._load(manager_dir, inst)
            inst.__dict__[full_name] = manager
            managers.append(manager)

        inst.__dict__['_' + _MANAGERS] = managers

    @staticmethod
    def _load(path, inst, manager_map, load_metadata_func):
        """Load the RAIBaseInsights from the given path.

        :param path: The directory path to load the RAIBaseInsights from.
        :type path: str
        :param inst: RAIBaseInsights object instance.
        :type inst: RAIBaseInsights
        :param manager_map: The map of manager names to manager classes.
        :type manager_map: dict
        :param load_metadata_func: The function to load the metadata.
        :type load_metadata_func: function
        :return: The RAIBaseInsights object after loading.
        :rtype: RAIBaseInsights
        """
        # load current state
        RAIBaseInsights._load_data(inst, path)
        load_metadata_func(inst, path)
        RAIBaseInsights._load_model(inst, path)
        RAIBaseInsights._load_managers(inst, path, manager_map)

        return inst
=======
# Copyright (c) Microsoft Corporation
# Licensed under the MIT License.

"""Defines the RAIBaseInsights class."""

import json
import pickle
import warnings
from abc import ABC, abstractmethod
from pathlib import Path
from typing import Any, Optional

import pandas as pd

import responsibleai
from responsibleai._internal.constants import (FileFormats, Metadata,
                                               SerializationAttributes)

_DTYPES = 'dtypes'
_MODEL_PKL = Metadata.MODEL + FileFormats.PKL
_SERIALIZER = 'serializer'
_MANAGERS = 'managers'


class RAIBaseInsights(ABC):
    """Defines the base class RAIBaseInsights for the top-level API.

    This class is abstract and should not be instantiated.
    """

    def __init__(self, model: Optional[Any], train: pd.DataFrame,
                 test: pd.DataFrame, target_column: str, task_type: str,
                 serializer: Optional[Any] = None):
        """Creates an RAIBaseInsights object.

        :param model: The model to compute RAI insights for.
            A model that implements sklearn.predict or sklearn.predict_proba
            or function that accepts a 2d ndarray.
        :type model: object
        :param train: The training dataset including the label column.
        :type train: pandas.DataFrame
        :param test: The test dataset including the label column.
        :type test: pandas.DataFrame
        :param target_column: The name of the label column.
        :type target_column: str
        :param task_type: The task to run.
        :type task_type: str
        :param classes: The class labels in the training dataset
        :type classes: numpy.ndarray
        :param serializer: Picklable custom serializer with save and load
            methods for custom model serialization.
            The save method writes the model to file given a parent directory.
            The load method returns the deserialized model from the same
            parent directory.
        :type serializer: object
        """
        self.model = model
        self.train = train
        self.test = test
        self.target_column = target_column
        self.task_type = task_type
        self._serializer = serializer
        self._initialize_managers()

    @abstractmethod
    def _initialize_managers(self):
        """Initializes the managers.

        This method is abstract and should not be called.
        """
        pass

    @abstractmethod
    def _validate_rai_insights_input_parameters(self, *args):
        """Abstract method to validate the inputs for the constructor."""
        pass

    def compute(self):
        """Calls compute on each of the managers."""
        for manager in self._managers:
            manager.compute()

    def list(self):
        """List information about each of the managers.
        :return: Information about each of the managers.
        :rtype: dict
        """
        configs = {}
        for manager in self._managers:
            configs[manager.name] = manager.list()
        return configs

    def get(self):
        """List information about each of the managers.

        :return: Information about each of the managers.
        :rtype: dict
        """
        configs = {}
        for manager in self._managers:
            configs[manager.name] = manager.get()
        return configs

    @abstractmethod
    def get_data(self):
        """Get all data from RAIBaseInsights object."""
        pass

    @abstractmethod
    def _get_dataset(self):
        pass

    def _write_to_file(self, file_path, content):
        """Save the string content to the given file path.
        :param file_path: The file path to save the content to.
        :type file_path: str
        :param content: The string content to save.
        :type content: str
        """
        with open(file_path, 'w') as file:
            file.write(content)

    @abstractmethod
    def _save_predictions(self, path):
        """Save the predict() and predict_proba() output.

        :param path: The directory path to save the RAIBaseInsights to.
        :type path: str
        """
        pass

    def _save_data(self, path):
        """Save the copy of raw data (train and test sets) and
           their related metadata.

        :param path: The directory path to save the RAIBaseInsights to.
        :type path: str
        """
        data_directory = Path(path) / SerializationAttributes.DATA_DIRECTORY
        data_directory.mkdir(parents=True, exist_ok=True)
        dtypes = self.train.dtypes.astype(str).to_dict()
        self._write_to_file(data_directory /
                            (Metadata.TRAIN + _DTYPES + FileFormats.JSON),
                            json.dumps(dtypes))
        self._write_to_file(data_directory /
                            (Metadata.TRAIN + FileFormats.JSON),
                            self.train.to_json(orient='split'))

        dtypes = self.test.dtypes.astype(str).to_dict()
        self._write_to_file(data_directory /
                            (Metadata.TEST + _DTYPES + FileFormats.JSON),
                            json.dumps(dtypes))
        self._write_to_file(data_directory /
                            (Metadata.TEST + FileFormats.JSON),
                            self.test.to_json(orient='split'))

        self._write_to_file(Path(path) /
                            (SerializationAttributes.RAI_VERSION_JSON),
                            json.dumps(
                                {"responsibleai": responsibleai.__version__}))

    @abstractmethod
    def _save_metadata(self, path):
        """Save the metadata like target column, categorical features,
           task type and the classes (if any).

        :param path: The directory path to save the RAIBaseInsights to.
        :type path: str
        """
        pass

    def _save_model(self, path):
        """Save the model and the serializer (if any).

        :param path: The directory path to save the RAIBaseInsights to.
        :type path: str
        """
        top_dir = Path(path)
        if self._serializer is not None:
            # save the model
            self._serializer.save(self.model, top_dir)
            # save the serializer
            with open(top_dir / _SERIALIZER, 'wb') as file:
                pickle.dump(self._serializer, file)
        else:
            if self.model is not None:
                has_setstate = hasattr(self.model, '__setstate__')
                has_getstate = hasattr(self.model, '__getstate__')
                if not (has_setstate and has_getstate):
                    raise ValueError(
                        "Model must be picklable or a custom serializer must"
                        " be specified")
            with open(top_dir / _MODEL_PKL, 'wb') as file:
                pickle.dump(self.model, file)

    def _save_managers(self, path):
        """Save the state of individual managers.

        :param path: The directory path to save the RAIBaseInsights to.
        :type path: str
        """
        top_dir = Path(path)
        # save each of the individual managers
        for manager in self._managers:
            manager._save(top_dir / manager.name)

    def save(self, path):
        """Save the RAIBaseInsights to the given path.

        :param path: The directory path to save the RAIBaseInsights to.
        :type path: str
        """
        self._save_managers(path)
        self._save_data(path)
        self._save_metadata(path)
        self._save_model(path)
        self._save_predictions(path)

    @staticmethod
    def _load_data(inst, path):
        """Load the raw data (train and test sets).

        :param inst: RAIBaseInsights object instance.
        :type inst: RAIBaseInsights
        :param path: The directory path to data location.
        :type path: str
        """
        data_directory = Path(path) / SerializationAttributes.DATA_DIRECTORY
        with open(data_directory /
                  (Metadata.TRAIN + _DTYPES + FileFormats.JSON), 'r') as file:
            types = json.load(file)
        with open(data_directory / (Metadata.TRAIN + FileFormats.JSON),
                  'r') as file:
            train = pd.read_json(file, dtype=types, orient='split')
        inst.__dict__[Metadata.TRAIN] = train
        with open(data_directory /
                  (Metadata.TEST + _DTYPES + FileFormats.JSON), 'r') as file:
            types = json.load(file)
        with open(data_directory / (Metadata.TEST + FileFormats.JSON),
                  'r') as file:
            test = pd.read_json(file, dtype=types, orient='split')
        inst.__dict__[Metadata.TEST] = test

    @staticmethod
    def _load_model(inst, path):
        """Load the model.

        :param inst: RAIBaseInsights object instance.
        :type inst: RAIBaseInsights
        :param path: The directory path to model location.
        :type path: str
        """
        top_dir = Path(path)
        serializer_path = top_dir / _SERIALIZER
        model_load_err = ('ERROR-LOADING-USER-MODEL: '
                          'There was an error loading the user model.')
        if serializer_path.exists():
            try:
                with open(serializer_path, 'rb') as file:
                    serializer = pickle.load(file)
                inst.__dict__['_' + _SERIALIZER] = serializer
                inst.__dict__[Metadata.MODEL] = serializer.load(top_dir)
            except Exception as e:
                warnings.warn(model_load_err)
                raise e
        else:
            inst.__dict__['_' + _SERIALIZER] = None
            try:
                with open(top_dir / _MODEL_PKL, 'rb') as file:
                    inst.__dict__[Metadata.MODEL] = pickle.load(file)
            except Exception as e:
                warnings.warn(model_load_err)
                raise e

    @staticmethod
    def _load_managers(inst, path, manager_map):
        """Load the specified managers from the given path.

        :param inst: RAIBaseInsights object instance.
        :type inst: RAIBaseInsights
        :param path: The directory path to the location of
            the serialized managers.
        :type path: str
        :param manager_map: The map of manager names to manager classes.
        :type manager_map: dict
        """
        top_dir = Path(path)
        managers = []
        for manager_name, manager_class in manager_map.items():
            full_name = f'_{manager_name}_manager'
            manager_dir = top_dir / manager_name
            manager = manager_class._load(manager_dir, inst)
            inst.__dict__[full_name] = manager
            managers.append(manager)

        inst.__dict__['_' + _MANAGERS] = managers

    @staticmethod
    def _load(path, inst, manager_map, load_metadata_func):
        """Load the RAIBaseInsights from the given path.

        :param path: The directory path to load the RAIBaseInsights from.
        :type path: str
        :param inst: RAIBaseInsights object instance.
        :type inst: RAIBaseInsights
        :param manager_map: The map of manager names to manager classes.
        :type manager_map: dict
        :param load_metadata_func: The function to load the metadata.
        :type load_metadata_func: function
        :return: The RAIBaseInsights object after loading.
        :rtype: RAIBaseInsights
        """
        # load current state
        RAIBaseInsights._load_data(inst, path)
        load_metadata_func(inst, path)
        RAIBaseInsights._load_model(inst, path)
        RAIBaseInsights._load_managers(inst, path, manager_map)

        return inst
>>>>>>> 8ffc6d27
<|MERGE_RESOLUTION|>--- conflicted
+++ resolved
@@ -1,4 +1,3 @@
-<<<<<<< HEAD
 # Copyright (c) Microsoft Corporation
 # Licensed under the MIT License.
 
@@ -317,325 +316,4 @@
         RAIBaseInsights._load_model(inst, path)
         RAIBaseInsights._load_managers(inst, path, manager_map)
 
-        return inst
-=======
-# Copyright (c) Microsoft Corporation
-# Licensed under the MIT License.
-
-"""Defines the RAIBaseInsights class."""
-
-import json
-import pickle
-import warnings
-from abc import ABC, abstractmethod
-from pathlib import Path
-from typing import Any, Optional
-
-import pandas as pd
-
-import responsibleai
-from responsibleai._internal.constants import (FileFormats, Metadata,
-                                               SerializationAttributes)
-
-_DTYPES = 'dtypes'
-_MODEL_PKL = Metadata.MODEL + FileFormats.PKL
-_SERIALIZER = 'serializer'
-_MANAGERS = 'managers'
-
-
-class RAIBaseInsights(ABC):
-    """Defines the base class RAIBaseInsights for the top-level API.
-
-    This class is abstract and should not be instantiated.
-    """
-
-    def __init__(self, model: Optional[Any], train: pd.DataFrame,
-                 test: pd.DataFrame, target_column: str, task_type: str,
-                 serializer: Optional[Any] = None):
-        """Creates an RAIBaseInsights object.
-
-        :param model: The model to compute RAI insights for.
-            A model that implements sklearn.predict or sklearn.predict_proba
-            or function that accepts a 2d ndarray.
-        :type model: object
-        :param train: The training dataset including the label column.
-        :type train: pandas.DataFrame
-        :param test: The test dataset including the label column.
-        :type test: pandas.DataFrame
-        :param target_column: The name of the label column.
-        :type target_column: str
-        :param task_type: The task to run.
-        :type task_type: str
-        :param classes: The class labels in the training dataset
-        :type classes: numpy.ndarray
-        :param serializer: Picklable custom serializer with save and load
-            methods for custom model serialization.
-            The save method writes the model to file given a parent directory.
-            The load method returns the deserialized model from the same
-            parent directory.
-        :type serializer: object
-        """
-        self.model = model
-        self.train = train
-        self.test = test
-        self.target_column = target_column
-        self.task_type = task_type
-        self._serializer = serializer
-        self._initialize_managers()
-
-    @abstractmethod
-    def _initialize_managers(self):
-        """Initializes the managers.
-
-        This method is abstract and should not be called.
-        """
-        pass
-
-    @abstractmethod
-    def _validate_rai_insights_input_parameters(self, *args):
-        """Abstract method to validate the inputs for the constructor."""
-        pass
-
-    def compute(self):
-        """Calls compute on each of the managers."""
-        for manager in self._managers:
-            manager.compute()
-
-    def list(self):
-        """List information about each of the managers.
-        :return: Information about each of the managers.
-        :rtype: dict
-        """
-        configs = {}
-        for manager in self._managers:
-            configs[manager.name] = manager.list()
-        return configs
-
-    def get(self):
-        """List information about each of the managers.
-
-        :return: Information about each of the managers.
-        :rtype: dict
-        """
-        configs = {}
-        for manager in self._managers:
-            configs[manager.name] = manager.get()
-        return configs
-
-    @abstractmethod
-    def get_data(self):
-        """Get all data from RAIBaseInsights object."""
-        pass
-
-    @abstractmethod
-    def _get_dataset(self):
-        pass
-
-    def _write_to_file(self, file_path, content):
-        """Save the string content to the given file path.
-        :param file_path: The file path to save the content to.
-        :type file_path: str
-        :param content: The string content to save.
-        :type content: str
-        """
-        with open(file_path, 'w') as file:
-            file.write(content)
-
-    @abstractmethod
-    def _save_predictions(self, path):
-        """Save the predict() and predict_proba() output.
-
-        :param path: The directory path to save the RAIBaseInsights to.
-        :type path: str
-        """
-        pass
-
-    def _save_data(self, path):
-        """Save the copy of raw data (train and test sets) and
-           their related metadata.
-
-        :param path: The directory path to save the RAIBaseInsights to.
-        :type path: str
-        """
-        data_directory = Path(path) / SerializationAttributes.DATA_DIRECTORY
-        data_directory.mkdir(parents=True, exist_ok=True)
-        dtypes = self.train.dtypes.astype(str).to_dict()
-        self._write_to_file(data_directory /
-                            (Metadata.TRAIN + _DTYPES + FileFormats.JSON),
-                            json.dumps(dtypes))
-        self._write_to_file(data_directory /
-                            (Metadata.TRAIN + FileFormats.JSON),
-                            self.train.to_json(orient='split'))
-
-        dtypes = self.test.dtypes.astype(str).to_dict()
-        self._write_to_file(data_directory /
-                            (Metadata.TEST + _DTYPES + FileFormats.JSON),
-                            json.dumps(dtypes))
-        self._write_to_file(data_directory /
-                            (Metadata.TEST + FileFormats.JSON),
-                            self.test.to_json(orient='split'))
-
-        self._write_to_file(Path(path) /
-                            (SerializationAttributes.RAI_VERSION_JSON),
-                            json.dumps(
-                                {"responsibleai": responsibleai.__version__}))
-
-    @abstractmethod
-    def _save_metadata(self, path):
-        """Save the metadata like target column, categorical features,
-           task type and the classes (if any).
-
-        :param path: The directory path to save the RAIBaseInsights to.
-        :type path: str
-        """
-        pass
-
-    def _save_model(self, path):
-        """Save the model and the serializer (if any).
-
-        :param path: The directory path to save the RAIBaseInsights to.
-        :type path: str
-        """
-        top_dir = Path(path)
-        if self._serializer is not None:
-            # save the model
-            self._serializer.save(self.model, top_dir)
-            # save the serializer
-            with open(top_dir / _SERIALIZER, 'wb') as file:
-                pickle.dump(self._serializer, file)
-        else:
-            if self.model is not None:
-                has_setstate = hasattr(self.model, '__setstate__')
-                has_getstate = hasattr(self.model, '__getstate__')
-                if not (has_setstate and has_getstate):
-                    raise ValueError(
-                        "Model must be picklable or a custom serializer must"
-                        " be specified")
-            with open(top_dir / _MODEL_PKL, 'wb') as file:
-                pickle.dump(self.model, file)
-
-    def _save_managers(self, path):
-        """Save the state of individual managers.
-
-        :param path: The directory path to save the RAIBaseInsights to.
-        :type path: str
-        """
-        top_dir = Path(path)
-        # save each of the individual managers
-        for manager in self._managers:
-            manager._save(top_dir / manager.name)
-
-    def save(self, path):
-        """Save the RAIBaseInsights to the given path.
-
-        :param path: The directory path to save the RAIBaseInsights to.
-        :type path: str
-        """
-        self._save_managers(path)
-        self._save_data(path)
-        self._save_metadata(path)
-        self._save_model(path)
-        self._save_predictions(path)
-
-    @staticmethod
-    def _load_data(inst, path):
-        """Load the raw data (train and test sets).
-
-        :param inst: RAIBaseInsights object instance.
-        :type inst: RAIBaseInsights
-        :param path: The directory path to data location.
-        :type path: str
-        """
-        data_directory = Path(path) / SerializationAttributes.DATA_DIRECTORY
-        with open(data_directory /
-                  (Metadata.TRAIN + _DTYPES + FileFormats.JSON), 'r') as file:
-            types = json.load(file)
-        with open(data_directory / (Metadata.TRAIN + FileFormats.JSON),
-                  'r') as file:
-            train = pd.read_json(file, dtype=types, orient='split')
-        inst.__dict__[Metadata.TRAIN] = train
-        with open(data_directory /
-                  (Metadata.TEST + _DTYPES + FileFormats.JSON), 'r') as file:
-            types = json.load(file)
-        with open(data_directory / (Metadata.TEST + FileFormats.JSON),
-                  'r') as file:
-            test = pd.read_json(file, dtype=types, orient='split')
-        inst.__dict__[Metadata.TEST] = test
-
-    @staticmethod
-    def _load_model(inst, path):
-        """Load the model.
-
-        :param inst: RAIBaseInsights object instance.
-        :type inst: RAIBaseInsights
-        :param path: The directory path to model location.
-        :type path: str
-        """
-        top_dir = Path(path)
-        serializer_path = top_dir / _SERIALIZER
-        model_load_err = ('ERROR-LOADING-USER-MODEL: '
-                          'There was an error loading the user model.')
-        if serializer_path.exists():
-            try:
-                with open(serializer_path, 'rb') as file:
-                    serializer = pickle.load(file)
-                inst.__dict__['_' + _SERIALIZER] = serializer
-                inst.__dict__[Metadata.MODEL] = serializer.load(top_dir)
-            except Exception as e:
-                warnings.warn(model_load_err)
-                raise e
-        else:
-            inst.__dict__['_' + _SERIALIZER] = None
-            try:
-                with open(top_dir / _MODEL_PKL, 'rb') as file:
-                    inst.__dict__[Metadata.MODEL] = pickle.load(file)
-            except Exception as e:
-                warnings.warn(model_load_err)
-                raise e
-
-    @staticmethod
-    def _load_managers(inst, path, manager_map):
-        """Load the specified managers from the given path.
-
-        :param inst: RAIBaseInsights object instance.
-        :type inst: RAIBaseInsights
-        :param path: The directory path to the location of
-            the serialized managers.
-        :type path: str
-        :param manager_map: The map of manager names to manager classes.
-        :type manager_map: dict
-        """
-        top_dir = Path(path)
-        managers = []
-        for manager_name, manager_class in manager_map.items():
-            full_name = f'_{manager_name}_manager'
-            manager_dir = top_dir / manager_name
-            manager = manager_class._load(manager_dir, inst)
-            inst.__dict__[full_name] = manager
-            managers.append(manager)
-
-        inst.__dict__['_' + _MANAGERS] = managers
-
-    @staticmethod
-    def _load(path, inst, manager_map, load_metadata_func):
-        """Load the RAIBaseInsights from the given path.
-
-        :param path: The directory path to load the RAIBaseInsights from.
-        :type path: str
-        :param inst: RAIBaseInsights object instance.
-        :type inst: RAIBaseInsights
-        :param manager_map: The map of manager names to manager classes.
-        :type manager_map: dict
-        :param load_metadata_func: The function to load the metadata.
-        :type load_metadata_func: function
-        :return: The RAIBaseInsights object after loading.
-        :rtype: RAIBaseInsights
-        """
-        # load current state
-        RAIBaseInsights._load_data(inst, path)
-        load_metadata_func(inst, path)
-        RAIBaseInsights._load_model(inst, path)
-        RAIBaseInsights._load_managers(inst, path, manager_map)
-
-        return inst
->>>>>>> 8ffc6d27
+        return inst