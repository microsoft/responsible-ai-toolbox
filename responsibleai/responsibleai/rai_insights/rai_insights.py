--- conflicted
+++ resolved
@@ -188,10 +188,8 @@
                                  of features in the dataset.
         :type feature_metadata: Optional[FeatureMetadata]
         """
-<<<<<<< HEAD
-        self._feature_metadata = feature_metadata or FeatureMetadata()
-        self.categorical_features = categorical_features or []
-        self._consolidate_categorical_features()
+        self._consolidate_categorical_features(
+            categorical_features, feature_metadata)
 
         self._large_test = None
 
@@ -201,16 +199,6 @@
                 f"supported limit of {maximum_rows_for_test}. "
                 "Computing insights for the first "
                 f"{maximum_rows_for_test} samples of the test set")
-=======
-        self._consolidate_categorical_features(
-            categorical_features, feature_metadata)
-
-        if len(test) > maximum_rows_for_test:
-            warnings.warn(f"The size of test set {len(test)} is greater than "
-                          f"supported limit of {maximum_rows_for_test}. "
-                          "Computing insights for first "
-                          f"{maximum_rows_for_test} samples of test set")
->>>>>>> 60d47fd1
             self._large_test = test.copy()
             test = test.copy()[0:maximum_rows_for_test]
 
@@ -227,8 +215,8 @@
         self._large_forecast_quantiles_output = None
 
         self._validate_rai_insights_input_parameters(
-<<<<<<< HEAD
-            model=model, train=train,
+            model=model,
+            train=train,
             test=test,
             target_column=target_column,
             task_type=task_type,
@@ -236,13 +224,6 @@
             serializer=serializer,
             feature_metadata=self._feature_metadata)
 
-=======
-            model=model, train=train, test=test,
-            target_column=target_column, task_type=task_type,
-            classes=classes,
-            serializer=serializer,
-            feature_metadata=self._feature_metadata)
->>>>>>> 60d47fd1
         self._classes = RAIInsights._get_classes(
             task_type=task_type,
             train=train,
@@ -254,16 +235,10 @@
         self._feature_columns = \
             test.drop(columns=[target_column]).columns.tolist()
         self._feature_ranges = RAIInsights._get_feature_ranges(
-<<<<<<< HEAD
             test=test,
             categorical_features=self.categorical_features,
             feature_columns=self._feature_columns,
-            time_column_name=self._feature_metadata.time_column_name)
-=======
-            test=test, categorical_features=self.categorical_features,
-            feature_columns=self._feature_columns)
-
->>>>>>> 60d47fd1
+            datetime_features=self._feature_metadata.datetime_features)
         self._categories, self._categorical_indexes, \
             self._category_dictionary, self._string_ind_data = \
             process_categoricals(
@@ -325,14 +300,10 @@
                         columns=self._feature_metadata.dropped_features,
                         axis=1)
 
-<<<<<<< HEAD
-    def _consolidate_categorical_features(self):
-=======
     def _consolidate_categorical_features(
             self,
             categorical_features: Optional[List[str]],
             feature_metadata: Optional[FeatureMetadata]):
->>>>>>> 60d47fd1
         """Consolidates the categorical features.
 
         Originally, only the RAIInsights constructor accepted
@@ -341,27 +312,6 @@
         This method consolidates them or raises an exception if it is not
         possible. The resulting categorical features should be set on the
         self._feature_metadata object. Eventually, the categorical_features
-<<<<<<< HEAD
-        argument on the RAIInsights constructor will be deprecated.
-        """
-        if self._feature_metadata.categorical_features is None:
-            if self.categorical_features is None:
-                return
-            else:
-                self._feature_metadata.categorical_features = \
-                    self.categorical_features
-                return
-        else:
-            if self.categorical_features is None:
-                self.categorical_features = \
-                    self._feature_metadata.categorical_features
-                return
-            else:
-                # Both are specified. Raise an exception if they don't match.
-                if (set(self.categorical_features) ==
-                        set(self._feature_metadata.categorical_features)):
-                    return
-=======
         argument on the RAIInsights constructor will be removed at which
         point this method can be removed as well.
 
@@ -396,21 +346,17 @@
                 if (set(categorical_features) ==
                         set(feature_metadata.categorical_features)):
                     consolidated_categorical_features = categorical_features
->>>>>>> 60d47fd1
                 else:
                     raise UserConfigValidationException(
                         'The categorical_features provided via the '
                         'RAIInsights constructor and the categorical_features '
                         'provided via the feature_metadata argument do not '
                         'match.')
-<<<<<<< HEAD
-=======
         # set the consolidated result on both fields uniformly
         self.categorical_features = consolidated_categorical_features
         self._feature_metadata = feature_metadata
         self._feature_metadata.categorical_features = \
             consolidated_categorical_features
->>>>>>> 60d47fd1
 
     def _initialize_managers(self):
         """Initializes the managers.
@@ -585,7 +531,6 @@
                         target_column)
                 )
 
-<<<<<<< HEAD
             difference_set = set(categorical_features) - set(
                 train.drop(columns=[target_column]).columns)
             if len(difference_set) > 0:
@@ -598,17 +543,10 @@
                 try:
                     np.unique(train[column])
                 except Exception:
-=======
-            categorical_features = feature_metadata.categorical_features
-            if (categorical_features is not None and
-                    len(categorical_features) > 0):
-                if target_column in categorical_features:
->>>>>>> 60d47fd1
                     raise UserConfigValidationException(
                         f"Error finding unique values in column {column}. "
                         "Please check your train data.")
 
-<<<<<<< HEAD
                 try:
                     np.unique(test[column])
                 except Exception:
@@ -641,45 +579,6 @@
                 raise UserConfigValidationException(
                     'The train labels and distinct values in '
                     'target (train data) do not match')
-=======
-                difference_set = set(categorical_features) - set(
-                    train.drop(columns=[target_column]).columns)
-                if len(difference_set) > 0:
-                    message = ("Feature names in categorical_features "
-                               "do not exist in train data: "
-                               f"{list(difference_set)}")
-                    raise UserConfigValidationException(message)
-
-                for column in categorical_features:
-                    try:
-                        np.unique(train[column])
-                    except Exception:
-                        raise UserConfigValidationException(
-                            f"Error finding unique values in column {column}."
-                            " Please check your train data."
-                        )
-
-                    try:
-                        np.unique(test[column])
-                    except Exception:
-                        raise UserConfigValidationException(
-                            "Error finding unique values in column {0}. "
-                            "Please check your test data.".format(column)
-                        )
-
-            train_features = train.drop(columns=[target_column]).columns
-            numeric_features = train.drop(
-                columns=[target_column]).select_dtypes(
-                    include='number').columns.tolist()
-            string_features_set = set(train_features) - set(numeric_features)
-            non_categorical_string_columns = \
-                string_features_set - set(categorical_features)
-            if len(non_categorical_string_columns) > 0:
-                raise UserConfigValidationException(
-                    "The following string features were not "
-                    "identified as categorical features: "
-                    f"{non_categorical_string_columns}")
->>>>>>> 60d47fd1
 
             if (len(set(test[target_column].unique()) -
                     set(classes)) != 0 or
@@ -692,56 +591,31 @@
         if feature_metadata is not None:
             if not isinstance(feature_metadata, FeatureMetadata):
                 raise UserConfigValidationException(
-                    "Expecting type FeatureMetadata but got {0}".format(
-                        type(feature_metadata)))
-
-<<<<<<< HEAD
+                    "Expecting type FeatureMetadata but got "
+                    f"{type(feature_metadata)}")
+
             feature_names = list(train.columns)
             feature_metadata.validate(feature_names)
-            if task_type == ModelTask.FORECASTING:
+
+            if task_type != ModelTask.FORECASTING:
+                if feature_metadata.time_series_id_features:
+                    raise UserConfigValidationException(
+                        "The specified metadata time_series_id_features "
+                        "is only supported for the forecasting task type.")
+
+                if feature_metadata.datetime_features:
+                    raise UserConfigValidationException(
+                        "The specified metadata datetime_features "
+                        "is only supported for the forecasting task type.")
+            else:
+                if (feature_metadata.datetime_features and
+                        len(feature_metadata.datetime_features) > 1):
+                    raise UserConfigValidationException(
+                        "Only a single datetime feature is supported at "
+                        "this point.")
+
                 self._ensure_time_column_available(
                     feature_metadata, feature_names, model)
-=======
-            if feature_metadata is not None:
-                if not isinstance(feature_metadata, FeatureMetadata):
-                    raise UserConfigValidationException(
-                        "Expecting type FeatureMetadata but got "
-                        f"{type(feature_metadata)}")
-
-                feature_names = list(train.columns)
-                feature_metadata.validate(feature_names)
-
-                if task_type != ModelTask.FORECASTING:
-                    if feature_metadata.time_series_id_features:
-                        raise UserConfigValidationException(
-                            "The specified metadata time_series_id_features "
-                            "is only supported for the forecasting task type.")
-
-                    if feature_metadata.datetime_features:
-                        raise UserConfigValidationException(
-                            "The specified metadata datetime_features "
-                            "is only supported for the forecasting task type.")
-                else:
-                    if (feature_metadata.datetime_features and
-                            len(feature_metadata.datetime_features) > 1):
-                        raise UserConfigValidationException(
-                            "Only a single datetime feature is supported at "
-                            "this point.")
-
-            if model is not None:
-                # Pick one row from train and test data
-                small_train_data = train[0:1]
-                small_test_data = test[0:1]
-                has_dropped_features = False
-                if feature_metadata is not None:
-                    if (feature_metadata.dropped_features is not None and
-                            len(feature_metadata.dropped_features) != 0):
-                        has_dropped_features = True
-                        small_train_data = small_train_data.drop(
-                            columns=feature_metadata.dropped_features, axis=1)
-                        small_test_data = small_test_data.drop(
-                            columns=feature_metadata.dropped_features, axis=1)
->>>>>>> 60d47fd1
 
         if model is not None:
             # Pick one row from train and test data
@@ -1301,24 +1175,31 @@
                 large=large)
 
     @staticmethod
-    def _get_feature_ranges(test, categorical_features, feature_columns,
-                            time_column_name):
-        """Get feature ranges like min, max and unique values
-        for all columns"""
+    def _get_feature_ranges(
+            test: pd.DataFrame,
+            categorical_features: List[str],
+            feature_columns: List[str],
+            datetime_features: Optional[List[str]] = None):
+        """Get feature ranges like min, max and unique values for all columns.
+        
+        :param test: the test dataset
+        :type test: pandas.DataFrame
+        :param categorical_features: list of categorical feature names
+        :type categorical_features: List[str]
+        :param feature_columns: list of feature names
+        :type feature_columns: List[str]
+        :param datetime_features: list of datetime feature names
+        :type datetime_features: Optional[List[str]]
+        
+        """
         result = []
         for col in feature_columns:
-<<<<<<< HEAD
-            res_object = {}
-            res_object[_COLUMN_NAME] = col
-            if (col in categorical_features):
-=======
             res_object = {_COLUMN_NAME: col}
             if col in categorical_features:
->>>>>>> 60d47fd1
                 unique_value = test[col].unique()
                 res_object[_RANGE_TYPE] = "categorical"
                 res_object[_UNIQUE_VALUES] = unique_value.tolist()
-            elif (col == time_column_name):
+            elif datetime_features is not None and col in datetime_features:
                 res_object[_RANGE_TYPE] = "datetime"
                 res_object[_MIN_VALUE] = test[col].min()
                 res_object[_MAX_VALUE] = test[col].max()
@@ -1367,25 +1248,15 @@
             meta[Metadata.FEATURE_RANGES]
         if (Metadata.FEATURE_METADATA not in meta or
                 meta[Metadata.FEATURE_METADATA] is None):
-<<<<<<< HEAD
-            inst.__dict__['_' + Metadata.FEATURE_METADATA] = \
-                FeatureMetadata()
-=======
             inst.__dict__['_' + Metadata.FEATURE_METADATA] = FeatureMetadata()
->>>>>>> 60d47fd1
         else:
             inst.__dict__['_' + Metadata.FEATURE_METADATA] = FeatureMetadata(
                 identity_feature_name=meta[Metadata.FEATURE_METADATA][
                     'identity_feature_name'],
-<<<<<<< HEAD
-                time_column_name=meta[Metadata.FEATURE_METADATA][
-                    'time_column_name'],
-=======
                 datetime_features=meta[Metadata.FEATURE_METADATA][
                     'datetime_features'],
                 time_series_id_column_names=meta[Metadata.FEATURE_METADATA][
                     'time_series_id_column_names'],
->>>>>>> 60d47fd1
                 categorical_features=meta[Metadata.FEATURE_METADATA][
                     'categorical_features'],
                 dropped_features=meta[Metadata.FEATURE_METADATA][
