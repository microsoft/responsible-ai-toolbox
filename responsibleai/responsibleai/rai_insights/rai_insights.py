--- conflicted
+++ resolved
@@ -139,7 +139,21 @@
 
         self._try_add_data_balance()
 
-<<<<<<< HEAD
+        if model is not None:
+            # Cache predictions of the model
+            self.predict_output = model.predict(
+                self.get_test_data(
+                    test_data=test).drop(columns=[target_column]))
+            if hasattr(model, SKLearn.PREDICT_PROBA):
+                self.predict_proba_output = model.predict_proba(
+                    self.get_test_data(
+                        test_data=test).drop(columns=[target_column]))
+            else:
+                self.predict_proba_output = None
+        else:
+            self.predict_output = None
+            self.predict_proba_output = None
+
     def get_train_data(self):
         """Returns the training dataset after dropping
         features if such a list is configured.
@@ -180,20 +194,6 @@
                     return test_data.drop(
                         columns=self._feature_metadata.dropped_features,
                         axis=1)
-=======
-        if model is not None:
-            # Cache predictions of the model
-            self.predict_output = model.predict(
-                test.drop(columns=[target_column]))
-            if hasattr(model, SKLearn.PREDICT_PROBA):
-                self.predict_proba_output = model.predict(
-                    test.drop(columns=[target_column]))
-            else:
-                self.predict_proba_output = None
-        else:
-            self.predict_output = None
-            self.predict_proba_output = None
->>>>>>> daa11c41
 
     def _initialize_managers(self):
         """Initializes the managers.
@@ -415,27 +415,20 @@
 
             if model is not None:
                 # Pick one row from train and test data
-<<<<<<< HEAD
                 if feature_metadata is not None:
                     if feature_metadata.dropped_features is not None:
                         small_train_data = train[0:1].drop(
-                            feature_metadata.dropped_features, axis=1)
+                            columns=feature_metadata.dropped_features)
                         small_test_data = test[0:1].drop(
-                            feature_metadata.dropped_features, axis=1)
+                            columns=feature_metadata.dropped_features)
                 else:
                     small_train_data = train[0:1]
                     small_test_data = test[0:1]
     
-                small_train_data = small_train_data.iloc[0:1].drop(
-                    [target_column], axis=1)
-                small_test_data = small_test_data.iloc[0:1].drop(
-                    [target_column], axis=1)
-=======
-                small_train_data = train.iloc[0:1].drop(
+                small_train_data = small_train_data.drop(
                     columns=[target_column])
-                small_test_data = test.iloc[0:1].drop(
+                small_test_data = small_test_data.drop(
                     columns=[target_column])
->>>>>>> daa11c41
 
                 small_train_features_before = list(small_train_data.columns)
 
@@ -693,20 +686,6 @@
         if self.model is None:
             return
 
-<<<<<<< HEAD
-        test_without_target_column = self.test.drop(
-            [self.target_column], axis=1)
-
-        if self._feature_metadata is not None:
-            if self._feature_metadata.dropped_features is not None:
-                test_without_target_column = test_without_target_column.drop(
-                    columns=self._feature_metadata.dropped_features,
-                    axis=1
-                )
- 
-        predict_output = self.model.predict(test_without_target_column)
-=======
->>>>>>> daa11c41
         self._write_to_file(
             prediction_output_path / (_PREDICT + _JSON_EXTENSION),
             json.dumps(self.predict_output.tolist()))
