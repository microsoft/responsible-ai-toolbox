# Copyright (c) Microsoft Corporation
# Licensed under the MIT License.

"""Defines the RAIInsights class."""

import json
import pickle
import warnings
from pathlib import Path
from typing import Any, List, Optional

import numpy as np
import pandas as pd

from responsibleai._input_processing import _convert_to_list
from responsibleai._interfaces import Dataset, RAIInsightsData
from responsibleai._internal.constants import ManagerNames, Metadata, SKLearn
from responsibleai.exceptions import UserConfigValidationException
from responsibleai.managers.causal_manager import CausalManager
from responsibleai.managers.counterfactual_manager import CounterfactualManager
from responsibleai.managers.error_analysis_manager import ErrorAnalysisManager
from responsibleai.managers.explainer_manager import ExplainerManager
from responsibleai.rai_insights.constants import ModelTask
from responsibleai.rai_insights.data_balance_analysis import (
    DataBalanceAnalysis,
    get_data_balance_measures,
)
from responsibleai.utils import _is_classifier

_DATA = "data"
_PREDICTIONS = "predictions"
_DTYPES = "dtypes"
_TRAIN = "train"
_TEST = "test"
_TARGET_COLUMN = "target_column"
_TASK_TYPE = "task_type"
_MODEL = Metadata.MODEL
_MODEL_PKL = _MODEL + ".pkl"
_SERIALIZER = "serializer"
_CLASSES = "classes"
_MANAGERS = "managers"
_CATEGORICAL_FEATURES = "categorical_features"
_META_JSON = Metadata.META_JSON
_TRAIN_LABELS = "train_labels"
_JSON_EXTENSION = ".json"
_PREDICT = "predict"
_PREDICT_PROBA = "predict_proba"


class RAIInsights(object):
    """Defines the top-level Model Analysis API.
    Use RAIInsights to analyze errors, explain the most important
    features, compute counterfactuals and run causal analysis in a
    single API.
    """

<<<<<<< HEAD
    def __init__(
        self,
        model,
        train,
        test,
        target_column,
        task_type,
        categorical_features=None,
        classes=None,
        dataset_name=None,
        data_balance_analysis=None,
        serializer=None,
        maximum_rows_for_test: int = 5000,
    ):
        """Defines the top-level Model Analysis API.
        Use RAIInsights to analyze errors, explain the most important
        features, compute counterfactuals and run causal analysis in a
        single API.
=======
    def __init__(self, model: Any, train: pd.DataFrame, test: pd.DataFrame,
                 target_column: str, task_type: str,
                 categorical_features: Optional[List[str]] = None,
                 classes: Optional[np.ndarray] = None,
                 serializer: Optional[Any] = None,
                 maximum_rows_for_test: int = 5000):
        """Creates an RAIInsights object.
>>>>>>> fd5d3a4e
        :param model: The model to compute RAI insights for.
            A model that implements sklearn.predict or sklearn.predict_proba
            or function that accepts a 2d ndarray.
        :type model: object
        :param train: The training dataset including the label column.
        :type train: pandas.DataFrame
        :param test: The test dataset including the label column.
        :type test: pandas.DataFrame
        :param target_column: The name of the label column.
        :type target_column: str
        :param task_type: The task to run, can be `classification` or
            `regression`.
        :type task_type: str
        :param categorical_features: The categorical feature names.
        :type categorical_features: list[str]
        :param classes: The class labels in the training dataset
        :type classes: numpy.ndarray
        :param serializer: Picklable custom serializer with save and load
            methods for custom model serialization.
            The save method writes the model to file given a parent directory.
            The load method returns the deserialized model from the same
            parent directory.
        :type serializer: object
        :param maximum_rows_for_test: Limit on size of test data
            (for performance reasons)
        :type maximum_rows_for_test: int

        # TODO: Add docs for dataset_name and data_balance_analysis
        """
        categorical_features = categorical_features or []
        self._validate_model_analysis_input_parameters(
            model=model,
            train=train,
            test=test,
            target_column=target_column,
            task_type=task_type,
            categorical_features=categorical_features,
            classes=classes,
            serializer=serializer,
            dataset_name=dataset_name,
            data_balance_analysis=data_balance_analysis,
            maximum_rows_for_test=maximum_rows_for_test,
        )
        self.model = model
        self.train = train
        self.test = test
        self.target_column = target_column
        self.task_type = task_type
        self.categorical_features = categorical_features
        self.dataset_name = dataset_name
        self.data_balance_analysis = data_balance_analysis
        self._serializer = serializer
        self._classes = RAIInsights._get_classes(
            task_type=self.task_type,
            train=self.train,
            target_column=self.target_column,
            classes=classes,
        )

        self._causal_manager = CausalManager(
            train, test, target_column, task_type, categorical_features
        )

        self._counterfactual_manager = CounterfactualManager(
            model=model,
            train=train,
            test=test,
            target_column=target_column,
            task_type=task_type,
            categorical_features=categorical_features,
        )

        self._error_analysis_manager = ErrorAnalysisManager(
            model, test, target_column, self._classes, categorical_features
        )

        self._explainer_manager = ExplainerManager(
            model,
            train,
            test,
            target_column,
            self._classes,
            categorical_features=categorical_features,
        )

        self._managers = [
            self._causal_manager,
            self._counterfactual_manager,
            self._error_analysis_manager,
            self._explainer_manager,
        ]

    @staticmethod
    def _get_classes(task_type, train, target_column, classes):
        if task_type == ModelTask.CLASSIFICATION:
            if classes is None:
                classes = train[target_column].unique()
                # sort the classes after calling unique in numeric case
                classes.sort()
                return classes
            else:
                return classes
        else:
            return None

    def _validate_model_analysis_input_parameters(
<<<<<<< HEAD
        self,
        model,
        train,
        test,
        target_column,
        task_type,
        categorical_features,
        classes,
        serializer,
        dataset_name,
        data_balance_analysis,
        maximum_rows_for_test: int,
    ):
        """
        Validate the inputs for RAIInsights class.
=======
            self, model: Any, train: pd.DataFrame, test: pd.DataFrame,
            target_column: str, task_type: str,
            categorical_features: List[str], classes: np.ndarray,
            serializer,
            maximum_rows_for_test: int):
        """Validate the inputs for the RAIInsights constructor.
>>>>>>> fd5d3a4e

        :param model: The model to compute RAI insights for.
            A model that implements sklearn.predict or sklearn.predict_proba
            or function that accepts a 2d ndarray.
        :type model: object
        :param train: The training dataset including the label column.
        :type train: pandas.DataFrame
        :param test: The test dataset including the label column.
        :type test: pandas.DataFrame
        :param target_column: The name of the label column.
        :type target_column: str
        :param task_type: The task to run, can be `classification` or
            `regression`.
        :type task_type: str
        :param categorical_features: The categorical feature names.
        :type categorical_features: list[str]
        :param classes: The class labels in the training dataset
        :type classes: numpy.ndarray
        :param serializer: Picklable custom serializer with save and load
            methods defined for model that is not serializable. The save
            method returns a dictionary state and load method returns the
            model.
        :type serializer: object
        :param maximum_rows_for_test: Limit on size of test data
            (for performance reasons)
        :type maximum_rows_for_test: int

        # TODO: Add docs for dataset_name and data_balance_analysis
        """

        valid_tasks = [
            ModelTask.CLASSIFICATION.value,
            ModelTask.REGRESSION.value,
        ]
        if task_type not in valid_tasks:
            message = (
                f"Unsupported task type '{task_type}'. "
                f"Should be one of {valid_tasks}"
            )
            raise UserConfigValidationException(message)

        if model is None:
            warnings.warn(
                "INVALID-MODEL-WARNING: No valid model is supplied. "
                "The explanations, error analysis and counterfactuals "
                "may not work"
            )

        if dataset_name is not None:
            if not isinstance(dataset_name, str):
                raise UserConfigValidationException(
                    "dataset_name should be a string"
                )

        if data_balance_analysis is not None:
            if not isinstance(data_balance_analysis, DataBalanceAnalysis):
                raise UserConfigValidationException(
                    "data_balance_analysis should be of type ",
                    "`responsibleai.DataBalanceAnalysis`",
                )

        if serializer is not None:
            if not hasattr(serializer, "save"):
                raise UserConfigValidationException(
                    "The serializer does not implement save()"
                )

            if not hasattr(serializer, "load"):
                raise UserConfigValidationException(
                    "The serializer does not implement load()"
                )

            try:
                pickle.dumps(serializer)
            except Exception:
                raise UserConfigValidationException(
                    "The serializer should be serializable via pickle"
                )

        if isinstance(train, pd.DataFrame) and isinstance(test, pd.DataFrame):
            if test.shape[0] > maximum_rows_for_test:
                msg_fmt = (
                    "The test data has {0} rows, "
                    + "but limit is set to {1} rows. "
                    + "Please resample the test data or "
                    + "adjust maximum_rows_for_test"
                )
                raise UserConfigValidationException(
                    msg_fmt.format(test.shape[0], maximum_rows_for_test)
                )

            if len(set(train.columns) - set(test.columns)) != 0 or len(
                set(test.columns) - set(train.columns)
            ):
                raise UserConfigValidationException(
                    "The features in train and test data do not match"
                )

            if target_column not in list(
                train.columns
            ) or target_column not in list(test.columns):
                raise UserConfigValidationException(
                    "Target name {0} not present in train/test data".format(
                        target_column
                    )
                )

            if (
                categorical_features is not None
                and len(categorical_features) > 0
            ):
                if target_column in categorical_features:
                    raise UserConfigValidationException(
                        "Found target name {0} in "
                        "categorical feature list".format(target_column)
                    )

                difference_set = set(categorical_features) - set(train.columns)
                if len(difference_set) > 0:
                    message = (
                        "Feature names in categorical_features "
                        "do not exist in train data: "
                        f"{list(difference_set)}"
                    )
                    raise UserConfigValidationException(message)

                for column in categorical_features:
                    try:
                        np.unique(train[column])
                    except Exception:
                        raise UserConfigValidationException(
                            "Error finding unique values in column {0}. "
                            "Please check your train data.".format(column)
                        )

                    try:
                        np.unique(test[column])
                    except Exception:
                        raise UserConfigValidationException(
                            "Error finding unique values in column {0}. "
                            "Please check your test data.".format(column)
                        )

            if classes is not None and task_type == ModelTask.CLASSIFICATION:
                if (
                    len(set(train[target_column].unique()) - set(classes)) != 0
                    or len(set(classes) - set(train[target_column].unique()))
                    != 0
                ):
                    raise UserConfigValidationException(
                        "The train labels and distinct values in "
                        "target (train data) do not match"
                    )

                if (
                    len(set(test[target_column].unique()) - set(classes)) != 0
                    or len(set(classes) - set(test[target_column].unique()))
                    != 0
                ):
                    raise UserConfigValidationException(
                        "The train labels and distinct values in "
                        "target (test data) do not match"
                    )

            if model is not None:
                # Pick one row from train and test data
                small_train_data = train.iloc[0:1].drop(
                    [target_column], axis=1
                )
                small_test_data = test.iloc[0:1].drop([target_column], axis=1)

                small_train_features_before = list(small_train_data.columns)

                # Run predict() of the model
                try:
                    model.predict(small_train_data)
                    model.predict(small_test_data)
                except Exception:
                    raise UserConfigValidationException(
                        "The model passed cannot be used for"
                        " getting predictions via predict()"
                    )
                self._validate_features_same(
                    small_train_features_before,
                    small_train_data,
                    SKLearn.PREDICT,
                )

                # Run predict_proba() of the model
                if task_type == ModelTask.CLASSIFICATION:
                    try:
                        model.predict_proba(small_train_data)
                        model.predict_proba(small_test_data)
                    except Exception:
                        raise UserConfigValidationException(
                            "The model passed cannot be used for"
                            " getting predictions via predict_proba()"
                        )
                self._validate_features_same(
                    small_train_features_before,
                    small_train_data,
                    SKLearn.PREDICT_PROBA,
                )

                if task_type == ModelTask.REGRESSION:
                    if hasattr(model, SKLearn.PREDICT_PROBA):
                        warnings.warn(
                            "INVALID-TASK-TYPE-WARNING: The regression model"
                            "provided has a predict_proba function. "
                            "Please check the task_type."
                        )
        else:
            raise UserConfigValidationException(
                "Unsupported data type for either train or test. "
                "Expecting pandas DataFrame for train and test."
            )

    def _validate_features_same(
        self, small_train_features_before, small_train_data, function
    ):
        """
        Validate the features are unmodified on the DataFrame.

        :param small_train_features_before: The features saved before
            an operation was performed.
        :type small_train_features_before: list[str]
        :param small_train_data: The DataFrame after the operation.
        :type small_train_data: pandas.DataFrame
        :param function: The name of the operation performed.
        :type function: str
        """
        small_train_features_after = list(small_train_data.columns)
        if small_train_features_before != small_train_features_after:
            raise UserConfigValidationException(
                (
                    "Calling model {} function modifies "
                    "input dataset features. Please check if "
                    "predict function is defined correctly."
                ).format(function)
            )

    @property
    def causal(self) -> CausalManager:
        """Get the causal manager.
        :return: The causal manager.
        :rtype: CausalManager
        """
        return self._causal_manager

    @property
    def counterfactual(self) -> CounterfactualManager:
        """Get the counterfactual manager.
        :return: The counterfactual manager.
        :rtype: CounterfactualManager
        """
        return self._counterfactual_manager

    @property
    def error_analysis(self) -> ErrorAnalysisManager:
        """Get the error analysis manager.
        :return: The error analysis manager.
        :rtype: ErrorAnalysisManager
        """
        return self._error_analysis_manager

    @property
    def explainer(self) -> ExplainerManager:
        """Get the explainer manager.
        :return: The explainer manager.
        :rtype: ExplainerManager
        """
        return self._explainer_manager

    def compute(self):
        """Calls compute on each of the managers."""
        for manager in self._managers:
            manager.compute()

    def list(self):
        """List information about each of the managers.
        :return: Information about each of the managers.
        :rtype: dict
        """
        configs = {}
        for manager in self._managers:
            configs[manager.name] = manager.list()
        return configs

    def get(self):
        """List information about each of the managers.

        :return: Information about each of the managers.
        :rtype: dict
        """
        configs = {}
        for manager in self._managers:
            configs[manager.name] = manager.get()
        return configs

    def get_data(self):
        """Get all data as RAIInsightsData object

        :return: Model Analysis Data
        :rtype: RAIInsightsData
        """
        data = RAIInsightsData()
        data.dataset = self._get_dataset()
        data.modelExplanationData = self.explainer.get_data()
        data.errorAnalysisData = self.error_analysis.get_data()
        data.causalAnalysisData = self.causal.get_data()
        data.counterfactualData = self.counterfactual.get_data()
        return data

    def _get_dataset(self):
        dashboard_dataset = Dataset()
        dashboard_dataset.task_type = self.task_type
        dashboard_dataset.categorical_features = self.categorical_features
        dashboard_dataset.class_names = _convert_to_list(self._classes)
        dashboard_dataset.name = self.dataset_name
        dashboard_dataset.data_balance_measures = get_data_balance_measures(
            dba=self.data_balance_analysis
        )

        predicted_y = None
        feature_length = None

        dataset: pd.DataFrame = self.test.drop([self.target_column], axis=1)

        if isinstance(dataset, pd.DataFrame) and hasattr(dataset, "columns"):
            self._dataframeColumns = dataset.columns
        try:
            list_dataset = _convert_to_list(dataset)
        except Exception as ex:
            raise ValueError("Unsupported dataset type") from ex
        if dataset is not None and self.model is not None:
            try:
                predicted_y = self.model.predict(dataset)
            except Exception as ex:
                msg = "Model does not support predict method for given"
                "dataset type"
                raise ValueError(msg) from ex
            try:
                predicted_y = _convert_to_list(predicted_y)
            except Exception as ex:
                raise ValueError(
                    "Model prediction output of unsupported type,"
                ) from ex
        if predicted_y is not None:
            if (
                self.task_type == "classification"
                and dashboard_dataset.class_names is not None
            ):
                predicted_y = [
                    dashboard_dataset.class_names.index(y) for y in predicted_y
                ]
            dashboard_dataset.predicted_y = predicted_y
        row_length = 0

        if list_dataset is not None:
            row_length, feature_length = np.shape(list_dataset)
            if row_length > 100000:
                raise ValueError(
                    "Exceeds maximum number of rows"
                    "for visualization (100000)"
                )
            if feature_length > 1000:
                raise ValueError(
                    "Exceeds maximum number of features for"
                    " visualization (1000). Please regenerate the"
                    " explanation using fewer features or"
                    " initialize the dashboard without passing a"
                    " dataset."
                )
            dashboard_dataset.features = list_dataset

        true_y = self.test[self.target_column]

        if true_y is not None and len(true_y) == row_length:
            if (
                self.task_type == "classification"
                and dashboard_dataset.class_names is not None
            ):
                true_y = [
                    dashboard_dataset.class_names.index(y) for y in true_y
                ]
            dashboard_dataset.true_y = _convert_to_list(true_y)

        features = dataset.columns

        if features is not None:
            features = _convert_to_list(features)
            if feature_length is not None and len(features) != feature_length:
                raise ValueError(
                    "Feature vector length mismatch:"
                    " feature names length differs"
                    " from local explanations dimension"
                )
            dashboard_dataset.feature_names = features
        dashboard_dataset.target_column = self.target_column
        if _is_classifier(self.model) and dataset is not None:
            try:
                probability_y = self.model.predict_proba(dataset)
            except Exception as ex:
                raise ValueError(
                    "Model does not support predict_proba method"
                    " for given dataset type,"
                ) from ex
            try:
                probability_y = _convert_to_list(probability_y)
            except Exception as ex:
                raise ValueError(
                    "Model predict_proba output of unsupported type,"
                ) from ex
            dashboard_dataset.probability_y = probability_y

        return dashboard_dataset

    def _write_to_file(self, file_path, content):
        """Save the string content to the given file path.
        :param file_path: The file path to save the content to.
        :type file_path: str
        :param content: The string content to save.
        :type content: str
        """
        with open(file_path, "w") as file:
            file.write(content)

    def _save_predictions(self, path):
        """Save the predict() and predict_proba() output.

        :param path: The directory path to save the RAIInsights to.
        :type path: str
        """
        prediction_output_path = Path(path) / _PREDICTIONS
        prediction_output_path.mkdir(parents=True, exist_ok=True)

        if self.model is None:
            return

        test_without_target_column = self.test.drop(
            [self.target_column], axis=1
        )

        predict_output = self.model.predict(test_without_target_column)
        self._write_to_file(
            prediction_output_path / (_PREDICT + _JSON_EXTENSION),
            json.dumps(predict_output.tolist()),
        )

        if hasattr(self.model, SKLearn.PREDICT_PROBA):
            predict_proba_output = self.model.predict_proba(
                test_without_target_column
            )
            self._write_to_file(
                prediction_output_path / (_PREDICT_PROBA + _JSON_EXTENSION),
                json.dumps(predict_proba_output.tolist()),
            )

    def _save_data(self, path):
        """Save the copy of raw data (train and test sets) and
           their related metadata.

        :param path: The directory path to save the RAIInsights to.
        :type path: str
        """
        data_directory = Path(path) / _DATA
        data_directory.mkdir(parents=True, exist_ok=True)
        dtypes = self.train.dtypes.astype(str).to_dict()
        self._write_to_file(
            data_directory / (_TRAIN + _DTYPES + _JSON_EXTENSION),
            json.dumps(dtypes),
        )
        self._write_to_file(
            data_directory / (_TRAIN + _JSON_EXTENSION),
            self.train.to_json(orient="split"),
        )

        dtypes = self.test.dtypes.astype(str).to_dict()
        self._write_to_file(
            data_directory / (_TEST + _DTYPES + _JSON_EXTENSION),
            json.dumps(dtypes),
        )
        self._write_to_file(
            data_directory / (_TEST + _JSON_EXTENSION),
            self.test.to_json(orient="split"),
        )

    def _save_metadata(self, path):
        """Save the metadata like target column, categorical features,
           task type and the classes (if any).

        :param path: The directory path to save the RAIInsights to.
        :type path: str
        """
        top_dir = Path(path)
        classes = _convert_to_list(self._classes)
        meta = {
            _TARGET_COLUMN: self.target_column,
            _TASK_TYPE: self.task_type,
            _CATEGORICAL_FEATURES: self.categorical_features,
            _CLASSES: classes,
        }
        with open(top_dir / _META_JSON, "w") as file:
            json.dump(meta, file)

    def _save_model(self, path):
        """Save the model and the serializer (if any).

        :param path: The directory path to save the RAIInsights to.
        :type path: str
        """
        top_dir = Path(path)
        if self._serializer is not None:
            # save the model
            self._serializer.save(self.model, top_dir)
            # save the serializer
            with open(top_dir / _SERIALIZER, "wb") as file:
                pickle.dump(self._serializer, file)
        else:
            if self.model is not None:
                has_setstate = hasattr(self.model, "__setstate__")
                has_getstate = hasattr(self.model, "__getstate__")
                if not (has_setstate and has_getstate):
                    raise ValueError(
                        "Model must be picklable or a custom serializer must"
                        " be specified"
                    )
            with open(top_dir / _MODEL_PKL, "wb") as file:
                pickle.dump(self.model, file)

    def _save_managers(self, path):
        """Save the state of individual managers.

        :param path: The directory path to save the RAIInsights to.
        :type path: str
        """
        top_dir = Path(path)
        # save each of the individual managers
        for manager in self._managers:
            manager._save(top_dir / manager.name)

    def save(self, path):
        """Save the RAIInsights to the given path.

        :param path: The directory path to save the RAIInsights to.
        :type path: str
        """
        self._save_managers(path)
        self._save_data(path)
        self._save_metadata(path)
        self._save_model(path)
        self._save_predictions(path)

    @staticmethod
    def _load_data(inst, path):
        """Load the raw data (train and test sets).

        :param inst: RAIInsights object instance.
        :type inst: RAIInsights
        :param path: The directory path to data location.
        :type path: str
        """
        data_directory = Path(path) / _DATA
        with open(
            data_directory / (_TRAIN + _DTYPES + _JSON_EXTENSION), "r"
        ) as file:
            types = json.load(file)
        with open(data_directory / (_TRAIN + _JSON_EXTENSION), "r") as file:
            train = pd.read_json(file, dtype=types, orient="split")
        inst.__dict__[_TRAIN] = train
        with open(
            data_directory / (_TEST + _DTYPES + _JSON_EXTENSION), "r"
        ) as file:
            types = json.load(file)
        with open(data_directory / (_TEST + _JSON_EXTENSION), "r") as file:
            test = pd.read_json(file, dtype=types, orient="split")
        inst.__dict__[_TEST] = test

    @staticmethod
    def _load_metadata(inst, path):
        """Load the metadata.

        :param inst: RAIInsights object instance.
        :type inst: RAIInsights
        :param path: The directory path to metadata location.
        :type path: str
        """
        top_dir = Path(path)
        with open(top_dir / _META_JSON, "r") as meta_file:
            meta = meta_file.read()
        meta = json.loads(meta)
        inst.__dict__[_TARGET_COLUMN] = meta[_TARGET_COLUMN]
        inst.__dict__[_TASK_TYPE] = meta[_TASK_TYPE]
        inst.__dict__[_CATEGORICAL_FEATURES] = meta[_CATEGORICAL_FEATURES]
        classes = None
        if _TRAIN_LABELS in meta:
            classes = meta[_TRAIN_LABELS]
        else:
            classes = meta[_CLASSES]

        inst.__dict__["_" + _CLASSES] = RAIInsights._get_classes(
            task_type=meta[_TASK_TYPE],
            train=inst.__dict__[_TRAIN],
            target_column=meta[_TARGET_COLUMN],
            classes=classes,
        )

    @staticmethod
    def _load_model(inst, path):
        """Load the model.

        :param inst: RAIInsights object instance.
        :type inst: RAIInsights
        :param path: The directory path to model location.
        :type path: str
        """
        top_dir = Path(path)
        serializer_path = top_dir / _SERIALIZER
        if serializer_path.exists():
            with open(serializer_path, "rb") as file:
                serializer = pickle.load(file)
            inst.__dict__["_" + _SERIALIZER] = serializer
            inst.__dict__[_MODEL] = serializer.load(top_dir)
        else:
            inst.__dict__["_" + _SERIALIZER] = None
            try:
                with open(top_dir / _MODEL_PKL, "rb") as file:
                    inst.__dict__[_MODEL] = pickle.load(file)
            except Exception:
                warnings.warn(
                    "ERROR-LOADING-USER-MODEL: "
                    "There was an error loading the user model. "
                    "Some of RAI dashboard features may not work."
                )
                inst.__dict__[_MODEL] = None

    @staticmethod
    def _load_managers(inst, path):
        """Load the model.

        :param inst: RAIInsights object instance.
        :type inst: RAIInsights
        :param path: The directory path to manager location.
        :type path: str
        """
        top_dir = Path(path)
        # load each of the individual managers
        manager_map = {
            ManagerNames.CAUSAL: CausalManager,
            ManagerNames.COUNTERFACTUAL: CounterfactualManager,
            ManagerNames.ERROR_ANALYSIS: ErrorAnalysisManager,
            ManagerNames.EXPLAINER: ExplainerManager,
        }
        managers = []
        for manager_name, manager_class in manager_map.items():
            full_name = f"_{manager_name}_manager"
            manager_dir = top_dir / manager_name
            manager = manager_class._load(manager_dir, inst)
            inst.__dict__[full_name] = manager
            managers.append(manager)

        inst.__dict__["_" + _MANAGERS] = managers

    @staticmethod
    def load(path):
        """Load the RAIInsights from the given path.

        :param path: The directory path to load the RAIInsights from.
        :type path: str
        :return: The RAIInsights object after loading.
        :rtype: RAIInsights
        """
        # create the RAIInsights without any properties using the __new__
        # function, similar to pickle
        inst = RAIInsights.__new__(RAIInsights)

        # load current state
        RAIInsights._load_data(inst, path)
        RAIInsights._load_metadata(inst, path)
        RAIInsights._load_model(inst, path)
        RAIInsights._load_managers(inst, path)

        return inst<|MERGE_RESOLUTION|>--- conflicted
+++ resolved
@@ -54,34 +54,21 @@
     single API.
     """
 
-<<<<<<< HEAD
     def __init__(
         self,
-        model,
-        train,
-        test,
-        target_column,
-        task_type,
-        categorical_features=None,
-        classes=None,
+        model: Any,
+        train: pd.DataFrame,
+        test: pd.DataFrame,
+        target_column: str,
+        task_type: str,
+        categorical_features: Optional[List[str]] = None,
+        classes: Optional[np.ndarray] = None,
+        serializer: Optional[Any] = None,
         dataset_name=None,
         data_balance_analysis=None,
-        serializer=None,
         maximum_rows_for_test: int = 5000,
     ):
-        """Defines the top-level Model Analysis API.
-        Use RAIInsights to analyze errors, explain the most important
-        features, compute counterfactuals and run causal analysis in a
-        single API.
-=======
-    def __init__(self, model: Any, train: pd.DataFrame, test: pd.DataFrame,
-                 target_column: str, task_type: str,
-                 categorical_features: Optional[List[str]] = None,
-                 classes: Optional[np.ndarray] = None,
-                 serializer: Optional[Any] = None,
-                 maximum_rows_for_test: int = 5000):
         """Creates an RAIInsights object.
->>>>>>> fd5d3a4e
         :param model: The model to compute RAI insights for.
             A model that implements sklearn.predict or sklearn.predict_proba
             or function that accepts a 2d ndarray.
@@ -188,30 +175,20 @@
             return None
 
     def _validate_model_analysis_input_parameters(
-<<<<<<< HEAD
         self,
-        model,
-        train,
-        test,
-        target_column,
-        task_type,
-        categorical_features,
-        classes,
+        model: Any,
+        train: pd.DataFrame,
+        test: pd.DataFrame,
+        target_column: str,
+        task_type: str,
+        categorical_features: List[str],
+        classes: np.ndarray,
         serializer,
         dataset_name,
         data_balance_analysis,
         maximum_rows_for_test: int,
     ):
-        """
-        Validate the inputs for RAIInsights class.
-=======
-            self, model: Any, train: pd.DataFrame, test: pd.DataFrame,
-            target_column: str, task_type: str,
-            categorical_features: List[str], classes: np.ndarray,
-            serializer,
-            maximum_rows_for_test: int):
         """Validate the inputs for the RAIInsights constructor.
->>>>>>> fd5d3a4e
 
         :param model: The model to compute RAI insights for.
             A model that implements sklearn.predict or sklearn.predict_proba
@@ -262,9 +239,7 @@
 
         if dataset_name is not None:
             if not isinstance(dataset_name, str):
-                raise UserConfigValidationException(
-                    "dataset_name should be a string"
-                )
+                raise UserConfigValidationException("dataset_name should be a string")
 
         if data_balance_analysis is not None:
             if not isinstance(data_balance_analysis, DataBalanceAnalysis):
@@ -310,19 +285,16 @@
                     "The features in train and test data do not match"
                 )
 
-            if target_column not in list(
-                train.columns
-            ) or target_column not in list(test.columns):
+            if target_column not in list(train.columns) or target_column not in list(
+                test.columns
+            ):
                 raise UserConfigValidationException(
                     "Target name {0} not present in train/test data".format(
                         target_column
                     )
                 )
 
-            if (
-                categorical_features is not None
-                and len(categorical_features) > 0
-            ):
+            if categorical_features is not None and len(categorical_features) > 0:
                 if target_column in categorical_features:
                     raise UserConfigValidationException(
                         "Found target name {0} in "
@@ -358,8 +330,7 @@
             if classes is not None and task_type == ModelTask.CLASSIFICATION:
                 if (
                     len(set(train[target_column].unique()) - set(classes)) != 0
-                    or len(set(classes) - set(train[target_column].unique()))
-                    != 0
+                    or len(set(classes) - set(train[target_column].unique())) != 0
                 ):
                     raise UserConfigValidationException(
                         "The train labels and distinct values in "
@@ -368,8 +339,7 @@
 
                 if (
                     len(set(test[target_column].unique()) - set(classes)) != 0
-                    or len(set(classes) - set(test[target_column].unique()))
-                    != 0
+                    or len(set(classes) - set(test[target_column].unique())) != 0
                 ):
                     raise UserConfigValidationException(
                         "The train labels and distinct values in "
@@ -378,9 +348,7 @@
 
             if model is not None:
                 # Pick one row from train and test data
-                small_train_data = train.iloc[0:1].drop(
-                    [target_column], axis=1
-                )
+                small_train_data = train.iloc[0:1].drop([target_column], axis=1)
                 small_test_data = test.iloc[0:1].drop([target_column], axis=1)
 
                 small_train_features_before = list(small_train_data.columns)
@@ -395,9 +363,7 @@
                         " getting predictions via predict()"
                     )
                 self._validate_features_same(
-                    small_train_features_before,
-                    small_train_data,
-                    SKLearn.PREDICT,
+                    small_train_features_before, small_train_data, SKLearn.PREDICT,
                 )
 
                 # Run predict_proba() of the model
@@ -556,9 +522,7 @@
             try:
                 predicted_y = _convert_to_list(predicted_y)
             except Exception as ex:
-                raise ValueError(
-                    "Model prediction output of unsupported type,"
-                ) from ex
+                raise ValueError("Model prediction output of unsupported type,") from ex
         if predicted_y is not None:
             if (
                 self.task_type == "classification"
@@ -574,8 +538,7 @@
             row_length, feature_length = np.shape(list_dataset)
             if row_length > 100000:
                 raise ValueError(
-                    "Exceeds maximum number of rows"
-                    "for visualization (100000)"
+                    "Exceeds maximum number of rows" "for visualization (100000)"
                 )
             if feature_length > 1000:
                 raise ValueError(
@@ -594,9 +557,7 @@
                 self.task_type == "classification"
                 and dashboard_dataset.class_names is not None
             ):
-                true_y = [
-                    dashboard_dataset.class_names.index(y) for y in true_y
-                ]
+                true_y = [dashboard_dataset.class_names.index(y) for y in true_y]
             dashboard_dataset.true_y = _convert_to_list(true_y)
 
         features = dataset.columns
@@ -651,9 +612,7 @@
         if self.model is None:
             return
 
-        test_without_target_column = self.test.drop(
-            [self.target_column], axis=1
-        )
+        test_without_target_column = self.test.drop([self.target_column], axis=1)
 
         predict_output = self.model.predict(test_without_target_column)
         self._write_to_file(
@@ -662,9 +621,7 @@
         )
 
         if hasattr(self.model, SKLearn.PREDICT_PROBA):
-            predict_proba_output = self.model.predict_proba(
-                test_without_target_column
-            )
+            predict_proba_output = self.model.predict_proba(test_without_target_column)
             self._write_to_file(
                 prediction_output_path / (_PREDICT_PROBA + _JSON_EXTENSION),
                 json.dumps(predict_proba_output.tolist()),
@@ -681,8 +638,7 @@
         data_directory.mkdir(parents=True, exist_ok=True)
         dtypes = self.train.dtypes.astype(str).to_dict()
         self._write_to_file(
-            data_directory / (_TRAIN + _DTYPES + _JSON_EXTENSION),
-            json.dumps(dtypes),
+            data_directory / (_TRAIN + _DTYPES + _JSON_EXTENSION), json.dumps(dtypes),
         )
         self._write_to_file(
             data_directory / (_TRAIN + _JSON_EXTENSION),
@@ -691,8 +647,7 @@
 
         dtypes = self.test.dtypes.astype(str).to_dict()
         self._write_to_file(
-            data_directory / (_TEST + _DTYPES + _JSON_EXTENSION),
-            json.dumps(dtypes),
+            data_directory / (_TEST + _DTYPES + _JSON_EXTENSION), json.dumps(dtypes),
         )
         self._write_to_file(
             data_directory / (_TEST + _JSON_EXTENSION),
@@ -775,16 +730,12 @@
         :type path: str
         """
         data_directory = Path(path) / _DATA
-        with open(
-            data_directory / (_TRAIN + _DTYPES + _JSON_EXTENSION), "r"
-        ) as file:
+        with open(data_directory / (_TRAIN + _DTYPES + _JSON_EXTENSION), "r") as file:
             types = json.load(file)
         with open(data_directory / (_TRAIN + _JSON_EXTENSION), "r") as file:
             train = pd.read_json(file, dtype=types, orient="split")
         inst.__dict__[_TRAIN] = train
-        with open(
-            data_directory / (_TEST + _DTYPES + _JSON_EXTENSION), "r"
-        ) as file:
+        with open(data_directory / (_TEST + _DTYPES + _JSON_EXTENSION), "r") as file:
             types = json.load(file)
         with open(data_directory / (_TEST + _JSON_EXTENSION), "r") as file:
             test = pd.read_json(file, dtype=types, orient="split")
