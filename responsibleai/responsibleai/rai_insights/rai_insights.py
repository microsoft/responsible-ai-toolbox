# Copyright (c) Microsoft Corporation
# Licensed under the MIT License.

"""Defines the RAIInsights class."""

import json
import pickle
import warnings
from pathlib import Path
from typing import Any, List, Optional

import numpy as np
import pandas as pd

from responsibleai._input_processing import _convert_to_list
from responsibleai._interfaces import Dataset, RAIInsightsData
from responsibleai._internal.constants import ManagerNames, Metadata, SKLearn
from responsibleai.exceptions import UserConfigValidationException
from responsibleai.managers.causal_manager import CausalManager
from responsibleai.managers.counterfactual_manager import CounterfactualManager
from responsibleai.managers.data_balance_manager import DataBalanceManager
from responsibleai.managers.error_analysis_manager import ErrorAnalysisManager
from responsibleai.managers.explainer_manager import ExplainerManager
from responsibleai.rai_insights.constants import ModelTask
from responsibleai.rai_insights.data_balance_analysis import (
    DataBalanceAnalysis,
    get_data_balance_measures,
)
from responsibleai.utils import _is_classifier

_DATA = "data"
_PREDICTIONS = "predictions"
_DTYPES = "dtypes"
_TRAIN = "train"
_TEST = "test"
_TARGET_COLUMN = "target_column"
_TASK_TYPE = "task_type"
_MODEL = Metadata.MODEL
_MODEL_PKL = _MODEL + ".pkl"
_SERIALIZER = "serializer"
_CLASSES = "classes"
_MANAGERS = "managers"
_CATEGORICAL_FEATURES = "categorical_features"
_META_JSON = Metadata.META_JSON
_TRAIN_LABELS = "train_labels"
_JSON_EXTENSION = ".json"
_PREDICT = "predict"
_PREDICT_PROBA = "predict_proba"


class RAIInsights(object):
    """Defines the top-level Model Analysis API.
    Use RAIInsights to analyze errors, explain the most important
    features, compute counterfactuals and run causal analysis in a
    single API.
    """

    def __init__(
        self,
        model: Any,
        train: pd.DataFrame,
        test: pd.DataFrame,
        target_column: str,
        task_type: str,
        categorical_features: Optional[List[str]] = None,
        classes: Optional[np.ndarray] = None,
<<<<<<< HEAD
        serializer: Optional[Any] = None,
        dataset_name=None,
        data_balance_analysis=None,
=======
        dataset_name: Optional[str] = None,
        serializer: Optional[Any] = None,
>>>>>>> e11de6d2
        maximum_rows_for_test: int = 5000,
    ):
        """Creates an RAIInsights object.
        :param model: The model to compute RAI insights for.
            A model that implements sklearn.predict or sklearn.predict_proba
            or function that accepts a 2d ndarray.
        :type model: object
        :param train: The training dataset including the label column.
        :type train: pandas.DataFrame
        :param test: The test dataset including the label column.
        :type test: pandas.DataFrame
        :param target_column: The name of the label column.
        :type target_column: str
        :param task_type: The task to run, can be `classification` or
            `regression`.
        :type task_type: str
        :param categorical_features: The categorical feature names.
        :type categorical_features: list[str]
        :param classes: The class labels in the training dataset
        :type classes: numpy.ndarray
        :param serializer: Picklable custom serializer with save and load
            methods for custom model serialization.
            The save method writes the model to file given a parent directory.
            The load method returns the deserialized model from the same
            parent directory.
        :type serializer: object
        :param maximum_rows_for_test: Limit on size of test data
            (for performance reasons)
        :type maximum_rows_for_test: int

        # TODO: Add docs for dataset_name and data_balance_analysis
        """
        categorical_features = categorical_features or []
        self._validate_model_analysis_input_parameters(
            model=model,
            train=train,
            test=test,
            target_column=target_column,
            task_type=task_type,
            categorical_features=categorical_features,
            classes=classes,
            serializer=serializer,
            dataset_name=dataset_name,
<<<<<<< HEAD
            data_balance_analysis=data_balance_analysis,
=======
>>>>>>> e11de6d2
            maximum_rows_for_test=maximum_rows_for_test,
        )
        self.model = model
        self.train = train
        self.test = test
        self.target_column = target_column
        self.task_type = task_type
        self.categorical_features = categorical_features
        self.dataset_name = dataset_name
<<<<<<< HEAD
        self.data_balance_analysis = data_balance_analysis
=======
>>>>>>> e11de6d2
        self._serializer = serializer
        self._classes = RAIInsights._get_classes(
            task_type=self.task_type,
            train=self.train,
            target_column=self.target_column,
            classes=classes,
        )

        self._causal_manager = CausalManager(
            train, test, target_column, task_type, categorical_features
        )

        self._counterfactual_manager = CounterfactualManager(
            model=model,
            train=train,
            test=test,
            target_column=target_column,
            task_type=task_type,
            categorical_features=categorical_features,
        )
<<<<<<< HEAD
=======

        self._data_balance_manager = DataBalanceManager(
            train=train,
            test=test,
            target_column=target_column,
            dataset_name=dataset_name,
        )
>>>>>>> e11de6d2

        self._error_analysis_manager = ErrorAnalysisManager(
            model, test, target_column, self._classes, categorical_features
        )

        self._explainer_manager = ExplainerManager(
            model,
            train,
            test,
            target_column,
            self._classes,
            categorical_features=categorical_features,
        )

        self._managers = [
            self._causal_manager,
            self._counterfactual_manager,
<<<<<<< HEAD
=======
            self._data_balance_manager,
>>>>>>> e11de6d2
            self._error_analysis_manager,
            self._explainer_manager,
        ]

    @staticmethod
    def _get_classes(task_type, train, target_column, classes):
        if task_type == ModelTask.CLASSIFICATION:
            if classes is None:
                classes = train[target_column].unique()
                # sort the classes after calling unique in numeric case
                classes.sort()
                return classes
            else:
                return classes
        else:
            return None

    def _validate_model_analysis_input_parameters(
        self,
        model: Any,
        train: pd.DataFrame,
        test: pd.DataFrame,
        target_column: str,
        task_type: str,
        categorical_features: List[str],
        classes: np.ndarray,
<<<<<<< HEAD
        serializer,
        dataset_name,
        data_balance_analysis,
=======
        dataset_name: str,
        serializer,
>>>>>>> e11de6d2
        maximum_rows_for_test: int,
    ):
        """Validate the inputs for the RAIInsights constructor.

        :param model: The model to compute RAI insights for.
            A model that implements sklearn.predict or sklearn.predict_proba
            or function that accepts a 2d ndarray.
        :type model: object
        :param train: The training dataset including the label column.
        :type train: pandas.DataFrame
        :param test: The test dataset including the label column.
        :type test: pandas.DataFrame
        :param target_column: The name of the label column.
        :type target_column: str
        :param task_type: The task to run, can be `classification` or
            `regression`.
        :type task_type: str
        :param categorical_features: The categorical feature names.
        :type categorical_features: list[str]
        :param classes: The class labels in the training dataset
        :type classes: numpy.ndarray
        :param serializer: Picklable custom serializer with save and load
            methods defined for model that is not serializable. The save
            method returns a dictionary state and load method returns the
            model.
        :type serializer: object
        :param maximum_rows_for_test: Limit on size of test data
            (for performance reasons)
        :type maximum_rows_for_test: int

        # TODO: Add docs for dataset_name and data_balance_analysis
        """

        valid_tasks = [
            ModelTask.CLASSIFICATION.value,
            ModelTask.REGRESSION.value,
        ]
        if task_type not in valid_tasks:
            message = (
                f"Unsupported task type '{task_type}'. "
                f"Should be one of {valid_tasks}"
            )
            raise UserConfigValidationException(message)

        if model is None:
            warnings.warn(
                "INVALID-MODEL-WARNING: No valid model is supplied. "
                "The explanations, error analysis and counterfactuals "
                "may not work"
            )

        if dataset_name is not None:
            if not isinstance(dataset_name, str):
<<<<<<< HEAD
                raise UserConfigValidationException("dataset_name should be a string")

        if data_balance_analysis is not None:
            if not isinstance(data_balance_analysis, DataBalanceAnalysis):
                raise UserConfigValidationException(
                    "data_balance_analysis should be of type ",
                    "`responsibleai.DataBalanceAnalysis`",
=======
                raise UserConfigValidationException(
                    "dataset_name should be a string"
>>>>>>> e11de6d2
                )

        if serializer is not None:
            if not hasattr(serializer, "save"):
                raise UserConfigValidationException(
                    "The serializer does not implement save()"
                )

            if not hasattr(serializer, "load"):
                raise UserConfigValidationException(
                    "The serializer does not implement load()"
                )

            try:
                pickle.dumps(serializer)
            except Exception:
                raise UserConfigValidationException(
                    "The serializer should be serializable via pickle"
                )

        if isinstance(train, pd.DataFrame) and isinstance(test, pd.DataFrame):
            if test.shape[0] > maximum_rows_for_test:
                msg_fmt = (
                    "The test data has {0} rows, "
                    + "but limit is set to {1} rows. "
                    + "Please resample the test data or "
                    + "adjust maximum_rows_for_test"
                )
                raise UserConfigValidationException(
                    msg_fmt.format(test.shape[0], maximum_rows_for_test)
                )

            if len(set(train.columns) - set(test.columns)) != 0 or len(
                set(test.columns) - set(train.columns)
            ):
                raise UserConfigValidationException(
                    "The features in train and test data do not match"
                )

<<<<<<< HEAD
            if target_column not in list(train.columns) or target_column not in list(
                test.columns
            ):
=======
            if target_column not in list(
                train.columns
            ) or target_column not in list(test.columns):
>>>>>>> e11de6d2
                raise UserConfigValidationException(
                    "Target name {0} not present in train/test data".format(
                        target_column
                    )
                )

<<<<<<< HEAD
            if categorical_features is not None and len(categorical_features) > 0:
=======
            if (
                categorical_features is not None
                and len(categorical_features) > 0
            ):
>>>>>>> e11de6d2
                if target_column in categorical_features:
                    raise UserConfigValidationException(
                        "Found target name {0} in "
                        "categorical feature list".format(target_column)
                    )

                difference_set = set(categorical_features) - set(train.columns)
                if len(difference_set) > 0:
                    message = (
                        "Feature names in categorical_features "
                        "do not exist in train data: "
                        f"{list(difference_set)}"
                    )
                    raise UserConfigValidationException(message)

                for column in categorical_features:
                    try:
                        np.unique(train[column])
                    except Exception:
                        raise UserConfigValidationException(
                            "Error finding unique values in column {0}. "
                            "Please check your train data.".format(column)
                        )

                    try:
                        np.unique(test[column])
                    except Exception:
                        raise UserConfigValidationException(
                            "Error finding unique values in column {0}. "
                            "Please check your test data.".format(column)
                        )

            if classes is not None and task_type == ModelTask.CLASSIFICATION:
                if (
                    len(set(train[target_column].unique()) - set(classes)) != 0
<<<<<<< HEAD
                    or len(set(classes) - set(train[target_column].unique())) != 0
=======
                    or len(set(classes) - set(train[target_column].unique()))
                    != 0
>>>>>>> e11de6d2
                ):
                    raise UserConfigValidationException(
                        "The train labels and distinct values in "
                        "target (train data) do not match"
                    )

                if (
                    len(set(test[target_column].unique()) - set(classes)) != 0
<<<<<<< HEAD
                    or len(set(classes) - set(test[target_column].unique())) != 0
=======
                    or len(set(classes) - set(test[target_column].unique()))
                    != 0
>>>>>>> e11de6d2
                ):
                    raise UserConfigValidationException(
                        "The train labels and distinct values in "
                        "target (test data) do not match"
                    )

            if model is not None:
                # Pick one row from train and test data
<<<<<<< HEAD
                small_train_data = train.iloc[0:1].drop([target_column], axis=1)
=======
                small_train_data = train.iloc[0:1].drop(
                    [target_column], axis=1
                )
>>>>>>> e11de6d2
                small_test_data = test.iloc[0:1].drop([target_column], axis=1)

                small_train_features_before = list(small_train_data.columns)

                # Run predict() of the model
                try:
                    model.predict(small_train_data)
                    model.predict(small_test_data)
                except Exception:
                    raise UserConfigValidationException(
                        "The model passed cannot be used for"
                        " getting predictions via predict()"
                    )
                self._validate_features_same(
<<<<<<< HEAD
                    small_train_features_before, small_train_data, SKLearn.PREDICT,
=======
                    small_train_features_before,
                    small_train_data,
                    SKLearn.PREDICT,
>>>>>>> e11de6d2
                )

                # Run predict_proba() of the model
                if task_type == ModelTask.CLASSIFICATION:
                    try:
                        model.predict_proba(small_train_data)
                        model.predict_proba(small_test_data)
                    except Exception:
                        raise UserConfigValidationException(
                            "The model passed cannot be used for"
                            " getting predictions via predict_proba()"
                        )
                self._validate_features_same(
                    small_train_features_before,
                    small_train_data,
                    SKLearn.PREDICT_PROBA,
                )

                if task_type == ModelTask.REGRESSION:
                    if hasattr(model, SKLearn.PREDICT_PROBA):
                        warnings.warn(
                            "INVALID-TASK-TYPE-WARNING: The regression model"
                            "provided has a predict_proba function. "
                            "Please check the task_type."
                        )
        else:
            raise UserConfigValidationException(
                "Unsupported data type for either train or test. "
                "Expecting pandas DataFrame for train and test."
            )

    def _validate_features_same(
        self, small_train_features_before, small_train_data, function
    ):
        """
        Validate the features are unmodified on the DataFrame.

        :param small_train_features_before: The features saved before
            an operation was performed.
        :type small_train_features_before: list[str]
        :param small_train_data: The DataFrame after the operation.
        :type small_train_data: pandas.DataFrame
        :param function: The name of the operation performed.
        :type function: str
        """
        small_train_features_after = list(small_train_data.columns)
        if small_train_features_before != small_train_features_after:
            raise UserConfigValidationException(
                (
                    "Calling model {} function modifies "
                    "input dataset features. Please check if "
                    "predict function is defined correctly."
                ).format(function)
            )

    @property
    def causal(self) -> CausalManager:
        """Get the causal manager.
        :return: The causal manager.
        :rtype: CausalManager
        """
        return self._causal_manager

    @property
    def counterfactual(self) -> CounterfactualManager:
        """Get the counterfactual manager.
        :return: The counterfactual manager.
        :rtype: CounterfactualManager
        """
        return self._counterfactual_manager

    @property
    def data_balance(self) -> DataBalanceManager:
        """Get the data balance manager.
        :return: The data balance manager.
        :rtype: DataBalanceManager
        """
        return self._data_balance_manager

    @property
    def error_analysis(self) -> ErrorAnalysisManager:
        """Get the error analysis manager.
        :return: The error analysis manager.
        :rtype: ErrorAnalysisManager
        """
        return self._error_analysis_manager

    @property
    def explainer(self) -> ExplainerManager:
        """Get the explainer manager.
        :return: The explainer manager.
        :rtype: ExplainerManager
        """
        return self._explainer_manager

    def compute(self):
        """Calls compute on each of the managers."""
        for manager in self._managers:
            manager.compute()

    def list(self):
        """List information about each of the managers.
        :return: Information about each of the managers.
        :rtype: dict
        """
        configs = {}
        for manager in self._managers:
            configs[manager.name] = manager.list()
        return configs

    def get(self):
        """List information about each of the managers.

        :return: Information about each of the managers.
        :rtype: dict
        """
        configs = {}
        for manager in self._managers:
            configs[manager.name] = manager.get()
        return configs

    def get_data(self):
        """Get all data as RAIInsightsData object

        :return: Model Analysis Data
        :rtype: RAIInsightsData
        """
        data = RAIInsightsData()
        data.dataset = self._get_dataset()
        data.modelExplanationData = self.explainer.get_data()
        data.errorAnalysisData = self.error_analysis.get_data()
        data.causalAnalysisData = self.causal.get_data()
        data.counterfactualData = self.counterfactual.get_data()
        return data

    def _get_dataset(self):
        dashboard_dataset = Dataset()
        dashboard_dataset.task_type = self.task_type
        dashboard_dataset.categorical_features = self.categorical_features
        dashboard_dataset.class_names = _convert_to_list(self._classes)
        dashboard_dataset.name = self.dataset_name
<<<<<<< HEAD
        dashboard_dataset.data_balance_measures = get_data_balance_measures(
            dba=self.data_balance_analysis
        )
=======
        dashboard_dataset.data_balance_measures = self.data_balance.get_data()
>>>>>>> e11de6d2

        predicted_y = None
        feature_length = None

        dataset: pd.DataFrame = self.test.drop([self.target_column], axis=1)

        if isinstance(dataset, pd.DataFrame) and hasattr(dataset, "columns"):
            self._dataframeColumns = dataset.columns
        try:
            list_dataset = _convert_to_list(dataset)
        except Exception as ex:
            raise ValueError("Unsupported dataset type") from ex
        if dataset is not None and self.model is not None:
            try:
                predicted_y = self.model.predict(dataset)
            except Exception as ex:
                msg = "Model does not support predict method for given"
                "dataset type"
                raise ValueError(msg) from ex
            try:
                predicted_y = _convert_to_list(predicted_y)
            except Exception as ex:
<<<<<<< HEAD
                raise ValueError("Model prediction output of unsupported type,") from ex
=======
                raise ValueError(
                    "Model prediction output of unsupported type,"
                ) from ex
>>>>>>> e11de6d2
        if predicted_y is not None:
            if (
                self.task_type == "classification"
                and dashboard_dataset.class_names is not None
            ):
                predicted_y = [
                    dashboard_dataset.class_names.index(y) for y in predicted_y
                ]
            dashboard_dataset.predicted_y = predicted_y
        row_length = 0

        if list_dataset is not None:
            row_length, feature_length = np.shape(list_dataset)
            if row_length > 100000:
                raise ValueError(
<<<<<<< HEAD
                    "Exceeds maximum number of rows" "for visualization (100000)"
=======
                    "Exceeds maximum number of rows"
                    "for visualization (100000)"
>>>>>>> e11de6d2
                )
            if feature_length > 1000:
                raise ValueError(
                    "Exceeds maximum number of features for"
                    " visualization (1000). Please regenerate the"
                    " explanation using fewer features or"
                    " initialize the dashboard without passing a"
                    " dataset."
                )
            dashboard_dataset.features = list_dataset

        true_y = self.test[self.target_column]

        if true_y is not None and len(true_y) == row_length:
            if (
                self.task_type == "classification"
                and dashboard_dataset.class_names is not None
            ):
<<<<<<< HEAD
                true_y = [dashboard_dataset.class_names.index(y) for y in true_y]
=======
                true_y = [
                    dashboard_dataset.class_names.index(y) for y in true_y
                ]
>>>>>>> e11de6d2
            dashboard_dataset.true_y = _convert_to_list(true_y)

        features = dataset.columns

        if features is not None:
            features = _convert_to_list(features)
            if feature_length is not None and len(features) != feature_length:
                raise ValueError(
                    "Feature vector length mismatch:"
                    " feature names length differs"
                    " from local explanations dimension"
                )
            dashboard_dataset.feature_names = features
        dashboard_dataset.target_column = self.target_column
        if _is_classifier(self.model) and dataset is not None:
            try:
                probability_y = self.model.predict_proba(dataset)
            except Exception as ex:
                raise ValueError(
                    "Model does not support predict_proba method"
                    " for given dataset type,"
                ) from ex
            try:
                probability_y = _convert_to_list(probability_y)
            except Exception as ex:
                raise ValueError(
                    "Model predict_proba output of unsupported type,"
                ) from ex
            dashboard_dataset.probability_y = probability_y

        return dashboard_dataset

    def _write_to_file(self, file_path, content):
        """Save the string content to the given file path.
        :param file_path: The file path to save the content to.
        :type file_path: str
        :param content: The string content to save.
        :type content: str
        """
        with open(file_path, "w") as file:
            file.write(content)

    def _save_predictions(self, path):
        """Save the predict() and predict_proba() output.

        :param path: The directory path to save the RAIInsights to.
        :type path: str
        """
        prediction_output_path = Path(path) / _PREDICTIONS
        prediction_output_path.mkdir(parents=True, exist_ok=True)

        if self.model is None:
            return

<<<<<<< HEAD
        test_without_target_column = self.test.drop([self.target_column], axis=1)
=======
        test_without_target_column = self.test.drop(
            [self.target_column], axis=1
        )
>>>>>>> e11de6d2

        predict_output = self.model.predict(test_without_target_column)
        self._write_to_file(
            prediction_output_path / (_PREDICT + _JSON_EXTENSION),
            json.dumps(predict_output.tolist()),
        )

        if hasattr(self.model, SKLearn.PREDICT_PROBA):
<<<<<<< HEAD
            predict_proba_output = self.model.predict_proba(test_without_target_column)
=======
            predict_proba_output = self.model.predict_proba(
                test_without_target_column
            )
>>>>>>> e11de6d2
            self._write_to_file(
                prediction_output_path / (_PREDICT_PROBA + _JSON_EXTENSION),
                json.dumps(predict_proba_output.tolist()),
            )

    def _save_data(self, path):
        """Save the copy of raw data (train and test sets) and
           their related metadata.

        :param path: The directory path to save the RAIInsights to.
        :type path: str
        """
        data_directory = Path(path) / _DATA
        data_directory.mkdir(parents=True, exist_ok=True)
        dtypes = self.train.dtypes.astype(str).to_dict()
        self._write_to_file(
<<<<<<< HEAD
            data_directory / (_TRAIN + _DTYPES + _JSON_EXTENSION), json.dumps(dtypes),
=======
            data_directory / (_TRAIN + _DTYPES + _JSON_EXTENSION),
            json.dumps(dtypes),
>>>>>>> e11de6d2
        )
        self._write_to_file(
            data_directory / (_TRAIN + _JSON_EXTENSION),
            self.train.to_json(orient="split"),
        )

        dtypes = self.test.dtypes.astype(str).to_dict()
        self._write_to_file(
<<<<<<< HEAD
            data_directory / (_TEST + _DTYPES + _JSON_EXTENSION), json.dumps(dtypes),
=======
            data_directory / (_TEST + _DTYPES + _JSON_EXTENSION),
            json.dumps(dtypes),
>>>>>>> e11de6d2
        )
        self._write_to_file(
            data_directory / (_TEST + _JSON_EXTENSION),
            self.test.to_json(orient="split"),
        )

    def _save_metadata(self, path):
        """Save the metadata like target column, categorical features,
           task type and the classes (if any).

        :param path: The directory path to save the RAIInsights to.
        :type path: str
        """
        top_dir = Path(path)
        classes = _convert_to_list(self._classes)
        meta = {
            _TARGET_COLUMN: self.target_column,
            _TASK_TYPE: self.task_type,
            _CATEGORICAL_FEATURES: self.categorical_features,
            _CLASSES: classes,
        }
        with open(top_dir / _META_JSON, "w") as file:
            json.dump(meta, file)

    def _save_model(self, path):
        """Save the model and the serializer (if any).

        :param path: The directory path to save the RAIInsights to.
        :type path: str
        """
        top_dir = Path(path)
        if self._serializer is not None:
            # save the model
            self._serializer.save(self.model, top_dir)
            # save the serializer
            with open(top_dir / _SERIALIZER, "wb") as file:
                pickle.dump(self._serializer, file)
        else:
            if self.model is not None:
                has_setstate = hasattr(self.model, "__setstate__")
                has_getstate = hasattr(self.model, "__getstate__")
                if not (has_setstate and has_getstate):
                    raise ValueError(
                        "Model must be picklable or a custom serializer must"
                        " be specified"
                    )
            with open(top_dir / _MODEL_PKL, "wb") as file:
                pickle.dump(self.model, file)

    def _save_managers(self, path):
        """Save the state of individual managers.

        :param path: The directory path to save the RAIInsights to.
        :type path: str
        """
        top_dir = Path(path)
        # save each of the individual managers
        for manager in self._managers:
            manager._save(top_dir / manager.name)

    def save(self, path):
        """Save the RAIInsights to the given path.

        :param path: The directory path to save the RAIInsights to.
        :type path: str
        """
        self._save_managers(path)
        self._save_data(path)
        self._save_metadata(path)
        self._save_model(path)
        self._save_predictions(path)

    @staticmethod
    def _load_data(inst, path):
        """Load the raw data (train and test sets).

        :param inst: RAIInsights object instance.
        :type inst: RAIInsights
        :param path: The directory path to data location.
        :type path: str
        """
        data_directory = Path(path) / _DATA
<<<<<<< HEAD
        with open(data_directory / (_TRAIN + _DTYPES + _JSON_EXTENSION), "r") as file:
=======
        with open(
            data_directory / (_TRAIN + _DTYPES + _JSON_EXTENSION), "r"
        ) as file:
>>>>>>> e11de6d2
            types = json.load(file)
        with open(data_directory / (_TRAIN + _JSON_EXTENSION), "r") as file:
            train = pd.read_json(file, dtype=types, orient="split")
        inst.__dict__[_TRAIN] = train
<<<<<<< HEAD
        with open(data_directory / (_TEST + _DTYPES + _JSON_EXTENSION), "r") as file:
=======
        with open(
            data_directory / (_TEST + _DTYPES + _JSON_EXTENSION), "r"
        ) as file:
>>>>>>> e11de6d2
            types = json.load(file)
        with open(data_directory / (_TEST + _JSON_EXTENSION), "r") as file:
            test = pd.read_json(file, dtype=types, orient="split")
        inst.__dict__[_TEST] = test

    @staticmethod
    def _load_metadata(inst, path):
        """Load the metadata.

        :param inst: RAIInsights object instance.
        :type inst: RAIInsights
        :param path: The directory path to metadata location.
        :type path: str
        """
        top_dir = Path(path)
        with open(top_dir / _META_JSON, "r") as meta_file:
            meta = meta_file.read()
        meta = json.loads(meta)
        inst.__dict__[_TARGET_COLUMN] = meta[_TARGET_COLUMN]
        inst.__dict__[_TASK_TYPE] = meta[_TASK_TYPE]
        inst.__dict__[_CATEGORICAL_FEATURES] = meta[_CATEGORICAL_FEATURES]
        classes = None
        if _TRAIN_LABELS in meta:
            classes = meta[_TRAIN_LABELS]
        else:
            classes = meta[_CLASSES]

        inst.__dict__["_" + _CLASSES] = RAIInsights._get_classes(
            task_type=meta[_TASK_TYPE],
            train=inst.__dict__[_TRAIN],
            target_column=meta[_TARGET_COLUMN],
            classes=classes,
        )

    @staticmethod
    def _load_model(inst, path):
        """Load the model.

        :param inst: RAIInsights object instance.
        :type inst: RAIInsights
        :param path: The directory path to model location.
        :type path: str
        """
        top_dir = Path(path)
        serializer_path = top_dir / _SERIALIZER
        if serializer_path.exists():
            with open(serializer_path, "rb") as file:
                serializer = pickle.load(file)
            inst.__dict__["_" + _SERIALIZER] = serializer
            inst.__dict__[_MODEL] = serializer.load(top_dir)
        else:
            inst.__dict__["_" + _SERIALIZER] = None
            try:
                with open(top_dir / _MODEL_PKL, "rb") as file:
                    inst.__dict__[_MODEL] = pickle.load(file)
            except Exception:
                warnings.warn(
                    "ERROR-LOADING-USER-MODEL: "
                    "There was an error loading the user model. "
                    "Some of RAI dashboard features may not work."
                )
                inst.__dict__[_MODEL] = None

    @staticmethod
    def _load_managers(inst, path):
        """Load the model.

        :param inst: RAIInsights object instance.
        :type inst: RAIInsights
        :param path: The directory path to manager location.
        :type path: str
        """
        top_dir = Path(path)
        # load each of the individual managers
        manager_map = {
            ManagerNames.CAUSAL: CausalManager,
            ManagerNames.COUNTERFACTUAL: CounterfactualManager,
            ManagerNames.DATA_BALANCE: DataBalanceManager,
            ManagerNames.ERROR_ANALYSIS: ErrorAnalysisManager,
            ManagerNames.EXPLAINER: ExplainerManager,
        }
        managers = []
        for manager_name, manager_class in manager_map.items():
            full_name = f"_{manager_name}_manager"
            manager_dir = top_dir / manager_name
            manager = manager_class._load(manager_dir, inst)
            inst.__dict__[full_name] = manager
            managers.append(manager)

        inst.__dict__["_" + _MANAGERS] = managers

    @staticmethod
    def load(path):
        """Load the RAIInsights from the given path.

        :param path: The directory path to load the RAIInsights from.
        :type path: str
        :return: The RAIInsights object after loading.
        :rtype: RAIInsights
        """
        # create the RAIInsights without any properties using the __new__
        # function, similar to pickle
        inst = RAIInsights.__new__(RAIInsights)

        # load current state
        RAIInsights._load_data(inst, path)
        RAIInsights._load_metadata(inst, path)
        RAIInsights._load_model(inst, path)
        RAIInsights._load_managers(inst, path)

        return inst<|MERGE_RESOLUTION|>--- conflicted
+++ resolved
@@ -22,10 +22,6 @@
 from responsibleai.managers.error_analysis_manager import ErrorAnalysisManager
 from responsibleai.managers.explainer_manager import ExplainerManager
 from responsibleai.rai_insights.constants import ModelTask
-from responsibleai.rai_insights.data_balance_analysis import (
-    DataBalanceAnalysis,
-    get_data_balance_measures,
-)
 from responsibleai.utils import _is_classifier
 
 _DATA = "data"
@@ -64,14 +60,8 @@
         task_type: str,
         categorical_features: Optional[List[str]] = None,
         classes: Optional[np.ndarray] = None,
-<<<<<<< HEAD
-        serializer: Optional[Any] = None,
-        dataset_name=None,
-        data_balance_analysis=None,
-=======
         dataset_name: Optional[str] = None,
         serializer: Optional[Any] = None,
->>>>>>> e11de6d2
         maximum_rows_for_test: int = 5000,
     ):
         """Creates an RAIInsights object.
@@ -115,10 +105,6 @@
             classes=classes,
             serializer=serializer,
             dataset_name=dataset_name,
-<<<<<<< HEAD
-            data_balance_analysis=data_balance_analysis,
-=======
->>>>>>> e11de6d2
             maximum_rows_for_test=maximum_rows_for_test,
         )
         self.model = model
@@ -128,10 +114,6 @@
         self.task_type = task_type
         self.categorical_features = categorical_features
         self.dataset_name = dataset_name
-<<<<<<< HEAD
-        self.data_balance_analysis = data_balance_analysis
-=======
->>>>>>> e11de6d2
         self._serializer = serializer
         self._classes = RAIInsights._get_classes(
             task_type=self.task_type,
@@ -152,8 +134,6 @@
             task_type=task_type,
             categorical_features=categorical_features,
         )
-<<<<<<< HEAD
-=======
 
         self._data_balance_manager = DataBalanceManager(
             train=train,
@@ -161,7 +141,6 @@
             target_column=target_column,
             dataset_name=dataset_name,
         )
->>>>>>> e11de6d2
 
         self._error_analysis_manager = ErrorAnalysisManager(
             model, test, target_column, self._classes, categorical_features
@@ -179,10 +158,7 @@
         self._managers = [
             self._causal_manager,
             self._counterfactual_manager,
-<<<<<<< HEAD
-=======
             self._data_balance_manager,
->>>>>>> e11de6d2
             self._error_analysis_manager,
             self._explainer_manager,
         ]
@@ -209,14 +185,8 @@
         task_type: str,
         categorical_features: List[str],
         classes: np.ndarray,
-<<<<<<< HEAD
-        serializer,
-        dataset_name,
-        data_balance_analysis,
-=======
         dataset_name: str,
         serializer,
->>>>>>> e11de6d2
         maximum_rows_for_test: int,
     ):
         """Validate the inputs for the RAIInsights constructor.
@@ -270,18 +240,8 @@
 
         if dataset_name is not None:
             if not isinstance(dataset_name, str):
-<<<<<<< HEAD
-                raise UserConfigValidationException("dataset_name should be a string")
-
-        if data_balance_analysis is not None:
-            if not isinstance(data_balance_analysis, DataBalanceAnalysis):
-                raise UserConfigValidationException(
-                    "data_balance_analysis should be of type ",
-                    "`responsibleai.DataBalanceAnalysis`",
-=======
                 raise UserConfigValidationException(
                     "dataset_name should be a string"
->>>>>>> e11de6d2
                 )
 
         if serializer is not None:
@@ -321,29 +281,19 @@
                     "The features in train and test data do not match"
                 )
 
-<<<<<<< HEAD
-            if target_column not in list(train.columns) or target_column not in list(
-                test.columns
-            ):
-=======
             if target_column not in list(
                 train.columns
             ) or target_column not in list(test.columns):
->>>>>>> e11de6d2
                 raise UserConfigValidationException(
                     "Target name {0} not present in train/test data".format(
                         target_column
                     )
                 )
 
-<<<<<<< HEAD
-            if categorical_features is not None and len(categorical_features) > 0:
-=======
             if (
                 categorical_features is not None
                 and len(categorical_features) > 0
             ):
->>>>>>> e11de6d2
                 if target_column in categorical_features:
                     raise UserConfigValidationException(
                         "Found target name {0} in "
@@ -379,12 +329,8 @@
             if classes is not None and task_type == ModelTask.CLASSIFICATION:
                 if (
                     len(set(train[target_column].unique()) - set(classes)) != 0
-<<<<<<< HEAD
-                    or len(set(classes) - set(train[target_column].unique())) != 0
-=======
                     or len(set(classes) - set(train[target_column].unique()))
                     != 0
->>>>>>> e11de6d2
                 ):
                     raise UserConfigValidationException(
                         "The train labels and distinct values in "
@@ -393,12 +339,8 @@
 
                 if (
                     len(set(test[target_column].unique()) - set(classes)) != 0
-<<<<<<< HEAD
-                    or len(set(classes) - set(test[target_column].unique())) != 0
-=======
                     or len(set(classes) - set(test[target_column].unique()))
                     != 0
->>>>>>> e11de6d2
                 ):
                     raise UserConfigValidationException(
                         "The train labels and distinct values in "
@@ -407,13 +349,9 @@
 
             if model is not None:
                 # Pick one row from train and test data
-<<<<<<< HEAD
-                small_train_data = train.iloc[0:1].drop([target_column], axis=1)
-=======
                 small_train_data = train.iloc[0:1].drop(
                     [target_column], axis=1
                 )
->>>>>>> e11de6d2
                 small_test_data = test.iloc[0:1].drop([target_column], axis=1)
 
                 small_train_features_before = list(small_train_data.columns)
@@ -428,13 +366,9 @@
                         " getting predictions via predict()"
                     )
                 self._validate_features_same(
-<<<<<<< HEAD
-                    small_train_features_before, small_train_data, SKLearn.PREDICT,
-=======
                     small_train_features_before,
                     small_train_data,
                     SKLearn.PREDICT,
->>>>>>> e11de6d2
                 )
 
                 # Run predict_proba() of the model
@@ -576,13 +510,7 @@
         dashboard_dataset.categorical_features = self.categorical_features
         dashboard_dataset.class_names = _convert_to_list(self._classes)
         dashboard_dataset.name = self.dataset_name
-<<<<<<< HEAD
-        dashboard_dataset.data_balance_measures = get_data_balance_measures(
-            dba=self.data_balance_analysis
-        )
-=======
         dashboard_dataset.data_balance_measures = self.data_balance.get_data()
->>>>>>> e11de6d2
 
         predicted_y = None
         feature_length = None
@@ -605,13 +533,9 @@
             try:
                 predicted_y = _convert_to_list(predicted_y)
             except Exception as ex:
-<<<<<<< HEAD
-                raise ValueError("Model prediction output of unsupported type,") from ex
-=======
                 raise ValueError(
                     "Model prediction output of unsupported type,"
                 ) from ex
->>>>>>> e11de6d2
         if predicted_y is not None:
             if (
                 self.task_type == "classification"
@@ -627,12 +551,8 @@
             row_length, feature_length = np.shape(list_dataset)
             if row_length > 100000:
                 raise ValueError(
-<<<<<<< HEAD
-                    "Exceeds maximum number of rows" "for visualization (100000)"
-=======
                     "Exceeds maximum number of rows"
                     "for visualization (100000)"
->>>>>>> e11de6d2
                 )
             if feature_length > 1000:
                 raise ValueError(
@@ -651,13 +571,9 @@
                 self.task_type == "classification"
                 and dashboard_dataset.class_names is not None
             ):
-<<<<<<< HEAD
-                true_y = [dashboard_dataset.class_names.index(y) for y in true_y]
-=======
                 true_y = [
                     dashboard_dataset.class_names.index(y) for y in true_y
                 ]
->>>>>>> e11de6d2
             dashboard_dataset.true_y = _convert_to_list(true_y)
 
         features = dataset.columns
@@ -712,13 +628,9 @@
         if self.model is None:
             return
 
-<<<<<<< HEAD
-        test_without_target_column = self.test.drop([self.target_column], axis=1)
-=======
         test_without_target_column = self.test.drop(
             [self.target_column], axis=1
         )
->>>>>>> e11de6d2
 
         predict_output = self.model.predict(test_without_target_column)
         self._write_to_file(
@@ -727,13 +639,9 @@
         )
 
         if hasattr(self.model, SKLearn.PREDICT_PROBA):
-<<<<<<< HEAD
-            predict_proba_output = self.model.predict_proba(test_without_target_column)
-=======
             predict_proba_output = self.model.predict_proba(
                 test_without_target_column
             )
->>>>>>> e11de6d2
             self._write_to_file(
                 prediction_output_path / (_PREDICT_PROBA + _JSON_EXTENSION),
                 json.dumps(predict_proba_output.tolist()),
@@ -750,12 +658,8 @@
         data_directory.mkdir(parents=True, exist_ok=True)
         dtypes = self.train.dtypes.astype(str).to_dict()
         self._write_to_file(
-<<<<<<< HEAD
-            data_directory / (_TRAIN + _DTYPES + _JSON_EXTENSION), json.dumps(dtypes),
-=======
             data_directory / (_TRAIN + _DTYPES + _JSON_EXTENSION),
             json.dumps(dtypes),
->>>>>>> e11de6d2
         )
         self._write_to_file(
             data_directory / (_TRAIN + _JSON_EXTENSION),
@@ -764,12 +668,8 @@
 
         dtypes = self.test.dtypes.astype(str).to_dict()
         self._write_to_file(
-<<<<<<< HEAD
-            data_directory / (_TEST + _DTYPES + _JSON_EXTENSION), json.dumps(dtypes),
-=======
             data_directory / (_TEST + _DTYPES + _JSON_EXTENSION),
             json.dumps(dtypes),
->>>>>>> e11de6d2
         )
         self._write_to_file(
             data_directory / (_TEST + _JSON_EXTENSION),
@@ -852,24 +752,16 @@
         :type path: str
         """
         data_directory = Path(path) / _DATA
-<<<<<<< HEAD
-        with open(data_directory / (_TRAIN + _DTYPES + _JSON_EXTENSION), "r") as file:
-=======
         with open(
             data_directory / (_TRAIN + _DTYPES + _JSON_EXTENSION), "r"
         ) as file:
->>>>>>> e11de6d2
             types = json.load(file)
         with open(data_directory / (_TRAIN + _JSON_EXTENSION), "r") as file:
             train = pd.read_json(file, dtype=types, orient="split")
         inst.__dict__[_TRAIN] = train
-<<<<<<< HEAD
-        with open(data_directory / (_TEST + _DTYPES + _JSON_EXTENSION), "r") as file:
-=======
         with open(
             data_directory / (_TEST + _DTYPES + _JSON_EXTENSION), "r"
         ) as file:
->>>>>>> e11de6d2
             types = json.load(file)
         with open(data_directory / (_TEST + _JSON_EXTENSION), "r") as file:
             test = pd.read_json(file, dtype=types, orient="split")
