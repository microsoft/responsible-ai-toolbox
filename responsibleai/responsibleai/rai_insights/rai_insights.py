# Copyright (c) Microsoft Corporation
# Licensed under the MIT License.

"""Defines the RAIInsights class."""

from enum import Enum
import inspect
import json
import pickle
import sys
import warnings
from pathlib import Path
from typing import Any, List, Optional, Union

import numpy as np
import pandas as pd

from erroranalysis._internal.cohort_filter import FilterDataWithCohortFilters
from erroranalysis._internal.process_categoricals import process_categoricals
from raiutils.data_processing import convert_to_list
from raiutils.models import SKLearn
from responsibleai.rai_insights import ModelTask
from responsibleai._interfaces import Dataset, RAIInsightsData
from responsibleai._internal.constants import (FileFormats, ManagerNames,
                                               Metadata,
                                               SerializationAttributes)
from responsibleai.exceptions import UserConfigValidationException
from responsibleai.feature_metadata import FeatureMetadata
from responsibleai.managers.causal_manager import CausalManager
from responsibleai.managers.counterfactual_manager import CounterfactualManager
from responsibleai.managers.data_balance_manager import DataBalanceManager
from responsibleai.managers.error_analysis_manager import ErrorAnalysisManager
from responsibleai.managers.explainer_manager import ExplainerManager
from responsibleai.rai_insights.rai_base_insights import RAIBaseInsights

_TRAIN_LABELS = 'train_labels'
_MODEL = "model"
_PREDICT_OUTPUT = 'predict_output'
_FORECAST_OUTPUT = 'forecast_output'
_PREDICT_PROBA_OUTPUT = 'predict_proba_output'
_FORECAST_QUANTILES_OUTPUT = 'forecast_quantiles_output'
_COLUMN_NAME = 'column_name'
_RANGE_TYPE = 'range_type'
_UNIQUE_VALUES = 'unique_values'
_MIN_VALUE = 'min_value'
_MAX_VALUE = 'max_value'
_IDENTITY_FEATURE_NAME = 'identity_feature_name'
_DATETIME_FEATURES = 'datetime_features'
_TIME_SERIES_ID_FEATURES = 'time_series_id_features'
_CATEGORICAL_FEATURES = 'categorical_features'
_DROPPED_FEATURES = 'dropped_features'


_DATA_TO_FILE_MAPPING = {
    "_" + _PREDICT_OUTPUT: SerializationAttributes.PREDICT_JSON,
    "_" + _FORECAST_OUTPUT: SerializationAttributes.FORECAST_JSON,
    "_" + _PREDICT_PROBA_OUTPUT: SerializationAttributes.PREDICT_PROBA_JSON,
    "_" + _FORECAST_QUANTILES_OUTPUT:
        SerializationAttributes.FORECAST_QUANTILES_JSON,
    "_large_" + _PREDICT_OUTPUT: SerializationAttributes.LARGE_PREDICT_JSON,
    "_large_" + _FORECAST_OUTPUT: SerializationAttributes.LARGE_FORECAST_JSON,
    "_large_" + _PREDICT_PROBA_OUTPUT:
        SerializationAttributes.LARGE_PREDICT_PROBA_JSON,
    "_large_" + _FORECAST_QUANTILES_OUTPUT:
        SerializationAttributes.LARGE_FORECAST_QUANTILES_JSON,
}

_MODEL_METHOD_EXCEPTION_MESSAGE = (
    'The passed model cannot be used for getting predictions via {0}')

# The purpose maps various model outputs to a single set of data structures
# that are passed to the UI to render.
# Internally we can treat forecasts as predictions and quantiles as
# probabilities since we only need to forward them to the UI.
# Depending on task type they get interpreted as either one and
# we don't need to duplicate a lot of code.
class MethodPurpose(Enum):
    PREDICTION = "prediction"
    FORECAST = PREDICTION
    PROBABILITY = "probability"
    QUANTILES = PROBABILITY


# ModelMethod represents methods to call on a model.
# Examples include predict, forecast, etc.
# The optional argument indicates whether a method is required or optional.
# For example, not every classifier has a predict_proba method, but they
# all need a predict method.

class ModelMethod:
    def __init__(self, *, name, optional, purpose):
        self.name = name
        self.optional = optional
        self.purpose = purpose


class Forecasting(object):
    """Provide forecasting related constants."""

    FORECAST = "forecast"
    FORECAST_QUANTILES = "forecast_quantiles"


# Model methods by task type
# Every task has one required method (optional=False) to make predictions,
# forecasts etc. and can additionally have optional methods to calculate
# probabilities, quantiles, etc.
MODEL_METHODS = {
    ModelTask.CLASSIFICATION: [
        ModelMethod(
            name=SKLearn.PREDICT,
            optional=False,
            purpose=MethodPurpose.PREDICTION),
        ModelMethod(
            name=SKLearn.PREDICT_PROBA,
            optional=True,
            purpose=MethodPurpose.PROBABILITY)
    ],
    ModelTask.REGRESSION: [
        ModelMethod(
            name=SKLearn.PREDICT,
            optional=False,
            purpose=MethodPurpose.PREDICTION)
    ],
    ModelTask.FORECASTING: [
        ModelMethod(
            name=Forecasting.FORECAST,
            optional=False,
            purpose=MethodPurpose.FORECAST),
        ModelMethod(
            name=Forecasting.FORECAST_QUANTILES,
            optional=True,
            purpose=MethodPurpose.QUANTILES)
    ]
}

class ForecastingWrapper(object):
    def __init__(self, forecast_method, forecast_quantiles_method=None):
        self._forecast_method = forecast_method
        self._forecast_quantiles_method = forecast_quantiles_method

    def forecast(self, X):
        return self._forecast_method(X)

    def forecast_quantiles(self, X, quantiles):
        return self._forecast_quantiles_method(X, quantiles)


class RAIInsights(RAIBaseInsights):
    """Defines the top-level Model Analysis API.
    Use RAIInsights to analyze errors, explain the most important
    features, compute counterfactuals and run causal analysis in a
    single API.
    """

    def __init__(self,
                 model: Optional[Any],
                 train: pd.DataFrame,
                 test: pd.DataFrame,
                 target_column: str,
                 task_type: str,
                 categorical_features: Optional[List[str]] = None,
                 classes: Optional[np.ndarray] = None,
                 serializer: Optional[Any] = None,
                 maximum_rows_for_test: int = 5000,
                 feature_metadata: Optional[FeatureMetadata] = None):
        """Creates an RAIInsights object.
        :param model: The model to compute RAI insights for.
            A model that implements sklearn-style predict or predict_proba
            or a function that accepts a 2d ndarray.
        :type model: object
        :param train: The training dataset including the label column.
        :type train: pandas.DataFrame
        :param test: The test dataset including the label column.
        :type test: pandas.DataFrame
        :param target_column: The name of the label column.
        :type target_column: str
        :param task_type: The task to run, can be `classification`,
            `regression`, or `forecasting`.
        :type task_type: str
        :param categorical_features: The categorical feature names.
            categorical_features is deprecated. Please provide categorical
            features via the feature_metadata argument instead.
            This argument will be removed after version 0.25
        :type categorical_features: Optional[List[str]]
        :param classes: The class labels in the training dataset
        :type classes: numpy.ndarray
        :param serializer: Picklable custom serializer with save and load
            methods for custom model serialization.
            The save method writes the model to file given a parent directory.
            The load method returns the deserialized model from the same
            parent directory.
        :type serializer: object
        :param maximum_rows_for_test: Limit on size of test data
            (for performance reasons)
        :type maximum_rows_for_test: int
        :param feature_metadata: Feature metadata for the train/test
                                 dataset to identify different kinds
                                 of features in the dataset.
        :type feature_metadata: Optional[FeatureMetadata]
        """
        self._consolidate_categorical_features(
            categorical_features, feature_metadata)

<<<<<<< HEAD
        self._large_test = None

        if len(test) > maximum_rows_for_test:
            warnings.warn(
                f"The size of the test set {len(test)} is greater than the "
                f"supported limit of {maximum_rows_for_test}. "
                "Computing insights for the first "
                f"{maximum_rows_for_test} samples of the test set")
=======
        if len(test) > maximum_rows_for_test:
            warnings.warn(f"The size of test set {len(test)} is greater than "
                          f"supported limit of {maximum_rows_for_test}. "
                          "Computing insights for first "
                          f"{maximum_rows_for_test} samples of test set")
>>>>>>> 3f4fdf38
            self._large_test = test.copy()
            test = test.copy()[0:maximum_rows_for_test]

        super(RAIInsights, self).__init__(
            model, train, test, target_column, task_type, serializer)

        self._predict_output = None
        self._forecast_output = None
        self._predict_proba_output = None
        self._forecast_quantiles_output = None
        self._large_predict_output = None
        self._large_forecast_output = None
        self._large_predict_proba_output = None
        self._large_forecast_quantiles_output = None

        self._validate_rai_insights_input_parameters(
<<<<<<< HEAD
            model=model,
            train=train,
            test=test,
            target_column=target_column,
            task_type=task_type,
            classes=classes,
            serializer=serializer,
            feature_metadata=self._feature_metadata)

=======
            model=model, train=train, test=test,
            target_column=target_column, task_type=task_type,
            classes=classes,
            serializer=serializer,
            feature_metadata=self._feature_metadata)
>>>>>>> 3f4fdf38
        self._classes = RAIInsights._get_classes(
            task_type=task_type,
            train=train,
            target_column=target_column,
            classes=classes
        )
        self._wrap_model_if_needed()

        self._feature_columns = \
            test.drop(columns=[target_column]).columns.tolist()
        self._feature_ranges = RAIInsights._get_feature_ranges(
<<<<<<< HEAD
            test=test,
            categorical_features=self.categorical_features,
            feature_columns=self._feature_columns,
            datetime_features=self._feature_metadata.datetime_features)
=======
            test=test, categorical_features=self.categorical_features,
            feature_columns=self._feature_columns)

>>>>>>> 3f4fdf38
        self._categories, self._categorical_indexes, \
            self._category_dictionary, self._string_ind_data = \
            process_categoricals(
                all_feature_names=self._feature_columns,
                categorical_features=self.categorical_features,
                dataset=test.drop(columns=[target_column]))

        if model is not None:
            # Cache predictions of the model
            self._set_model_outputs(input_data=self.get_test_data(
                test_data=test).drop(columns=[target_column]), large=False)

            if self._large_test is not None:
                self._set_model_outputs(
                    input_data=self._large_test.drop(columns=[target_column]),
                    large=True)
        # keep managers at the end since they rely on everything above
        self._initialize_managers()
        self._try_add_data_balance()

    def get_train_data(self):
        """Returns the training dataset after dropping
        features if any were configured to be dropped.

        :return: The training dataset after dropping features.
        :rtype: pandas.DataFrame
        """
        if self._feature_metadata is None:
            return self.train
        else:
            if self._feature_metadata.dropped_features is None or \
                    len(self._feature_metadata.dropped_features) == 0:
                return self.train
            else:
                return self.train.drop(
                    columns=self._feature_metadata.dropped_features,
                    axis=1)

    def get_test_data(self, test_data=None):
        """Returns the test dataset after dropping
        features if any were configured to be dropped.

        :return: The test dataset after dropping features.
        :rtype: pandas.DataFrame
        """
        if self._feature_metadata is None:
            return test_data if test_data is not None else self.test
        else:
            if self._feature_metadata.dropped_features is None or \
                    len(self._feature_metadata.dropped_features) == 0:
                return test_data if test_data is not None else self.test
            else:
                if test_data is None:
                    return self.test.drop(
                        columns=self._feature_metadata.dropped_features,
                        axis=1)
                else:
                    return test_data.drop(
                        columns=self._feature_metadata.dropped_features,
                        axis=1)

    def _consolidate_categorical_features(
            self,
            categorical_features: Optional[List[str]],
            feature_metadata: Optional[FeatureMetadata]):
        """Consolidates the categorical features.

        Originally, only the RAIInsights constructor accepted
        categorical_features. Later on, feature_metadata was added as an
        argument that also includes categorical_features.
        This method consolidates them or raises an exception if it is not
        possible. The resulting categorical features should be set on the
        self._feature_metadata object. Eventually, the categorical_features
        argument on the RAIInsights constructor will be removed at which
        point this method can be removed as well.

        :param categorical_features: the categorical features from the
            RAIInsights constructor
        :type categorical_features: Optional[List[str]]
        :param feature_metadata: the feature metadata specified which may
            include information on categorical features
        :type feature_metadata: Optional[FeatureMetadata]
        """
        consolidated_categorical_features = []
        if categorical_features is not None:
            warnings.warn("The categorical_features argument on the "
                          "RAIInsights constructor is deprecated and will "
                          "be removed after version 0.26. Please provide "
                          "categorical features via the feature_metadata "
                          "argument instead.")
        if feature_metadata is None:
            # initialize to avoid having to keep checking if it is None
            feature_metadata = FeatureMetadata()
        if feature_metadata.categorical_features is None:
            if categorical_features is None:
                consolidated_categorical_features = []
            else:
                consolidated_categorical_features = categorical_features
        else:
            if categorical_features is None:
                consolidated_categorical_features = \
                    feature_metadata.categorical_features
            else:
                # Both are specified. Raise an exception if they don't match.
                if (set(categorical_features) ==
                        set(feature_metadata.categorical_features)):
                    consolidated_categorical_features = categorical_features
                else:
                    raise UserConfigValidationException(
                        'The categorical_features provided via the '
                        'RAIInsights constructor and the categorical_features '
                        'provided via the feature_metadata argument do not '
                        'match.')
        # set the consolidated result on both fields uniformly
        self.categorical_features = consolidated_categorical_features
        self._feature_metadata = feature_metadata
        self._feature_metadata.categorical_features = \
            consolidated_categorical_features

    def _initialize_managers(self):
        """Initializes the managers.

        Initialized the causal, counterfactual, error analysis
        and explainer managers.
        """
        if self.task_type == ModelTask.FORECASTING:
            self._managers = []
            return

        dropped_features = self._feature_metadata.dropped_features
        self._causal_manager = CausalManager(
            self.get_train_data(), self.get_test_data(), self.target_column,
            self.task_type, self.categorical_features, self._feature_metadata)

        self._counterfactual_manager = CounterfactualManager(
            model=self.model, train=self.get_train_data(),
            test=self.get_test_data(),
            target_column=self.target_column, task_type=self.task_type,
            categorical_features=self.categorical_features)

        self._data_balance_manager = DataBalanceManager(
            train=self.train, test=self.test, target_column=self.target_column,
            classes=self._classes, task_type=self.task_type)

        self._error_analysis_manager = ErrorAnalysisManager(
            self.model, self.test, self.target_column,
            self._classes,
            categorical_features=self.categorical_features,
            dropped_features=dropped_features)

        self._explainer_manager = ExplainerManager(
            self.model, self.get_train_data(), self.get_test_data(),
            self.target_column,
            self._classes,
            categorical_features=self.categorical_features)

        self._managers = [self._causal_manager,
                          self._counterfactual_manager,
                          self._data_balance_manager,
                          self._error_analysis_manager,
                          self._explainer_manager]

    @staticmethod
    def _get_classes(task_type, train, target_column, classes):
        if task_type == ModelTask.CLASSIFICATION:
            if classes is None:
                classes = train[target_column].unique()
                # sort the classes after calling unique in numeric case
                classes.sort()
                return classes
            else:
                return classes
        else:
            return None

    def _try_add_data_balance(self):
        """
        Add data balance measures to be computed on categorical features
        if it is a classification task.
        """
        if (self.task_type == ModelTask.CLASSIFICATION and
                len(self.categorical_features) > 0 and
                self._classes is not None):
            self._data_balance_manager.add(
                cols_of_interest=self.categorical_features)

    def _validate_rai_insights_input_parameters(
            self,
            model: Any,
            train: pd.DataFrame,
            test: pd.DataFrame,
            target_column: str,
            task_type: str,
            classes: np.ndarray,
            serializer,
            feature_metadata: FeatureMetadata):
        """Validate the inputs for the RAIInsights constructor.

        :param model: The model to compute RAI insights for.
            A model that implements sklearn-style predict or predict_proba
            or a function that accepts a 2d ndarray.
        :type model: object
        :param train: The training dataset including the label column.
        :type train: pandas.DataFrame
        :param test: The test dataset including the label column.
        :type test: pandas.DataFrame
        :param target_column: The name of the label column.
        :type target_column: str
        :param task_type: The task to run, can be `classification` or
            `regression`.
        :type task_type: str
        :param classes: The class labels in the training dataset
        :type classes: numpy.ndarray
        :param serializer: Picklable custom serializer with save and load
            methods defined for model that is not serializable. The save
            method returns a dictionary state and load method returns the
            model.
        :type serializer: object
        :param feature_metadata: Feature metadata for the train/test
            dataset to identify various kinds of features in the dataset.
        :type feature_metadata: FeatureMetadata
        """

        valid_tasks = [
            ModelTask.CLASSIFICATION.value,
            ModelTask.REGRESSION.value,
            ModelTask.FORECASTING.value
        ]
        if task_type not in valid_tasks:
            message = (f"Unsupported task type '{task_type}'. "
                       f"Should be one of {valid_tasks}")
            raise UserConfigValidationException(message)

        if model is None:
            warnings.warn(
                'INVALID-MODEL-WARNING: No valid model is supplied. '
                'The explanations, error analysis and counterfactuals '
                'may not work')
            if serializer is not None:
                raise UserConfigValidationException(
                    'No valid model is specified but model '
                    'serializer provided.')

        if serializer is not None:
            if not hasattr(serializer, 'save'):
                raise UserConfigValidationException(
                    'The serializer does not implement save()')

            if not hasattr(serializer, 'load'):
                raise UserConfigValidationException(
                    'The serializer does not implement load()')

            try:
                pickle.dumps(serializer)
            except Exception:
                raise UserConfigValidationException(
                    'The serializer should be serializable via pickle')

        if (not isinstance(train, pd.DataFrame) or
                not isinstance(test, pd.DataFrame)):
            raise UserConfigValidationException(
                "Unsupported data type for either train or test. "
                "Expecting pandas DataFrame for train and test."
            )

        if len(train) <= 0 or len(test) <= 0:
            raise UserConfigValidationException(
                'Either of the train/test are empty. '
                'Please provide non-empty dataframes for train '
                'and test sets.'
            )

        if (len(set(train.columns) - set(test.columns)) != 0 or
                len(set(test.columns) - set(train.columns)) != 0):
            raise UserConfigValidationException(
                'The features in train and test data do not match')

        if (target_column not in list(train.columns) or
                target_column not in list(test.columns)):
            raise UserConfigValidationException(
                f'Target name {target_column} not present in train/test data')

        categorical_features = self.categorical_features
        if (categorical_features is not None and
                len(categorical_features) > 0):
            if target_column in categorical_features:
                raise UserConfigValidationException(
                    'Found target name {0} in '
                    'categorical feature list'.format(
                        target_column)
                )

<<<<<<< HEAD
            difference_set = set(categorical_features) - set(
                train.drop(columns=[target_column]).columns)
            if len(difference_set) > 0:
                message = ("Feature names in categorical_features "
                           "do not exist in train data: "
                           f"{list(difference_set)}")
                raise UserConfigValidationException(message)

            for column in categorical_features:
                try:
                    np.unique(train[column])
                except Exception:
=======
            categorical_features = feature_metadata.categorical_features
            if (categorical_features is not None and
                    len(categorical_features) > 0):
                if target_column in categorical_features:
>>>>>>> 3f4fdf38
                    raise UserConfigValidationException(
                        f"Error finding unique values in column {column}. "
                        "Please check your train data.")

<<<<<<< HEAD
                try:
                    np.unique(test[column])
                except Exception:
                    raise UserConfigValidationException(
                        f"Error finding unique values in column {column}. "
                        "Please check your test data.")

        # Check if any features exist that are not numeric, datetime, or
        # categorical.
        train_features = train.drop(columns=[target_column]).columns
        numeric_features = train.drop(
            columns=[target_column]).select_dtypes(
                include='number').columns.tolist()
        string_features_set = set(train_features) - set(numeric_features)
        if (task_type == ModelTask.FORECASTING and
                feature_metadata is not None and
                feature_metadata.datetime_features is not None):
            string_features_set = \
                string_features_set - set(feature_metadata.datetime_features)
        non_categorical_or_time_string_columns = \
            string_features_set - set(categorical_features)
        if len(non_categorical_or_time_string_columns) > 0:
            raise UserConfigValidationException(
                "The following string features were not "
                "identified as categorical features: "
                f"{non_categorical_or_time_string_columns}")

        if classes is not None and task_type == ModelTask.CLASSIFICATION:
            if (len(set(train[target_column].unique()) -
                    set(classes)) != 0 or
                    len(set(classes) -
                        set(train[target_column].unique())) != 0):
                raise UserConfigValidationException(
                    'The train labels and distinct values in '
                    'target (train data) do not match')
=======
                difference_set = set(categorical_features) - set(
                    train.drop(columns=[target_column]).columns)
                if len(difference_set) > 0:
                    message = ("Feature names in categorical_features "
                               "do not exist in train data: "
                               f"{list(difference_set)}")
                    raise UserConfigValidationException(message)

                for column in categorical_features:
                    try:
                        np.unique(train[column])
                    except Exception:
                        raise UserConfigValidationException(
                            f"Error finding unique values in column {column}."
                            " Please check your train data."
                        )

                    try:
                        np.unique(test[column])
                    except Exception:
                        raise UserConfigValidationException(
                            "Error finding unique values in column {0}. "
                            "Please check your test data.".format(column)
                        )

            train_features = train.drop(columns=[target_column]).columns
            numeric_features = train.drop(
                columns=[target_column]).select_dtypes(
                    include='number').columns.tolist()
            string_features_set = set(train_features) - set(numeric_features)
            non_categorical_string_columns = \
                string_features_set - set(categorical_features)
            if len(non_categorical_string_columns) > 0:
                raise UserConfigValidationException(
                    "The following string features were not "
                    "identified as categorical features: "
                    f"{non_categorical_string_columns}")
>>>>>>> 3f4fdf38

            if (len(set(test[target_column].unique()) -
                    set(classes)) != 0 or
                    len(set(classes) -
                        set(test[target_column].unique())) != 0):
                raise UserConfigValidationException(
                    'The train labels and distinct values in '
                    'target (test data) do not match')

        if feature_metadata is not None:
            if not isinstance(feature_metadata, FeatureMetadata):
                raise UserConfigValidationException(
                    "Expecting type FeatureMetadata but got "
                    f"{type(feature_metadata)}")

            feature_names = list(train.columns)
            feature_metadata.validate(feature_names)

            if task_type != ModelTask.FORECASTING:
                if feature_metadata.time_series_id_features:
                    raise UserConfigValidationException(
                        "The specified metadata time_series_id_features "
                        "is only supported for the forecasting task type.")

<<<<<<< HEAD
                if feature_metadata.datetime_features:
                    raise UserConfigValidationException(
                        "The specified metadata datetime_features "
                        "is only supported for the forecasting task type.")
            else:
                if (feature_metadata.datetime_features and
                        len(feature_metadata.datetime_features) > 1):
                    raise UserConfigValidationException(
                        "Only a single datetime feature is supported at "
                        "this point.")
=======
            self._validate_feature_metadata(
                feature_metadata, train, task_type)

            if model is not None:
                # Pick one row from train and test data
                small_train_data = train[0:1]
                small_test_data = test[0:1]
                has_dropped_features = False
                if feature_metadata is not None:
                    if (feature_metadata.dropped_features is not None and
                            len(feature_metadata.dropped_features) != 0):
                        has_dropped_features = True
                        small_train_data = small_train_data.drop(
                            columns=feature_metadata.dropped_features, axis=1)
                        small_test_data = small_test_data.drop(
                            columns=feature_metadata.dropped_features, axis=1)
>>>>>>> 3f4fdf38

                self._ensure_time_column_available(
                    feature_metadata, feature_names, model)

        if model is not None:
            # Pick one row from train and test data
            small_train_data = train[0:1]
            small_test_data = test[0:1]
            has_dropped_features = False
            if len(feature_metadata.dropped_features or []) != 0:
                has_dropped_features = True
                small_train_data = small_train_data.drop(
                    columns=feature_metadata.dropped_features, axis=1)
                small_test_data = small_test_data.drop(
                    columns=feature_metadata.dropped_features, axis=1)

            small_train_data = small_train_data.drop(
                columns=[target_column], axis=1)
            small_test_data = small_test_data.drop(
                columns=[target_column], axis=1)
            # TODO The following error doesn't make sense for forecasting.
            # Make sure to add a test case for this.
            if (len(small_train_data.columns) == 0 or
                    len(small_test_data.columns) == 0):
                if has_dropped_features:
                    raise UserConfigValidationException(
                        'All features have been dropped from the dataset.'
                        ' Please do not drop all the features.'
                    )
                else:
                    raise UserConfigValidationException(
                        'There is no feature in the dataset. Please make '
                        'sure that your dataset contains at least '
                        'one feature.'
                    )

<<<<<<< HEAD
            # Ensure that the model has the required methods and that they
            # do not change the input data.
            self._ensure_model_outputs(input_data=small_train_data)
            self._ensure_model_outputs(input_data=small_test_data)

            if task_type == ModelTask.REGRESSION:
                if hasattr(model, SKLearn.PREDICT_PROBA):
                    raise UserConfigValidationException(
                        'The regression model provided has a predict_proba '
                        'function. Please check the task_type.')

    def _wrap_model_if_needed(self):
        """Wrap the model in a compatible format if needed."""
        if self.task_type == ModelTask.FORECASTING:
            # Wrap model to make forecasting API compatible.
            # Detect if the model is from AzureML as a special case.
            module = inspect.getmodule(self.model)
            module_name = module.__name__.partition('.')[0]
            model_package = sys.modules[module_name].__package__
            if model_package == "azureml":

                def forecast(forecasting_model, X):
                    # AzureML forecasting models return a tuple of
                    # (forecast, data) but we only want to return the actual
                    # forecast.
                    return forecasting_model.forecast(X)[0]

                def forecast_quantiles(forecasting_model, X, quantiles=None):
                    # AzureML forecasting models don't take quantiles as an
                    # argument but instead need to have it set on the model
                    # object.
                    if quantiles is None:
                        quantiles = [0.025, 0.975]
                    if (type(quantiles) == list and len(quantiles) > 0 and
                            all([type(q) == float and q > 0 and
                                 q < 1 for q in quantiles])):
                        forecasting_model.quantiles = quantiles
                        return forecasting_model.forecast_quantiles(X)
                    else:
                        raise ValueError(
                            "quantiles must be a list of floats between "
                            "0 and 1.")
                wrapper = ForecastingWrapper(
                    lambda X: forecast(self.model, X),
                    lambda X, quantiles:
                        forecast_quantiles(self.model, X, quantiles))
                self.model = wrapper

    def _validate_features_same(self, features_before,
                                train_data, function):
=======
    def _validate_feature_metadata(self, feature_metadata, train, task_type):
        if feature_metadata is not None:
            if not isinstance(feature_metadata, FeatureMetadata):
                raise UserConfigValidationException(
                    "Expecting type FeatureMetadata but got "
                    f"{type(feature_metadata)}")

            feature_names = list(train.columns)
            feature_metadata.validate_feature_metadata_with_user_features(
                feature_names)

            if task_type != ModelTask.FORECASTING:
                if feature_metadata.time_series_id_features:
                    raise UserConfigValidationException(
                        "The specified metadata time_series_id_features "
                        "is only supported for the forecasting task type.")

                if feature_metadata.datetime_features:
                    raise UserConfigValidationException(
                        "The specified metadata datetime_features "
                        "is only supported for the forecasting task type.")
            elif (feature_metadata.datetime_features and
                    len(feature_metadata.datetime_features) > 1):
                raise UserConfigValidationException(
                    "Only a single datetime feature is supported at "
                    "this point.")

    def _validate_features_same(self, small_train_features_before,
                                small_train_data, function):
>>>>>>> 3f4fdf38
        """
        Validate the features are unmodified on the DataFrame.

        :param sfeatures_before: The features saved before
            an operation was performed.
        :type features_before: list[str]
        :param train_data: The DataFrame after the operation.
        :type train_data: pandas.DataFrame
        :param function: The name of the operation performed.
        :type function: str
        """
        exc_msg = (f'Calling model {function} function modifies input dataset'
                   f' features. Please check if {function} function is '
                   'defined correctly.')
        features_after = list(train_data.columns)
        if (len(features_before) != len(features_after) or
                (features_before != features_after).any()):
            raise UserConfigValidationException(exc_msg)

    def _ensure_time_column_available(
            self,
            feature_metadata: FeatureMetadata,
            feature_names: List[str],
            model: Optional[Any]):
        """Ensure that a time column is available from metadata or model.

        Some models have the time column name stored as an attribute
        in which case we can extract it directly without requiring users
        to explicitly specify the time column.

        :param feature_metadata: the feature metadata object
        :type feature_metadata: FeatureMetadata
        :param feature_names: the names of all features of the dataset
        :type feature_names: List[str]
        :param model: the model
        :type model: object
        """
        fm_time_columns = feature_metadata.datetime_features
        model_time_column = getattr(model, "time_column_name", None)

        # goal: set time column in feature metadata
        if model_time_column is None:
            if fm_time_columns is not None:
                return
            else:
                raise UserConfigValidationException(
                    'There was no time column name in feature metadata. '
                    'A time column is required for forecasting.')
        else:
            if fm_time_columns is None:
                if model_time_column in feature_names:
                    feature_metadata.datetime_features = [model_time_column]
                    self._feature_metadata = feature_metadata
                    return
                else:
                    raise UserConfigValidationException(
                        'The provided model expects a time column named '
                        f'{model_time_column} that is not present in the '
                        'provided dataset.')
            else:
                # both time columns were provided, ensure that they match
                if model_time_column not in fm_time_columns:
                    raise UserConfigValidationException(
                        f'The provided datetime features {fm_time_columns} '
                        "do not include the model's expected time column "
                        f'name {model_time_column}.')

    @property
    def causal(self) -> CausalManager:
        """Get the causal manager.
        :return: The causal manager.
        :rtype: CausalManager
        """
        return self._causal_manager

    @property
    def counterfactual(self) -> CounterfactualManager:
        """Get the counterfactual manager.
        :return: The counterfactual manager.
        :rtype: CounterfactualManager
        """
        return self._counterfactual_manager

    @property
    def error_analysis(self) -> ErrorAnalysisManager:
        """Get the error analysis manager.
        :return: The error analysis manager.
        :rtype: ErrorAnalysisManager
        """
        return self._error_analysis_manager

    @property
    def explainer(self) -> ExplainerManager:
        """Get the explainer manager.
        :return: The explainer manager.
        :rtype: ExplainerManager
        """
        return self._explainer_manager

    def get_filtered_test_data(self, filters, composite_filters,
                               include_original_columns_only=False,
                               use_entire_test_data=False):
        """Get the filtered test data based on cohort filters.

        :param filters: The filters to apply.
        :type filters: list[Filter]
        :param composite_filters: The composite filters to apply.
        :type composite_filters: list[CompositeFilter]
        :param include_original_columns_only: Whether to return the original
                                              data columns.
        :type include_original_columns_only: bool
        :param use_entire_test_data: Whether to use entire test set for
                                     filtering the data based on cohort.
        :type use_entire_test_data: bool
        :return: The filtered test data.
        :rtype: pandas.DataFrame
        """
        large = use_entire_test_data and self._large_test is not None
        pred_y = getattr(
            self,
            self._get_model_output_name(purpose=MethodPurpose.PREDICTION,
                                        large=large))
        if large:
            test_data = self._large_test
            true_y = self._large_test[self.target_column]
        else:
            test_data = self.test
            true_y = self.test[self.target_column]

        X_test = test_data.drop(columns=[self.target_column])
        filter_data_with_cohort = FilterDataWithCohortFilters(
            model=self.model,
            dataset=X_test,
            features=X_test.columns,
            categorical_features=self.categorical_features,
            categories=self._categories,
            true_y=true_y,
            pred_y=pred_y,
            model_task=self.task_type,
            classes=self._classes)

        return filter_data_with_cohort.filter_data_from_cohort(
            filters=filters,
            composite_filters=composite_filters,
            include_original_columns_only=include_original_columns_only)

    def get_data(self):
        """Get all data as RAIInsightsData object

        :return: Model Analysis Data
        :rtype: RAIInsightsData
        """
        data = RAIInsightsData()
        data.dataset = self._get_dataset()
        data.modelExplanationData = self.explainer.get_data()
        data.errorAnalysisData = self.error_analysis.get_data()
        data.causalAnalysisData = self.causal.get_data()
        data.counterfactualData = self.counterfactual.get_data()
        return data

    def _get_dataset(self):
        dashboard_dataset = Dataset()
        dashboard_dataset.task_type = self.task_type
        dashboard_dataset.categorical_features = self.categorical_features
        dashboard_dataset.class_names = convert_to_list(
            self._classes)
        dashboard_dataset.is_large_data_scenario = \
            True if self._large_test is not None else False
        dashboard_dataset.use_entire_test_data = False

        if self._feature_metadata is not None:
            dashboard_dataset.feature_metadata = \
                self._feature_metadata.to_dict()
        else:
            dashboard_dataset.feature_metadata = None

        dashboard_dataset.data_balance_measures = \
            self._data_balance_manager.get_data()

        predicted_y = None
        feature_length = None

        dataset: pd.DataFrame = self.test.drop(
            [self.target_column], axis=1)

        if isinstance(dataset, pd.DataFrame) and hasattr(dataset, 'columns'):
            self._dataframeColumns = dataset.columns
        try:
            list_dataset = convert_to_list(dataset)
        except Exception as ex:
            raise ValueError("Unsupported dataset type") from ex
        if dataset is not None and self.model is not None:
            try:
                predict_dataset = dataset
                metadata = self._feature_metadata
                metadata_exists = metadata is not None
                dropped_features_exist = metadata_exists and \
                    metadata.dropped_features is not None
                if (dropped_features_exist and
                        len(metadata.dropped_features) != 0):
                    predict_dataset = predict_dataset.drop(
                        metadata.dropped_features, axis=1)
                    predicted_y = self._get_model_output(
                        predict_dataset, purpose=MethodPurpose.PREDICTION)
            except Exception as ex:
                model_method = self._get_model_method(
                    purpose=MethodPurpose.PREDICTION)
                raise ValueError(
                    f"Model does not support {model_method.__name__} method "
                    "for the given dataset type,") from ex
            try:
                predicted_y = convert_to_list(predicted_y)
            except Exception as ex:
                raise ValueError(
                    "Model prediction output of unsupported type,") from ex
        if predicted_y is not None:
            if (self.task_type == ModelTask.CLASSIFICATION and
                    dashboard_dataset.class_names is not None):
                predicted_y = [dashboard_dataset.class_names.index(
                    y) for y in predicted_y]
            dashboard_dataset.predicted_y = predicted_y

        row_length = 0
        if list_dataset is not None:
            row_length, feature_length = np.shape(list_dataset)
            if row_length > 100000:
                raise ValueError(
                    "Exceeds maximum number of rows"
                    "for visualization (100000)")
            if feature_length > 1000:
                raise ValueError("Exceeds maximum number of features for"
                                 " visualization (1000). Please regenerate the"
                                 " explanation using fewer features or"
                                 " initialize the dashboard without passing a"
                                 " dataset.")
            dashboard_dataset.features = list_dataset

        true_y = self.test[self.target_column]
        if self.task_type == ModelTask.FORECASTING:
            try:
                # This assumes that there is only 1 datetime feature.
                if (self._feature_metadata and
                        self._feature_metadata.datetime_features and
                        len(self._feature_metadata.datetime_features) >= 1):
                    time_column_name = self._feature_metadata.datetime_features[0]
                    dashboard_dataset.index = convert_to_list(
                        pd.to_datetime(self.test[time_column_name])
                        .apply(lambda dt: dt.strftime("%Y-%m-%dT%H:%M:%SZ")))
            except Exception as ex:
                raise ValueError(
                    "The datetime feature should be parseable by "
                    "pandas.to_datetime, ideally in ISO format,") from ex

        if true_y is not None and len(true_y) == row_length:
            if (self.task_type == "classification" and
               dashboard_dataset.class_names is not None):
                true_y = [dashboard_dataset.class_names.index(
                    y) for y in true_y]
            dashboard_dataset.true_y = convert_to_list(true_y)

        features = dataset.columns

        if features is not None:
            features = convert_to_list(features)
            if feature_length is not None and len(features) != feature_length:
                raise ValueError("Feature vector length mismatch:"
                                 " feature names length differs"
                                 " from local explanations dimension")
            dashboard_dataset.feature_names = features
        dashboard_dataset.target_column = self.target_column

        model_method = self._get_model_method(
            purpose=MethodPurpose.PROBABILITY)
        if model_method is not None and dataset is not None:
            try:
                predict_dataset = dataset
                metadata = self._feature_metadata
                metadata_exists = metadata is not None
                dropped_features_exist = metadata_exists and \
                    metadata.dropped_features is not None
                if (dropped_features_exist and
                        len(metadata.dropped_features) != 0):
                    predict_dataset = predict_dataset.drop(
                        metadata.dropped_features, axis=1)
                probability_y = model_method(predict_dataset)
            except Exception as ex:
                raise ValueError(
                    f"Model does not support {model_method.__name__} method"
                    " for given dataset type,") from ex
            try:
                probability_y = convert_to_list(probability_y)
            except Exception as ex:
                raise ValueError(
                    f"Model {model_method.__name__} "
                    "output of unsupported type,") from ex
            dashboard_dataset.probability_y = probability_y

        return dashboard_dataset

    def _save_predictions(self, path):
        """Save the predictions to files.

        :param path: The directory path to save the RAIInsights to.
        :type path: str
        """
        prediction_output_path = (
            Path(path) /
            SerializationAttributes.PREDICTIONS_DIRECTORY)
        prediction_output_path.mkdir(parents=True, exist_ok=True)

        if self.model is None:
            return

        for data_name, file_name in _DATA_TO_FILE_MAPPING.items():
            if (data_name in self.__dict__ and
                    self.__dict__[data_name] is not None):
                self._write_to_file(
                    prediction_output_path / file_name,
                    json.dumps(self.__dict__[data_name].tolist()))

    def _save_large_data(self, path):
        """Save the large data.

        :param path: The directory path to save the RAIInsights to.
        :type path: str
        """
        if self._large_test is not None:
            # Save large test data
            large_test_path = (
                Path(path) /
                SerializationAttributes.DATA_DIRECTORY /
                SerializationAttributes.LARGE_TEST_JSON)
            self._write_to_file(
                large_test_path,
                self._large_test.to_json(orient='split'))

    def _save_metadata(self, path):
        """Save the metadata like target column, categorical features,
           task type and the classes (if any).

        :param path: The directory path to save the RAIInsights to.
        :type path: str
        """
        top_dir = Path(path)
        classes = convert_to_list(self._classes)
        feature_metadata_dict = None
        if self._feature_metadata is not None:
            feature_metadata_dict = self._feature_metadata.to_dict()
        meta = {
            Metadata.TARGET_COLUMN: self.target_column,
            Metadata.TASK_TYPE: self.task_type,
            Metadata.CATEGORICAL_FEATURES: self.categorical_features,
            Metadata.CLASSES: classes,
            Metadata.FEATURE_COLUMNS: self._feature_columns,
            Metadata.FEATURE_RANGES: self._feature_ranges,
            Metadata.FEATURE_METADATA: feature_metadata_dict
        }
        with open(top_dir / Metadata.META_JSON, 'w') as file:
            json.dump(meta, file)

    def save(self, path):
        """Save the RAIInsights to the given path.

        :param path: The directory path to save the RAIInsights to.
        :type path: str
        """
        super(RAIInsights, self).save(path)
        self._save_large_data(path)

    def _get_model_method(self, *, purpose: MethodPurpose):
        """Get the model's method for the indicated purpose.

        :param purpose: the purpose to identify suitable model methods
        :type purpose: MethodPurpose
        :return: the model's first method with the corresponding purpose
            if any, otherwise None
        :rtype: Union[None, Any]
        """
        methods = [m for m in MODEL_METHODS[self.task_type]
                   if m.purpose == purpose]
        if len(methods) == 0:
            return None
        return getattr(self.model, methods[0].name)

    def _get_model_output(self, *, input_data: Union[None, np.array],
                          purpose: MethodPurpose):
        """Get the output from a model method.

        The model method is chosen based on the specified purpose

        :param input_data: the data to pass to the model
        :type input_data: Union[pd.DataFrame, np.array]
        :param purpose: the purpose to identify suitable model methods
        :type purpose: MethodPurpose
        :return: the model output if a suitable method exists, otherwise None
        :rtype: Union[None, np.array]
        """
        model_method = self._get_model_method(purpose)
        if model_method:
            return model_method(input_data)
        return None

    def _ensure_model_outputs(self, *, input_data):
        """Ensure that the model outputs are as expected.

        Raises an UserConfigValidationException if the model does not have the
        expected required methods, fails while calling any of its methods, or
        changes the input features.

        :param input_data: the data to pass to the model
        :type input_data: Union[pd.DataFrame, np.array]
        """
        input_features = input_data.columns
        for method in MODEL_METHODS[self.task_type]:
            if not hasattr(self.model, method.name) and not method.optional:
                raise UserConfigValidationException(
                    _MODEL_METHOD_EXCEPTION_MESSAGE.format(method.name))
            try:
                model_method = getattr(self.model, method.name)
                model_method(input_data)
            except Exception:
                raise UserConfigValidationException(
                    _MODEL_METHOD_EXCEPTION_MESSAGE.format(method.name))
            self._validate_features_same(input_features, input_data,
                                         method.name)

    def _get_model_output_name(self, *, purpose, large=False):
        """Get the name of the attribute representing the model's output.

        :param purpose: the purpose to identify suitable model methods
        :type purpose: MethodPurpose
        :param large: whether or not the output is based on a large (full)
            dataset
        :type large: boolean
        :return: the attribute's name
        :rtype: str
        """
        model_method = self._get_model_method(purpose=purpose)
        return f"_{'large_' if large else ''}{model_method.__name__}_output"

    def _set_model_output(self, *, model_method, input_data, large=False):
        """Store the model output on a suitable field.

        :param model_method: the method to use to produce the model output
        :type model_method: ModelMethod
        :param input_data: the data to pass to the model
        :type input_data: Union[pd.DataFrame, np.array]
        :param large: whether or not the output is based on a large (full)
            dataset
        :type large: boolean
        """
        field_name = f"_{'large_' if large else ''}{model_method.name}_output"
        try:
            method = getattr(self.model, model_method.name)
        except AttributeError as err:
            if model_method.optional:
                setattr(self, field_name, None)
                return
            else:
                raise ValueError(
                    f"The model is expected to have a {model_method.name} "
                    "method,") from err
        setattr(self, field_name, method(input_data))

    def _set_model_outputs(self, *, input_data, large=False):
        """Store all model outputs on suitable fields.

        :param input_data: the data to pass to the model
        :type input_data: Union[pd.DataFrame, np.array]
        :param large: whether or not the output is based on a large (full)
            dataset
        :type large: boolean
        """
        for model_method in MODEL_METHODS[self.task_type]:
            self._set_model_output(
                model_method=model_method,
                input_data=input_data,
                large=large)

    @staticmethod
    def _get_feature_ranges(
            test: pd.DataFrame,
            categorical_features: List[str],
            feature_columns: List[str],
            datetime_features: Optional[List[str]] = None):
        """Get feature ranges like min, max and unique values for all columns.
        
        :param test: the test dataset
        :type test: pandas.DataFrame
        :param categorical_features: list of categorical feature names
        :type categorical_features: List[str]
        :param feature_columns: list of feature names
        :type feature_columns: List[str]
        :param datetime_features: list of datetime feature names
        :type datetime_features: Optional[List[str]]
        
        """
        result = []
        for col in feature_columns:
            res_object = {_COLUMN_NAME: col}
            if col in categorical_features:
                unique_value = test[col].unique()
                res_object[_RANGE_TYPE] = "categorical"
                res_object[_UNIQUE_VALUES] = unique_value.tolist()
            elif datetime_features is not None and col in datetime_features:
                res_object[_RANGE_TYPE] = "datetime"
                res_object[_MIN_VALUE] = test[col].min()
                res_object[_MAX_VALUE] = test[col].max()
            else:
                min_value = float(test[col].min())
                max_value = float(test[col].max())
                res_object[_RANGE_TYPE] = "integer"
                res_object[_MIN_VALUE] = min_value
                res_object[_MAX_VALUE] = max_value
            result.append(res_object)
        return result

    @staticmethod
    def _load_metadata(inst, path):
        """Load the metadata.

        :param inst: RAIInsights object instance.
        :type inst: RAIInsights
        :param path: The directory path to metadata location.
        :type path: str
        """
        top_dir = Path(path)
        with open(top_dir / Metadata.META_JSON, 'r') as meta_file:
            meta = meta_file.read()
        meta = json.loads(meta)
        inst.__dict__[Metadata.TARGET_COLUMN] = meta[Metadata.TARGET_COLUMN]
        inst.__dict__[Metadata.TASK_TYPE] = meta[Metadata.TASK_TYPE]
        inst.__dict__[Metadata.CATEGORICAL_FEATURES] = \
            meta[Metadata.CATEGORICAL_FEATURES]
        classes = None
        if _TRAIN_LABELS in meta:
            classes = meta[_TRAIN_LABELS]
        else:
            classes = meta[Metadata.CLASSES]

        inst.__dict__['_' + Metadata.CLASSES] = RAIInsights._get_classes(
            task_type=meta[Metadata.TASK_TYPE],
            train=inst.__dict__[Metadata.TRAIN],
            target_column=meta[Metadata.TARGET_COLUMN],
            classes=classes
        )

        inst.__dict__['_' + Metadata.FEATURE_COLUMNS] = \
            meta[Metadata.FEATURE_COLUMNS]
        inst.__dict__['_' + Metadata.FEATURE_RANGES] = \
            meta[Metadata.FEATURE_RANGES]
        if (Metadata.FEATURE_METADATA not in meta or
                meta[Metadata.FEATURE_METADATA] is None):
            inst.__dict__['_' + Metadata.FEATURE_METADATA] = FeatureMetadata()
        else:
            inst.__dict__['_' + Metadata.FEATURE_METADATA] = FeatureMetadata(
                identity_feature_name=meta[Metadata.FEATURE_METADATA][
                    _IDENTITY_FEATURE_NAME],
                datetime_features=meta[Metadata.FEATURE_METADATA][
<<<<<<< HEAD
                    'datetime_features'],
                time_series_id_features=meta[Metadata.FEATURE_METADATA][
                    'time_series_id_features'],
=======
                    _DATETIME_FEATURES],
                time_series_id_features=meta[Metadata.FEATURE_METADATA][
                    _TIME_SERIES_ID_FEATURES],
>>>>>>> 3f4fdf38
                categorical_features=meta[Metadata.FEATURE_METADATA][
                    _CATEGORICAL_FEATURES],
                dropped_features=meta[Metadata.FEATURE_METADATA][
                    _DROPPED_FEATURES],)

        all_features_names = inst.__dict__['_' + Metadata.FEATURE_COLUMNS]
        categorical_features = inst.__dict__[Metadata.CATEGORICAL_FEATURES]
        dataset = inst.__dict__[Metadata.TEST].drop(
            columns=[inst.__dict__[Metadata.TARGET_COLUMN]])
        inst.__dict__['_' + Metadata.CATEGORIES], \
            inst.__dict__['_' + Metadata.CATEGORICAL_INDEXES], \
            inst.__dict__['_' + Metadata.CATEGORY_DICTIONARY], \
            inst.__dict__['_' + Metadata.STRING_IND_DATA] = \
            process_categoricals(
                all_feature_names=all_features_names,
                categorical_features=categorical_features,
                dataset=dataset)

    @staticmethod
    def _load_predictions(inst, path):
        """Load the predictions.

        :param inst: RAIInsights object instance.
        :type inst: RAIInsights
        :param path: The directory path to data location.
        :type path: str
        """
        if inst.__dict__[_MODEL] is None:
            for data_name in list(_DATA_TO_FILE_MAPPING.keys()):
                inst.__dict__[data_name] = None
            return

        prediction_output_path = (
            Path(path) /
            SerializationAttributes.PREDICTIONS_DIRECTORY)

        for data_name, file_name in _DATA_TO_FILE_MAPPING.items():
            file_path = prediction_output_path / file_name
            if file_path.exists():
                with open(file_path, 'r') as file:
                    inst.__dict__[data_name] = np.array(json.load(file))
            else:
                inst.__dict__[data_name] = None

    @staticmethod
    def _load_large_data(inst, path):
        """Load the large test data.

        :param inst: RAIInsights object instance.
        :type inst: RAIInsights
        :param path: The directory path to data location.
        :type path: str
        """
        large_test_path = (
            Path(path) /
            SerializationAttributes.DATA_DIRECTORY /
            SerializationAttributes.LARGE_TEST_JSON)
        if large_test_path.exists():
            data_directory = (
                Path(path) /
                SerializationAttributes.DATA_DIRECTORY)
            with open(
                data_directory / (
                    Metadata.TEST + 'dtypes' + FileFormats.JSON),
                    'r') as file:
                types = json.load(file)
            with open(large_test_path, 'r') as file:
                inst.__dict__["_large_test"] = \
                    pd.read_json(file, dtype=types, orient='split')
        else:
            inst.__dict__["_large_test"] = None

    @staticmethod
    def load(path):
        """Load the RAIInsights from the given path.

        :param path: The directory path to load the RAIInsights from.
        :type path: str
        :return: The RAIInsights object after loading.
        :rtype: RAIInsights
        """
        # create the RAIInsights without any properties using the __new__
        # function, similar to pickle
        inst = RAIInsights.__new__(RAIInsights)

        manager_map = {
            ManagerNames.CAUSAL: CausalManager,
            ManagerNames.COUNTERFACTUAL: CounterfactualManager,
            ManagerNames.DATA_BALANCE: DataBalanceManager,
            ManagerNames.ERROR_ANALYSIS: ErrorAnalysisManager,
            ManagerNames.EXPLAINER: ExplainerManager,
        }

        # load current state
        RAIBaseInsights._load(path, inst, manager_map,
                              RAIInsights._load_metadata)
        RAIInsights._load_predictions(inst, path)
        RAIInsights._load_large_data(inst, path)

        return inst<|MERGE_RESOLUTION|>--- conflicted
+++ resolved
@@ -202,22 +202,12 @@
         self._consolidate_categorical_features(
             categorical_features, feature_metadata)
 
-<<<<<<< HEAD
         self._large_test = None
-
-        if len(test) > maximum_rows_for_test:
-            warnings.warn(
-                f"The size of the test set {len(test)} is greater than the "
-                f"supported limit of {maximum_rows_for_test}. "
-                "Computing insights for the first "
-                f"{maximum_rows_for_test} samples of the test set")
-=======
         if len(test) > maximum_rows_for_test:
             warnings.warn(f"The size of test set {len(test)} is greater than "
                           f"supported limit of {maximum_rows_for_test}. "
                           "Computing insights for first "
                           f"{maximum_rows_for_test} samples of test set")
->>>>>>> 3f4fdf38
             self._large_test = test.copy()
             test = test.copy()[0:maximum_rows_for_test]
 
@@ -234,7 +224,6 @@
         self._large_forecast_quantiles_output = None
 
         self._validate_rai_insights_input_parameters(
-<<<<<<< HEAD
             model=model,
             train=train,
             test=test,
@@ -244,13 +233,6 @@
             serializer=serializer,
             feature_metadata=self._feature_metadata)
 
-=======
-            model=model, train=train, test=test,
-            target_column=target_column, task_type=task_type,
-            classes=classes,
-            serializer=serializer,
-            feature_metadata=self._feature_metadata)
->>>>>>> 3f4fdf38
         self._classes = RAIInsights._get_classes(
             task_type=task_type,
             train=train,
@@ -262,16 +244,10 @@
         self._feature_columns = \
             test.drop(columns=[target_column]).columns.tolist()
         self._feature_ranges = RAIInsights._get_feature_ranges(
-<<<<<<< HEAD
             test=test,
             categorical_features=self.categorical_features,
             feature_columns=self._feature_columns,
             datetime_features=self._feature_metadata.datetime_features)
-=======
-            test=test, categorical_features=self.categorical_features,
-            feature_columns=self._feature_columns)
-
->>>>>>> 3f4fdf38
         self._categories, self._categorical_indexes, \
             self._category_dictionary, self._string_ind_data = \
             process_categoricals(
@@ -534,8 +510,7 @@
                 not isinstance(test, pd.DataFrame)):
             raise UserConfigValidationException(
                 "Unsupported data type for either train or test. "
-                "Expecting pandas DataFrame for train and test."
-            )
+                "Expecting pandas DataFrame for train and test.")
 
         if len(train) <= 0 or len(test) <= 0:
             raise UserConfigValidationException(
@@ -554,40 +529,31 @@
             raise UserConfigValidationException(
                 f'Target name {target_column} not present in train/test data')
 
-        categorical_features = self.categorical_features
+        categorical_features = feature_metadata.categorical_features
         if (categorical_features is not None and
                 len(categorical_features) > 0):
             if target_column in categorical_features:
                 raise UserConfigValidationException(
-                    'Found target name {0} in '
-                    'categorical feature list'.format(
-                        target_column)
-                )
-
-<<<<<<< HEAD
+                    f'Found target name {target_column} in '
+                    'categorical feature list')
+
             difference_set = set(categorical_features) - set(
                 train.drop(columns=[target_column]).columns)
             if len(difference_set) > 0:
                 message = ("Feature names in categorical_features "
-                           "do not exist in train data: "
-                           f"{list(difference_set)}")
+                            "do not exist in train data: "
+                            f"{list(difference_set)}")
                 raise UserConfigValidationException(message)
 
             for column in categorical_features:
                 try:
                     np.unique(train[column])
                 except Exception:
-=======
-            categorical_features = feature_metadata.categorical_features
-            if (categorical_features is not None and
-                    len(categorical_features) > 0):
-                if target_column in categorical_features:
->>>>>>> 3f4fdf38
                     raise UserConfigValidationException(
-                        f"Error finding unique values in column {column}. "
-                        "Please check your train data.")
-
-<<<<<<< HEAD
+                        f"Error finding unique values in column {column}."
+                        " Please check your train data."
+                    )
+
                 try:
                     np.unique(test[column])
                 except Exception:
@@ -623,45 +589,6 @@
                 raise UserConfigValidationException(
                     'The train labels and distinct values in '
                     'target (train data) do not match')
-=======
-                difference_set = set(categorical_features) - set(
-                    train.drop(columns=[target_column]).columns)
-                if len(difference_set) > 0:
-                    message = ("Feature names in categorical_features "
-                               "do not exist in train data: "
-                               f"{list(difference_set)}")
-                    raise UserConfigValidationException(message)
-
-                for column in categorical_features:
-                    try:
-                        np.unique(train[column])
-                    except Exception:
-                        raise UserConfigValidationException(
-                            f"Error finding unique values in column {column}."
-                            " Please check your train data."
-                        )
-
-                    try:
-                        np.unique(test[column])
-                    except Exception:
-                        raise UserConfigValidationException(
-                            "Error finding unique values in column {0}. "
-                            "Please check your test data.".format(column)
-                        )
-
-            train_features = train.drop(columns=[target_column]).columns
-            numeric_features = train.drop(
-                columns=[target_column]).select_dtypes(
-                    include='number').columns.tolist()
-            string_features_set = set(train_features) - set(numeric_features)
-            non_categorical_string_columns = \
-                string_features_set - set(categorical_features)
-            if len(non_categorical_string_columns) > 0:
-                raise UserConfigValidationException(
-                    "The following string features were not "
-                    "identified as categorical features: "
-                    f"{non_categorical_string_columns}")
->>>>>>> 3f4fdf38
 
             if (len(set(test[target_column].unique()) -
                     set(classes)) != 0 or
@@ -671,65 +598,22 @@
                     'The train labels and distinct values in '
                     'target (test data) do not match')
 
-        if feature_metadata is not None:
-            if not isinstance(feature_metadata, FeatureMetadata):
-                raise UserConfigValidationException(
-                    "Expecting type FeatureMetadata but got "
-                    f"{type(feature_metadata)}")
-
-            feature_names = list(train.columns)
-            feature_metadata.validate(feature_names)
-
-            if task_type != ModelTask.FORECASTING:
-                if feature_metadata.time_series_id_features:
-                    raise UserConfigValidationException(
-                        "The specified metadata time_series_id_features "
-                        "is only supported for the forecasting task type.")
-
-<<<<<<< HEAD
-                if feature_metadata.datetime_features:
-                    raise UserConfigValidationException(
-                        "The specified metadata datetime_features "
-                        "is only supported for the forecasting task type.")
-            else:
-                if (feature_metadata.datetime_features and
-                        len(feature_metadata.datetime_features) > 1):
-                    raise UserConfigValidationException(
-                        "Only a single datetime feature is supported at "
-                        "this point.")
-=======
-            self._validate_feature_metadata(
-                feature_metadata, train, task_type)
-
-            if model is not None:
-                # Pick one row from train and test data
-                small_train_data = train[0:1]
-                small_test_data = test[0:1]
-                has_dropped_features = False
-                if feature_metadata is not None:
-                    if (feature_metadata.dropped_features is not None and
-                            len(feature_metadata.dropped_features) != 0):
-                        has_dropped_features = True
-                        small_train_data = small_train_data.drop(
-                            columns=feature_metadata.dropped_features, axis=1)
-                        small_test_data = small_test_data.drop(
-                            columns=feature_metadata.dropped_features, axis=1)
->>>>>>> 3f4fdf38
-
-                self._ensure_time_column_available(
-                    feature_metadata, feature_names, model)
+        self._validate_feature_metadata(
+            feature_metadata, train, task_type)
 
         if model is not None:
             # Pick one row from train and test data
             small_train_data = train[0:1]
             small_test_data = test[0:1]
             has_dropped_features = False
-            if len(feature_metadata.dropped_features or []) != 0:
-                has_dropped_features = True
-                small_train_data = small_train_data.drop(
-                    columns=feature_metadata.dropped_features, axis=1)
-                small_test_data = small_test_data.drop(
-                    columns=feature_metadata.dropped_features, axis=1)
+            if feature_metadata is not None:
+                if (feature_metadata.dropped_features is not None and
+                        len(feature_metadata.dropped_features) != 0):
+                    has_dropped_features = True
+                    small_train_data = small_train_data.drop(
+                        columns=feature_metadata.dropped_features, axis=1)
+                    small_test_data = small_test_data.drop(
+                        columns=feature_metadata.dropped_features, axis=1)
 
             small_train_data = small_train_data.drop(
                 columns=[target_column], axis=1)
@@ -751,7 +635,6 @@
                         'one feature.'
                     )
 
-<<<<<<< HEAD
             # Ensure that the model has the required methods and that they
             # do not change the input data.
             self._ensure_model_outputs(input_data=small_train_data)
@@ -760,8 +643,40 @@
             if task_type == ModelTask.REGRESSION:
                 if hasattr(model, SKLearn.PREDICT_PROBA):
                     raise UserConfigValidationException(
-                        'The regression model provided has a predict_proba '
-                        'function. Please check the task_type.')
+                        'The regression model'
+                        'provided has a predict_proba function. '
+                        'Please check the task_type.')
+            
+    def _validate_feature_metadata(self, feature_metadata, train, task_type):
+        if feature_metadata is not None:
+            if not isinstance(feature_metadata, FeatureMetadata):
+                raise UserConfigValidationException(
+                    "Expecting type FeatureMetadata but got "
+                    f"{type(feature_metadata)}")
+
+            feature_names = list(train.columns)
+            feature_metadata.validate_feature_metadata_with_user_features(
+                feature_names)
+
+            if task_type != ModelTask.FORECASTING:
+                if feature_metadata.time_series_id_features:
+                    raise UserConfigValidationException(
+                        "The specified metadata time_series_id_features "
+                        "is only supported for the forecasting task type.")
+
+                if feature_metadata.datetime_features:
+                    raise UserConfigValidationException(
+                        "The specified metadata datetime_features "
+                        "is only supported for the forecasting task type.")
+            else:
+                if (feature_metadata.datetime_features and
+                        len(feature_metadata.datetime_features) > 1):
+                    raise UserConfigValidationException(
+                        "Only a single datetime feature is supported at "
+                        "this point.")
+
+                self._ensure_time_column_available(
+                    feature_metadata, feature_names, model)
 
     def _wrap_model_if_needed(self):
         """Wrap the model in a compatible format if needed."""
@@ -802,37 +717,6 @@
 
     def _validate_features_same(self, features_before,
                                 train_data, function):
-=======
-    def _validate_feature_metadata(self, feature_metadata, train, task_type):
-        if feature_metadata is not None:
-            if not isinstance(feature_metadata, FeatureMetadata):
-                raise UserConfigValidationException(
-                    "Expecting type FeatureMetadata but got "
-                    f"{type(feature_metadata)}")
-
-            feature_names = list(train.columns)
-            feature_metadata.validate_feature_metadata_with_user_features(
-                feature_names)
-
-            if task_type != ModelTask.FORECASTING:
-                if feature_metadata.time_series_id_features:
-                    raise UserConfigValidationException(
-                        "The specified metadata time_series_id_features "
-                        "is only supported for the forecasting task type.")
-
-                if feature_metadata.datetime_features:
-                    raise UserConfigValidationException(
-                        "The specified metadata datetime_features "
-                        "is only supported for the forecasting task type.")
-            elif (feature_metadata.datetime_features and
-                    len(feature_metadata.datetime_features) > 1):
-                raise UserConfigValidationException(
-                    "Only a single datetime feature is supported at "
-                    "this point.")
-
-    def _validate_features_same(self, small_train_features_before,
-                                small_train_data, function):
->>>>>>> 3f4fdf38
         """
         Validate the features are unmodified on the DataFrame.
 
@@ -1392,15 +1276,9 @@
                 identity_feature_name=meta[Metadata.FEATURE_METADATA][
                     _IDENTITY_FEATURE_NAME],
                 datetime_features=meta[Metadata.FEATURE_METADATA][
-<<<<<<< HEAD
-                    'datetime_features'],
-                time_series_id_features=meta[Metadata.FEATURE_METADATA][
-                    'time_series_id_features'],
-=======
                     _DATETIME_FEATURES],
                 time_series_id_features=meta[Metadata.FEATURE_METADATA][
                     _TIME_SERIES_ID_FEATURES],
->>>>>>> 3f4fdf38
                 categorical_features=meta[Metadata.FEATURE_METADATA][
                     _CATEGORICAL_FEATURES],
                 dropped_features=meta[Metadata.FEATURE_METADATA][
