# Copyright (c) Microsoft Corporation
# Licensed under the MIT License.

"""Defines the RAIInsights class."""

import json
import pickle
import warnings
from pathlib import Path
from typing import Any, List, Optional

import numpy as np
import pandas as pd

from erroranalysis._internal.cohort_filter import FilterDataWithCohortFilters
from erroranalysis._internal.process_categoricals import process_categoricals
from raiutils.data_processing import convert_to_list
from raiutils.models import SKLearn, is_classifier
from responsibleai._interfaces import Dataset, RAIInsightsData
from responsibleai._internal.constants import ManagerNames, Metadata
from responsibleai.exceptions import UserConfigValidationException
from responsibleai.feature_metadata import FeatureMetadata
from responsibleai.managers.causal_manager import CausalManager
from responsibleai.managers.counterfactual_manager import CounterfactualManager
from responsibleai.managers.data_balance_manager import DataBalanceManager
from responsibleai.managers.error_analysis_manager import ErrorAnalysisManager
from responsibleai.managers.explainer_manager import ExplainerManager
from responsibleai.rai_insights.constants import ModelTask
from responsibleai.rai_insights.rai_base_insights import RAIBaseInsights

_PREDICTIONS = 'predictions'
_TRAIN = 'train'
_TEST = 'test'
_TARGET_COLUMN = 'target_column'
_TASK_TYPE = 'task_type'
_CLASSES = 'classes'
_FEATURE_COLUMNS = 'feature_columns'
_FEATURE_METADATA = 'feature_metadata'
_FEATURE_RANGES = 'feature_ranges'
_CATEGORICAL_FEATURES = 'categorical_features'
_CATEGORIES = 'categories'
_CATEGORY_DICTIONARY = 'category_dictionary'
_CATEGORICAL_INDEXES = 'categorical_indexes'
_STRING_IND_DATA = 'string_ind_data'
_META_JSON = Metadata.META_JSON
_TRAIN_LABELS = 'train_labels'
_JSON_EXTENSION = '.json'
_PREDICT = 'predict'
_PREDICT_PROBA = 'predict_proba'
_PREDICT_OUTPUT = 'predict_output'
_PREDICT_PROBA_OUTPUT = 'predict_proba_output'
_COLUMN_NAME = 'column_name'
_RANGE_TYPE = 'range_type'
_UNIQUE_VALUES = 'unique_values'
_MIN_VALUE = 'min_value'
_MAX_VALUE = 'max_value'
_MODEL = "model"


class RAIInsights(RAIBaseInsights):
    """Defines the top-level Model Analysis API.
    Use RAIInsights to analyze errors, explain the most important
    features, compute counterfactuals and run causal analysis in a
    single API.
    """

    def __init__(self, model: Optional[Any], train: pd.DataFrame,
                 test: pd.DataFrame, target_column: str, task_type: str,
                 categorical_features: Optional[List[str]] = None,
                 classes: Optional[np.ndarray] = None,
                 serializer: Optional[Any] = None,
                 maximum_rows_for_test: int = 5000,
                 feature_metadata: Optional[FeatureMetadata] = None):
        """Creates an RAIInsights object.
        :param model: The model to compute RAI insights for.
            A model that implements sklearn.predict or sklearn.predict_proba
            or function that accepts a 2d ndarray.
        :type model: object
        :param train: The training dataset including the label column.
        :type train: pandas.DataFrame
        :param test: The test dataset including the label column.
        :type test: pandas.DataFrame
        :param target_column: The name of the label column.
        :type target_column: str
        :param task_type: The task to run, can be `classification` or
            `regression`.
        :type task_type: str
        :param categorical_features: The categorical feature names.
        :type categorical_features: list[str]
        :param classes: The class labels in the training dataset
        :type classes: numpy.ndarray
        :param serializer: Picklable custom serializer with save and load
            methods for custom model serialization.
            The save method writes the model to file given a parent directory.
            The load method returns the deserialized model from the same
            parent directory.
        :type serializer: object
        :param maximum_rows_for_test: Limit on size of test data
            (for performance reasons)
        :type maximum_rows_for_test: int
        :param feature_metadata: Feature metadata for the train/test
                                 dataset to identify different kinds
                                 of features in the dataset.
        :type feature_metadata: FeatureMetadata
        """
        categorical_features = categorical_features or []
        self._validate_rai_insights_input_parameters(
            model=model, train=train, test=test,
            target_column=target_column, task_type=task_type,
            categorical_features=categorical_features,
            classes=classes,
            serializer=serializer,
            maximum_rows_for_test=maximum_rows_for_test,
            feature_metadata=feature_metadata)
        self._classes = RAIInsights._get_classes(
            task_type=task_type,
            train=train,
            target_column=target_column,
            classes=classes
        )
        self._feature_columns = \
            test.drop(columns=[target_column]).columns.tolist()
        self._feature_ranges = RAIInsights._get_feature_ranges(
            test=test, categorical_features=categorical_features,
            feature_columns=self._feature_columns)
        self._feature_metadata = feature_metadata

        self.categorical_features = categorical_features
        self._categories, self._categorical_indexes, \
            self._category_dictionary, self._string_ind_data = \
            process_categoricals(
                all_feature_names=self._feature_columns,
                categorical_features=self.categorical_features,
                dataset=test.drop(columns=[target_column]))

        super(RAIInsights, self).__init__(
            model, train, test, target_column, task_type,
            serializer)

        self._try_add_data_balance()

        if model is not None:
            # Cache predictions of the model
            self.predict_output = model.predict(
                self.get_test_data(
                    test_data=test).drop(columns=[target_column]))
            if hasattr(model, SKLearn.PREDICT_PROBA):
                self.predict_proba_output = model.predict_proba(
<<<<<<< HEAD
                    self.get_test_data(
                        test_data=test).drop(columns=[target_column]))
=======
                    test.drop(columns=[target_column]))
>>>>>>> c59cc223
            else:
                self.predict_proba_output = None
        else:
            self.predict_output = None
            self.predict_proba_output = None

    def get_train_data(self):
        """Returns the training dataset after dropping
        features if such a list is configured.

        :return: The training dataset after dropping features.
        :rtype: pandas.DataFrame
        """
        if self._feature_metadata is None:
            return self.train
        else:
            if self._feature_metadata.dropped_features is None:
                return self.train
            else:
                return self.train.drop(
                    columns=self._feature_metadata.dropped_features,
                    axis=1)

    def get_test_data(self, test_data=None):
        """Returns the test dataset after dropping
        features if such a list is configured.

        :return: The test dataset after dropping features.
        :rtype: pandas.DataFrame
        """
        if self._feature_metadata is None:
            return test_data if test_data is not None else self.test
            # return self.test
        else:
            if self._feature_metadata.dropped_features is None:
                test_data if test_data is not None else self.test
                # return self.test
            else:
                if test_data is None:
                    return self.test.drop(
                        columns=self._feature_metadata.dropped_features,
                        axis=1)
                else:
                    return test_data.drop(
                        columns=self._feature_metadata.dropped_features,
                        axis=1)

    def _initialize_managers(self):
        """Initializes the managers.

        Initialized the causal, counterfactual, error analysis
        and explainer managers.
        """
        self._causal_manager = CausalManager(
            self.get_train_data(), self.get_test_data(), self.target_column,
            self.task_type, self.categorical_features)

        self._counterfactual_manager = CounterfactualManager(
            model=self.model, train=self.get_train_data(),
            test=self.get_test_data(),
            target_column=self.target_column, task_type=self.task_type,
            categorical_features=self.categorical_features)

        self._data_balance_manager = DataBalanceManager(
            train=self.train, test=self.test, target_column=self.target_column,
            classes=self._classes, task_type=self.task_type)

        self._error_analysis_manager = ErrorAnalysisManager(
            self.model, self.get_test_data(), self.target_column,
            self._classes,
            self.categorical_features)

        self._explainer_manager = ExplainerManager(
            self.model, self.get_train_data(), self.get_test_data(),
            self.target_column,
            self._classes,
            categorical_features=self.categorical_features)

        self._managers = [self._causal_manager,
                          self._counterfactual_manager,
                          self._data_balance_manager,
                          self._error_analysis_manager,
                          self._explainer_manager]

    @staticmethod
    def _get_classes(task_type, train, target_column, classes):
        if task_type == ModelTask.CLASSIFICATION:
            if classes is None:
                classes = train[target_column].unique()
                # sort the classes after calling unique in numeric case
                classes.sort()
                return classes
            else:
                return classes
        else:
            return None

    def _try_add_data_balance(self):
        """
        Add data balance measures to be computed on categorical features
        if it is a classification task.
        """
        if self.task_type == ModelTask.CLASSIFICATION and \
                len(self.categorical_features) > 0 and \
                self._classes is not None:
            self._data_balance_manager.add(
                cols_of_interest=self.categorical_features)

    def _validate_rai_insights_input_parameters(
            self, model: Any, train: pd.DataFrame, test: pd.DataFrame,
            target_column: str, task_type: str,
            categorical_features: List[str], classes: np.ndarray,
            serializer,
            maximum_rows_for_test: int,
            feature_metadata: Optional[FeatureMetadata] = None):
        """Validate the inputs for the RAIInsights constructor.

        :param model: The model to compute RAI insights for.
            A model that implements sklearn.predict or sklearn.predict_proba
            or function that accepts a 2d ndarray.
        :type model: object
        :param train: The training dataset including the label column.
        :type train: pandas.DataFrame
        :param test: The test dataset including the label column.
        :type test: pandas.DataFrame
        :param target_column: The name of the label column.
        :type target_column: str
        :param task_type: The task to run, can be `classification` or
            `regression`.
        :type task_type: str
        :param categorical_features: The categorical feature names.
        :type categorical_features: list[str]
        :param classes: The class labels in the training dataset
        :type classes: numpy.ndarray
        :param serializer: Picklable custom serializer with save and load
            methods defined for model that is not serializable. The save
            method returns a dictionary state and load method returns the
            model.
        :type serializer: object
        :param maximum_rows_for_test: Limit on size of test data
            (for performance reasons)
        :type maximum_rows_for_test: int
        :param feature_metadata: Feature metadata for the train/test
                                 dataset to identify different kinds
                                 of features in the dataset.
        :type feature_metadata: FeatureMetadata
        """

        valid_tasks = [
            ModelTask.CLASSIFICATION.value,
            ModelTask.REGRESSION.value
        ]
        if task_type not in valid_tasks:
            message = (f"Unsupported task type '{task_type}'. "
                       f"Should be one of {valid_tasks}")
            raise UserConfigValidationException(message)

        if model is None:
            warnings.warn(
                'INVALID-MODEL-WARNING: No valid model is supplied. '
                'The explanations, error analysis and counterfactuals '
                'may not work')
            if serializer is not None:
                raise UserConfigValidationException(
                    'No valid model is specified but model '
                    'serializer provided.')

        if serializer is not None:
            if not hasattr(serializer, 'save'):
                raise UserConfigValidationException(
                    'The serializer does not implement save()')

            if not hasattr(serializer, 'load'):
                raise UserConfigValidationException(
                    'The serializer does not implement load()')

            try:
                pickle.dumps(serializer)
            except Exception:
                raise UserConfigValidationException(
                    'The serializer should be serializable via pickle')

        if isinstance(train, pd.DataFrame) and isinstance(test, pd.DataFrame):
            if test.shape[0] > maximum_rows_for_test:
                msg_fmt = 'The test data has {0} rows, ' +\
                    'but limit is set to {1} rows. ' +\
                    'Please resample the test data or ' +\
                    'adjust maximum_rows_for_test'
                raise UserConfigValidationException(
                    msg_fmt.format(
                        test.shape[0], maximum_rows_for_test)
                )

            if len(set(train.columns) - set(test.columns)) != 0 or \
                    len(set(test.columns) - set(train.columns)) != 0:
                raise UserConfigValidationException(
                    'The features in train and test data do not match')

            if target_column not in list(train.columns) or \
                    target_column not in list(test.columns):
                raise UserConfigValidationException(
                    'Target name {0} not present in train/test data'.format(
                        target_column)
                )

            if categorical_features is not None and \
                    len(categorical_features) > 0:
                if target_column in categorical_features:
                    raise UserConfigValidationException(
                        'Found target name {0} in '
                        'categorical feature list'.format(
                            target_column)
                    )

                difference_set = set(categorical_features) - set(
                    train.drop(columns=[target_column]).columns)
                if len(difference_set) > 0:
                    message = ("Feature names in categorical_features "
                               "do not exist in train data: "
                               f"{list(difference_set)}")
                    raise UserConfigValidationException(message)

                for column in categorical_features:
                    try:
                        np.unique(train[column])
                    except Exception:
                        raise UserConfigValidationException(
                            "Error finding unique values in column {0}. "
                            "Please check your train data.".format(column)
                        )

                    try:
                        np.unique(test[column])
                    except Exception:
                        raise UserConfigValidationException(
                            "Error finding unique values in column {0}. "
                            "Please check your test data.".format(column)
                        )

            train_features = train.drop(columns=[target_column]).columns
            numeric_features = train.drop(
                columns=[target_column]).select_dtypes(
                    include='number').columns.tolist()
            string_features_set = set(train_features) - set(numeric_features)
            if len(string_features_set - set(categorical_features)) > 0:
                raise UserConfigValidationException(
                    "The following string features were not "
                    "identified as categorical features: {0}".format(
                        string_features_set - set(categorical_features))
                )

            if classes is not None and task_type == \
                    ModelTask.CLASSIFICATION:
                if len(set(train[target_column].unique()) -
                       set(classes)) != 0 or \
                        len(set(classes) -
                            set(train[target_column].unique())) != 0:
                    raise UserConfigValidationException(
                        'The train labels and distinct values in '
                        'target (train data) do not match')

                if len(set(test[target_column].unique()) -
                       set(classes)) != 0 or \
                        len(set(classes) -
                            set(test[target_column].unique())) != 0:
                    raise UserConfigValidationException(
                        'The train labels and distinct values in '
                        'target (test data) do not match')

            if feature_metadata is not None:
                if not isinstance(feature_metadata, FeatureMetadata):
                    raise UserConfigValidationException(
                        "Expecting type FeatureMetadata but got {0}".format(
                            type(feature_metadata)))

                feature_metadata.validate_feature_metadata_with_user_features(
                    list(train.columns))

            if model is not None:
                # Pick one row from train and test data
                if feature_metadata is not None:
                    if feature_metadata.dropped_features is not None:
                        small_train_data = train[0:1].drop(
                            columns=feature_metadata.dropped_features)
                        small_test_data = test[0:1].drop(
                            columns=feature_metadata.dropped_features)
                else:
                    small_train_data = train[0:1]
                    small_test_data = test[0:1]
    
                small_train_data = small_train_data.drop(
                    columns=[target_column])
                small_test_data = small_test_data.drop(
                    columns=[target_column])

                small_train_features_before = list(small_train_data.columns)

                # Run predict() of the model
                try:
                    model.predict(small_train_data)
                    model.predict(small_test_data)
                except Exception:
                    raise UserConfigValidationException(
                        'The model passed cannot be used for'
                        ' getting predictions via predict()'
                    )
                self._validate_features_same(small_train_features_before,
                                             small_train_data,
                                             SKLearn.PREDICT)

                # Run predict_proba() of the model
                if task_type == ModelTask.CLASSIFICATION:
                    try:
                        model.predict_proba(small_train_data)
                        model.predict_proba(small_test_data)
                    except Exception:
                        raise UserConfigValidationException(
                            'The model passed cannot be used for'
                            ' getting predictions via predict_proba()'
                        )
                self._validate_features_same(small_train_features_before,
                                             small_train_data,
                                             SKLearn.PREDICT_PROBA)

                if task_type == ModelTask.REGRESSION:
                    if hasattr(model, SKLearn.PREDICT_PROBA):
                        raise UserConfigValidationException(
                            'The regression model'
                            'provided has a predict_proba function. '
                            'Please check the task_type.')
        else:
            raise UserConfigValidationException(
                "Unsupported data type for either train or test. "
                "Expecting pandas DataFrame for train and test."
            )

    def _validate_features_same(self, small_train_features_before,
                                small_train_data, function):
        """
        Validate the features are unmodified on the DataFrame.

        :param small_train_features_before: The features saved before
            an operation was performed.
        :type small_train_features_before: list[str]
        :param small_train_data: The DataFrame after the operation.
        :type small_train_data: pandas.DataFrame
        :param function: The name of the operation performed.
        :type function: str
        """
        small_train_features_after = list(small_train_data.columns)
        if small_train_features_before != small_train_features_after:
            raise UserConfigValidationException(
                ('Calling model {} function modifies '
                 'input dataset features. Please check if '
                 'predict function is defined correctly.').format(function)
            )

    @property
    def causal(self) -> CausalManager:
        """Get the causal manager.
        :return: The causal manager.
        :rtype: CausalManager
        """
        return self._causal_manager

    @property
    def counterfactual(self) -> CounterfactualManager:
        """Get the counterfactual manager.
        :return: The counterfactual manager.
        :rtype: CounterfactualManager
        """
        return self._counterfactual_manager

    @property
    def error_analysis(self) -> ErrorAnalysisManager:
        """Get the error analysis manager.
        :return: The error analysis manager.
        :rtype: ErrorAnalysisManager
        """
        return self._error_analysis_manager

    @property
    def explainer(self) -> ExplainerManager:
        """Get the explainer manager.
        :return: The explainer manager.
        :rtype: ExplainerManager
        """
        return self._explainer_manager

    def get_filtered_test_data(self, filters, composite_filters,
                               include_original_columns_only=False):
        """Get the filtered test data based on cohort filters.

        :param filters: The filters to apply.
        :type filters: list[Filter]
        :param composite_filters: The composite filters to apply.
        :type composite_filters: list[CompositeFilter]
        :param include_original_columns_only: Whether to return the original
                                              data columns.
        :type include_original_columns_only: bool
        :return: The filtered test data.
        :rtype: pandas.DataFrame
        """
        filter_data_with_cohort = FilterDataWithCohortFilters(
            model=self.model,
            dataset=self.test.drop(columns=[self.target_column]),
            features=self.test.drop(columns=[self.target_column]).columns,
            categorical_features=self.categorical_features,
            categories=self._categories,
            true_y=self.test[self.target_column],
            pred_y=self.predict_output,
            model_task=self.task_type)

        return filter_data_with_cohort.filter_data_from_cohort(
            filters=filters,
            composite_filters=composite_filters,
            include_original_columns_only=include_original_columns_only)

    def get_data(self):
        """Get all data as RAIInsightsData object

        :return: Model Analysis Data
        :rtype: RAIInsightsData
        """
        data = RAIInsightsData()
        data.dataset = self._get_dataset()
        data.modelExplanationData = self.explainer.get_data()
        data.errorAnalysisData = self.error_analysis.get_data()
        data.causalAnalysisData = self.causal.get_data()
        data.counterfactualData = self.counterfactual.get_data()
        return data

    def _get_dataset(self):
        dashboard_dataset = Dataset()
        dashboard_dataset.task_type = self.task_type
        dashboard_dataset.categorical_features = self.categorical_features
        dashboard_dataset.class_names = convert_to_list(
            self._classes)

        if self._feature_metadata is not None:
            dashboard_dataset.feature_metadata = \
                self._feature_metadata.to_dict()
        else:
            dashboard_dataset.feature_metadata = None

        dashboard_dataset.data_balance_measures = \
            self._data_balance_manager.get_data()

        predicted_y = None
        feature_length = None

        dataset: pd.DataFrame = self.test.drop(
            [self.target_column], axis=1)

        if isinstance(dataset, pd.DataFrame) and hasattr(dataset, 'columns'):
            self._dataframeColumns = dataset.columns
        try:
            list_dataset = convert_to_list(dataset)
        except Exception as ex:
            raise ValueError(
                "Unsupported dataset type") from ex
        if dataset is not None and self.model is not None:
            try:
                predict_dataset = dataset
                if self._feature_metadata is not None:
                    if self._feature_metadata.dropped_features is not None:
                       predict_dataset = predict_dataset.drop(
                            self._feature_metadata.dropped_features, axis=1) 
                predicted_y = self.model.predict(predict_dataset)
            except Exception as ex:
                msg = "Model does not support predict method for given"
                "dataset type"
                raise ValueError(msg) from ex
            try:
                predicted_y = convert_to_list(predicted_y)
            except Exception as ex:
                raise ValueError(
                    "Model prediction output of unsupported type,") from ex
        if predicted_y is not None:
            if(self.task_type == "classification" and
                    dashboard_dataset.class_names is not None):
                predicted_y = [dashboard_dataset.class_names.index(
                    y) for y in predicted_y]
            dashboard_dataset.predicted_y = predicted_y
        row_length = 0

        if list_dataset is not None:
            row_length, feature_length = np.shape(list_dataset)
            if row_length > 100000:
                raise ValueError(
                    "Exceeds maximum number of rows"
                    "for visualization (100000)")
            if feature_length > 1000:
                raise ValueError("Exceeds maximum number of features for"
                                 " visualization (1000). Please regenerate the"
                                 " explanation using fewer features or"
                                 " initialize the dashboard without passing a"
                                 " dataset.")
            dashboard_dataset.features = list_dataset

        true_y = self.test[self.target_column]

        if true_y is not None and len(true_y) == row_length:
            if(self.task_type == "classification" and
               dashboard_dataset.class_names is not None):
                true_y = [dashboard_dataset.class_names.index(
                    y) for y in true_y]
            dashboard_dataset.true_y = convert_to_list(true_y)

        features = dataset.columns

        if features is not None:
            features = convert_to_list(features)
            if feature_length is not None and len(features) != feature_length:
                raise ValueError("Feature vector length mismatch:"
                                 " feature names length differs"
                                 " from local explanations dimension")
            dashboard_dataset.feature_names = features
        dashboard_dataset.target_column = self.target_column
        if is_classifier(self.model) and dataset is not None:
            try:
                predict_dataset = dataset
                if self._feature_metadata is not None:
                    if self._feature_metadata.dropped_features is not None:
                       predict_dataset = predict_dataset.drop(
                            self._feature_metadata.dropped_features, axis=1) 
                probability_y = self.model.predict_proba(predict_dataset)
            except Exception as ex:
                raise ValueError("Model does not support predict_proba method"
                                 " for given dataset type,") from ex
            try:
                probability_y = convert_to_list(probability_y)
            except Exception as ex:
                raise ValueError(
                    "Model predict_proba output of unsupported type,") from ex
            dashboard_dataset.probability_y = probability_y

        return dashboard_dataset

    def _save_predictions(self, path):
        """Save the predict() and predict_proba() output.

        :param path: The directory path to save the RAIInsights to.
        :type path: str
        """
        prediction_output_path = Path(path) / _PREDICTIONS
        prediction_output_path.mkdir(parents=True, exist_ok=True)

        if self.model is None:
            return

        self._write_to_file(
            prediction_output_path / (_PREDICT + _JSON_EXTENSION),
            json.dumps(self.predict_output.tolist()))

        if self.predict_proba_output is not None:
            self._write_to_file(
                prediction_output_path / (_PREDICT_PROBA + _JSON_EXTENSION),
                json.dumps(self.predict_proba_output.tolist()))

    def _save_metadata(self, path):
        """Save the metadata like target column, categorical features,
           task type and the classes (if any).

        :param path: The directory path to save the RAIInsights to.
        :type path: str
        """
        top_dir = Path(path)
        classes = convert_to_list(self._classes)
        feature_metadata_dict = None
        if self._feature_metadata is not None:
            feature_metadata_dict = self._feature_metadata.to_dict()
        meta = {
            _TARGET_COLUMN: self.target_column,
            _TASK_TYPE: self.task_type,
            _CATEGORICAL_FEATURES: self.categorical_features,
            _CLASSES: classes,
            _FEATURE_COLUMNS: self._feature_columns,
            _FEATURE_RANGES: self._feature_ranges,
            _FEATURE_METADATA: feature_metadata_dict
        }
        with open(top_dir / _META_JSON, 'w') as file:
            json.dump(meta, file)

    @staticmethod
    def _get_feature_ranges(test, categorical_features, feature_columns):
        """Get feature ranges like min, max and unique values
        for all columns"""
        result = []
        for col in feature_columns:
            res_object = {}
            if (col in categorical_features):
                unique_value = test[col].unique()
                res_object[_COLUMN_NAME] = col
                res_object[_RANGE_TYPE] = "categorical"
                res_object[_UNIQUE_VALUES] = unique_value.tolist()
            else:
                min_value = float(test[col].min())
                max_value = float(test[col].max())
                res_object[_COLUMN_NAME] = col
                res_object[_RANGE_TYPE] = "integer"
                res_object[_MIN_VALUE] = min_value
                res_object[_MAX_VALUE] = max_value
            result.append(res_object)
        return result

    @staticmethod
    def _load_metadata(inst, path):
        """Load the metadata.

        :param inst: RAIInsights object instance.
        :type inst: RAIInsights
        :param path: The directory path to metadata location.
        :type path: str
        """
        top_dir = Path(path)
        with open(top_dir / _META_JSON, 'r') as meta_file:
            meta = meta_file.read()
        meta = json.loads(meta)
        inst.__dict__[_TARGET_COLUMN] = meta[_TARGET_COLUMN]
        inst.__dict__[_TASK_TYPE] = meta[_TASK_TYPE]
        inst.__dict__[_CATEGORICAL_FEATURES] = meta[_CATEGORICAL_FEATURES]
        classes = None
        if _TRAIN_LABELS in meta:
            classes = meta[_TRAIN_LABELS]
        else:
            classes = meta[_CLASSES]

        inst.__dict__['_' + _CLASSES] = RAIInsights._get_classes(
            task_type=meta[_TASK_TYPE],
            train=inst.__dict__[_TRAIN],
            target_column=meta[_TARGET_COLUMN],
            classes=classes
        )

        inst.__dict__['_' + _FEATURE_COLUMNS] = meta[_FEATURE_COLUMNS]
        inst.__dict__['_' + _FEATURE_RANGES] = meta[_FEATURE_RANGES]
        if meta[_FEATURE_METADATA] is None:
            inst.__dict__['_' + _FEATURE_METADATA] = None
        else:
            inst.__dict__['_' + _FEATURE_METADATA] = FeatureMetadata(
                identity_feature_name=meta[_FEATURE_METADATA][
                    'identity_feature_name'],
                datetime_features=meta[_FEATURE_METADATA][
                    'datetime_features'],
                categorical_features=meta[_FEATURE_METADATA][
                    'categorical_features'],
                dropped_features=meta[_FEATURE_METADATA][
                    'dropped_features'],)

        inst.__dict__['_' + _CATEGORIES], \
            inst.__dict__['_' + _CATEGORICAL_INDEXES], \
            inst.__dict__['_' + _CATEGORY_DICTIONARY], \
            inst.__dict__['_' + _STRING_IND_DATA] = \
            process_categoricals(
                all_feature_names=inst.__dict__['_' + _FEATURE_COLUMNS],
                categorical_features=inst.__dict__[_CATEGORICAL_FEATURES],
                dataset=inst.__dict__[_TEST].drop(columns=[
                    inst.__dict__[_TARGET_COLUMN]]))

    @staticmethod
    def _load_predictions(inst, path):
        """Load the predict() and predict_proba() output.

        :param inst: RAIBaseInsights object instance.
        :type inst: RAIBaseInsights
        :param path: The directory path to data location.
        :type path: str
        """
        if inst.__dict__[_MODEL] is None:
            inst.__dict__[_PREDICT_OUTPUT] = None
            inst.__dict__[_PREDICT_PROBA_OUTPUT] = None
            return

        prediction_output_path = Path(path) / _PREDICTIONS

        with open(prediction_output_path / (
                _PREDICT + _JSON_EXTENSION), 'r') as file:
            predict_output = json.load(file)
        inst.__dict__[_PREDICT_OUTPUT] = np.array(predict_output)

        if inst.__dict__[_TASK_TYPE] == ModelTask.CLASSIFICATION:
            with open(prediction_output_path / (
                    _PREDICT_PROBA + _JSON_EXTENSION), 'r') as file:
                predict_proba_output = json.load(file)
            inst.__dict__[_PREDICT_PROBA_OUTPUT] = np.array(
                predict_proba_output)
        else:
            inst.__dict__[_PREDICT_PROBA_OUTPUT] = None

    @staticmethod
    def load(path):
        """Load the RAIInsights from the given path.

        :param path: The directory path to load the RAIInsights from.
        :type path: str
        :return: The RAIInsights object after loading.
        :rtype: RAIInsights
        """
        # create the RAIInsights without any properties using the __new__
        # function, similar to pickle
        inst = RAIInsights.__new__(RAIInsights)

        manager_map = {
            ManagerNames.CAUSAL: CausalManager,
            ManagerNames.COUNTERFACTUAL: CounterfactualManager,
            ManagerNames.DATA_BALANCE: DataBalanceManager,
            ManagerNames.ERROR_ANALYSIS: ErrorAnalysisManager,
            ManagerNames.EXPLAINER: ExplainerManager,
        }

        # load current state
        RAIBaseInsights._load(path, inst, manager_map,
                              RAIInsights._load_metadata)

        RAIInsights._load_predictions(inst, path)

        return inst<|MERGE_RESOLUTION|>--- conflicted
+++ resolved
@@ -146,12 +146,8 @@
                     test_data=test).drop(columns=[target_column]))
             if hasattr(model, SKLearn.PREDICT_PROBA):
                 self.predict_proba_output = model.predict_proba(
-<<<<<<< HEAD
                     self.get_test_data(
                         test_data=test).drop(columns=[target_column]))
-=======
-                    test.drop(columns=[target_column]))
->>>>>>> c59cc223
             else:
                 self.predict_proba_output = None
         else:
