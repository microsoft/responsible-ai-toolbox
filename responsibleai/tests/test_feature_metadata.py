# Copyright (c) Microsoft Corporation
# Licensed under the MIT License.

import pytest

from responsibleai.exceptions import UserConfigValidationException
from responsibleai.feature_metadata import FeatureMetadata


class TestFeatureMetadata:
    def test_feature_metadata(self):
        feature_metadata = FeatureMetadata()
        assert feature_metadata.identity_feature_name is None
<<<<<<< HEAD
        assert feature_metadata.time_column_name is None
=======
        assert feature_metadata.datetime_features is None
        assert feature_metadata.time_series_id_features is None
>>>>>>> 60d47fd1
        assert feature_metadata.categorical_features is None
        assert feature_metadata.dropped_features is None

        feature_metadata_dict = feature_metadata.to_dict()
        expected_feature_metadata_dict = {
            'identity_feature_name': None,
<<<<<<< HEAD
            'time_column_name': None,
            'time_series_id_column_names': None,
=======
            'datetime_features': None,
            'time_series_id_features': None,
>>>>>>> 60d47fd1
            'categorical_features': None,
            'dropped_features': None
        }
        assert feature_metadata_dict == expected_feature_metadata_dict

    def test_feature_metadata_with_identity_feature(self):
        feature_metadata = FeatureMetadata(identity_feature_name='id')
        assert feature_metadata.identity_feature_name == 'id'
<<<<<<< HEAD
        assert feature_metadata.time_column_name is None
=======
        assert feature_metadata.datetime_features is None
        assert feature_metadata.time_series_id_features is None
>>>>>>> 60d47fd1
        assert feature_metadata.categorical_features is None
        assert feature_metadata.dropped_features is None
        with pytest.raises(
                UserConfigValidationException,
<<<<<<< HEAD
                match='The given identity feature id is not present '
=======
                match='The given identity feature name id is not present '
>>>>>>> 60d47fd1
                      'in the provided features: id1, s1, s2.'):
            feature_metadata.validate(
                feature_names=['id1', 's1', 's2'])

        feature_metadata_dict = feature_metadata.to_dict()
        expected_feature_metadata_dict = {
            'identity_feature_name': 'id',
<<<<<<< HEAD
            'time_column_name': None,
            'time_series_id_column_names': None,
=======
            'datetime_features': None,
            'time_series_id_features': None,
>>>>>>> 60d47fd1
            'categorical_features': None,
            'dropped_features': None
        }
        assert feature_metadata_dict == expected_feature_metadata_dict

<<<<<<< HEAD
    def test_feature_metadata_with_time_column_name(self):
        feature_metadata = FeatureMetadata(time_column_name='d1')
        assert feature_metadata.identity_feature_name is None
        assert feature_metadata.time_column_name == 'd1'
=======
    def test_feature_metadata_with_datetime_features(self):
        feature_metadata = FeatureMetadata(datetime_features=['d1'])
        assert feature_metadata.identity_feature_name is None
        assert feature_metadata.datetime_features == ['d1']
        assert feature_metadata.time_series_id_features is None
>>>>>>> 60d47fd1
        assert feature_metadata.categorical_features is None
        assert feature_metadata.dropped_features is None

        feature_metadata_dict = feature_metadata.to_dict()
        expected_feature_metadata_dict = {
            'identity_feature_name': None,
<<<<<<< HEAD
            'time_column_name': 'd1',
            'time_series_id_column_names': None,
=======
            'datetime_features': ['d1'],
            'time_series_id_features': None,
>>>>>>> 60d47fd1
            'categorical_features': None,
            'dropped_features': None
        }
        assert feature_metadata_dict == expected_feature_metadata_dict

    def test_feature_metadata_with_categorical_features(self):
        feature_metadata = FeatureMetadata(
            categorical_features=['c1', 'c2'])
        assert feature_metadata.identity_feature_name is None
<<<<<<< HEAD
        assert feature_metadata.time_column_name is None
=======
        assert feature_metadata.datetime_features is None
        assert feature_metadata.time_series_id_features is None
>>>>>>> 60d47fd1
        assert feature_metadata.categorical_features == ['c1', 'c2']
        assert feature_metadata.dropped_features is None

        feature_metadata_dict = feature_metadata.to_dict()
        expected_feature_metadata_dict = {
            'identity_feature_name': None,
<<<<<<< HEAD
            'time_column_name': None,
            'time_series_id_column_names': None,
=======
            'datetime_features': None,
            'time_series_id_features': None,
>>>>>>> 60d47fd1
            'categorical_features': ['c1', 'c2'],
            'dropped_features': None
        }
        assert feature_metadata_dict == expected_feature_metadata_dict

    def test_feature_metadata_with_dropped_features(self):
        feature_metadata = FeatureMetadata(dropped_features=['d1', 'd2'])
        assert feature_metadata.identity_feature_name is None
<<<<<<< HEAD
        assert feature_metadata.time_column_name is None
=======
        assert feature_metadata.datetime_features is None
        assert feature_metadata.time_series_id_features is None
>>>>>>> 60d47fd1
        assert feature_metadata.categorical_features is None
        assert feature_metadata.dropped_features == ['d1', 'd2']

        feature_metadata_dict = feature_metadata.to_dict()
        expected_feature_metadata_dict = {
            'identity_feature_name': None,
            'time_column_name': None,
            'categorical_features': None,
            'dropped_features': ['d1', 'd2'],
            'time_series_id_column_names': None
        }
        assert feature_metadata_dict == expected_feature_metadata_dict

    def test_feature_metadata_with_time_series_id_column_names(self):
        feature_metadata = FeatureMetadata(
            time_series_id_column_names=['g1', 'g2'])
        assert feature_metadata.identity_feature_name is None
        assert feature_metadata.time_column_name is None
        assert feature_metadata.categorical_features is None
        assert feature_metadata.dropped_features is None
        assert feature_metadata.time_series_id_column_names == ['g1', 'g2']
        with pytest.raises(
                UserConfigValidationException,
                match='The given time series ID column g1 is not present '
                      'in the provided features: A, B, C, D, E, F, G.'):
            feature_metadata.validate(
                feature_names=['A', 'B', 'C', 'D', 'E', 'F', 'G'])

        feature_metadata_dict = feature_metadata.to_dict()
        expected_feature_metadata_dict = {
            'identity_feature_name': None,
            'time_column_name': None,
            'categorical_features': None,
<<<<<<< HEAD
            'dropped_features': None,
            'time_series_id_column_names': ['g1', 'g2']
=======
            'dropped_features': ['d1', 'd2'],
            'time_series_id_features': None
        }
        assert feature_metadata_dict == expected_feature_metadata_dict

    def test_feature_metadata_with_time_series_id_features(self):
        feature_metadata = FeatureMetadata(
            time_series_id_features=['g1', 'g2'])
        assert feature_metadata.identity_feature_name is None
        assert feature_metadata.datetime_features is None
        assert feature_metadata.categorical_features is None
        assert feature_metadata.dropped_features is None
        assert feature_metadata.time_series_id_features == ['g1', 'g2']
        with pytest.raises(
                UserConfigValidationException,
                match='The given time series ID column g1 is not present '
                      'in the provided features: A, B, C, D, E, F, G.'):
            feature_metadata.validate(
                feature_names=['A', 'B', 'C', 'D', 'E', 'F', 'G'])

        feature_metadata_dict = feature_metadata.to_dict()
        expected_feature_metadata_dict = {
            'identity_feature_name': None,
            'datetime_features': None,
            'categorical_features': None,
            'dropped_features': None,
            'time_series_id_features': ['g1', 'g2']
>>>>>>> 60d47fd1
        }
        assert feature_metadata_dict == expected_feature_metadata_dict

    def test_feature_metadata_with_other_feature_metadata(self):
        feature_metadata_1 = FeatureMetadata(
            identity_feature_name='id',
<<<<<<< HEAD
            time_column_name='d1',
=======
            datetime_features=['d1'],
>>>>>>> 60d47fd1
            categorical_features=['c1', 'c2'],
            dropped_features=['d3', 'd4'])

        feature_metadata_2 = FeatureMetadata(
            identity_feature_name='id',
<<<<<<< HEAD
            time_column_name='d1',
=======
            datetime_features=['d1'],
>>>>>>> 60d47fd1
            categorical_features=['c1', 'c2'],
            dropped_features=['d3', 'd4'])

        feature_metadata_3 = FeatureMetadata(
            identity_feature_name='id',
<<<<<<< HEAD
            time_column_name='d1',
=======
            datetime_features=['d1'],
>>>>>>> 60d47fd1
            categorical_features=['c1', 'c2'],
            dropped_features=['d3', 'd5'])

        assert feature_metadata_1 == feature_metadata_2
        assert feature_metadata_1 != feature_metadata_3<|MERGE_RESOLUTION|>--- conflicted
+++ resolved
@@ -11,25 +11,16 @@
     def test_feature_metadata(self):
         feature_metadata = FeatureMetadata()
         assert feature_metadata.identity_feature_name is None
-<<<<<<< HEAD
-        assert feature_metadata.time_column_name is None
-=======
         assert feature_metadata.datetime_features is None
         assert feature_metadata.time_series_id_features is None
->>>>>>> 60d47fd1
         assert feature_metadata.categorical_features is None
         assert feature_metadata.dropped_features is None
 
         feature_metadata_dict = feature_metadata.to_dict()
         expected_feature_metadata_dict = {
             'identity_feature_name': None,
-<<<<<<< HEAD
-            'time_column_name': None,
-            'time_series_id_column_names': None,
-=======
             'datetime_features': None,
             'time_series_id_features': None,
->>>>>>> 60d47fd1
             'categorical_features': None,
             'dropped_features': None
         }
@@ -38,21 +29,13 @@
     def test_feature_metadata_with_identity_feature(self):
         feature_metadata = FeatureMetadata(identity_feature_name='id')
         assert feature_metadata.identity_feature_name == 'id'
-<<<<<<< HEAD
-        assert feature_metadata.time_column_name is None
-=======
         assert feature_metadata.datetime_features is None
         assert feature_metadata.time_series_id_features is None
->>>>>>> 60d47fd1
         assert feature_metadata.categorical_features is None
         assert feature_metadata.dropped_features is None
         with pytest.raises(
                 UserConfigValidationException,
-<<<<<<< HEAD
-                match='The given identity feature id is not present '
-=======
                 match='The given identity feature name id is not present '
->>>>>>> 60d47fd1
                       'in the provided features: id1, s1, s2.'):
             feature_metadata.validate(
                 feature_names=['id1', 's1', 's2'])
@@ -60,43 +43,26 @@
         feature_metadata_dict = feature_metadata.to_dict()
         expected_feature_metadata_dict = {
             'identity_feature_name': 'id',
-<<<<<<< HEAD
-            'time_column_name': None,
-            'time_series_id_column_names': None,
-=======
             'datetime_features': None,
             'time_series_id_features': None,
->>>>>>> 60d47fd1
             'categorical_features': None,
             'dropped_features': None
         }
         assert feature_metadata_dict == expected_feature_metadata_dict
 
-<<<<<<< HEAD
-    def test_feature_metadata_with_time_column_name(self):
-        feature_metadata = FeatureMetadata(time_column_name='d1')
-        assert feature_metadata.identity_feature_name is None
-        assert feature_metadata.time_column_name == 'd1'
-=======
     def test_feature_metadata_with_datetime_features(self):
         feature_metadata = FeatureMetadata(datetime_features=['d1'])
         assert feature_metadata.identity_feature_name is None
         assert feature_metadata.datetime_features == ['d1']
         assert feature_metadata.time_series_id_features is None
->>>>>>> 60d47fd1
         assert feature_metadata.categorical_features is None
         assert feature_metadata.dropped_features is None
 
         feature_metadata_dict = feature_metadata.to_dict()
         expected_feature_metadata_dict = {
             'identity_feature_name': None,
-<<<<<<< HEAD
-            'time_column_name': 'd1',
-            'time_series_id_column_names': None,
-=======
             'datetime_features': ['d1'],
             'time_series_id_features': None,
->>>>>>> 60d47fd1
             'categorical_features': None,
             'dropped_features': None
         }
@@ -106,25 +72,16 @@
         feature_metadata = FeatureMetadata(
             categorical_features=['c1', 'c2'])
         assert feature_metadata.identity_feature_name is None
-<<<<<<< HEAD
-        assert feature_metadata.time_column_name is None
-=======
         assert feature_metadata.datetime_features is None
         assert feature_metadata.time_series_id_features is None
->>>>>>> 60d47fd1
         assert feature_metadata.categorical_features == ['c1', 'c2']
         assert feature_metadata.dropped_features is None
 
         feature_metadata_dict = feature_metadata.to_dict()
         expected_feature_metadata_dict = {
             'identity_feature_name': None,
-<<<<<<< HEAD
-            'time_column_name': None,
-            'time_series_id_column_names': None,
-=======
             'datetime_features': None,
             'time_series_id_features': None,
->>>>>>> 60d47fd1
             'categorical_features': ['c1', 'c2'],
             'dropped_features': None
         }
@@ -133,12 +90,8 @@
     def test_feature_metadata_with_dropped_features(self):
         feature_metadata = FeatureMetadata(dropped_features=['d1', 'd2'])
         assert feature_metadata.identity_feature_name is None
-<<<<<<< HEAD
-        assert feature_metadata.time_column_name is None
-=======
         assert feature_metadata.datetime_features is None
         assert feature_metadata.time_series_id_features is None
->>>>>>> 60d47fd1
         assert feature_metadata.categorical_features is None
         assert feature_metadata.dropped_features == ['d1', 'd2']
 
@@ -147,35 +100,6 @@
             'identity_feature_name': None,
             'time_column_name': None,
             'categorical_features': None,
-            'dropped_features': ['d1', 'd2'],
-            'time_series_id_column_names': None
-        }
-        assert feature_metadata_dict == expected_feature_metadata_dict
-
-    def test_feature_metadata_with_time_series_id_column_names(self):
-        feature_metadata = FeatureMetadata(
-            time_series_id_column_names=['g1', 'g2'])
-        assert feature_metadata.identity_feature_name is None
-        assert feature_metadata.time_column_name is None
-        assert feature_metadata.categorical_features is None
-        assert feature_metadata.dropped_features is None
-        assert feature_metadata.time_series_id_column_names == ['g1', 'g2']
-        with pytest.raises(
-                UserConfigValidationException,
-                match='The given time series ID column g1 is not present '
-                      'in the provided features: A, B, C, D, E, F, G.'):
-            feature_metadata.validate(
-                feature_names=['A', 'B', 'C', 'D', 'E', 'F', 'G'])
-
-        feature_metadata_dict = feature_metadata.to_dict()
-        expected_feature_metadata_dict = {
-            'identity_feature_name': None,
-            'time_column_name': None,
-            'categorical_features': None,
-<<<<<<< HEAD
-            'dropped_features': None,
-            'time_series_id_column_names': ['g1', 'g2']
-=======
             'dropped_features': ['d1', 'd2'],
             'time_series_id_features': None
         }
@@ -203,38 +127,25 @@
             'categorical_features': None,
             'dropped_features': None,
             'time_series_id_features': ['g1', 'g2']
->>>>>>> 60d47fd1
         }
         assert feature_metadata_dict == expected_feature_metadata_dict
 
     def test_feature_metadata_with_other_feature_metadata(self):
         feature_metadata_1 = FeatureMetadata(
             identity_feature_name='id',
-<<<<<<< HEAD
-            time_column_name='d1',
-=======
             datetime_features=['d1'],
->>>>>>> 60d47fd1
             categorical_features=['c1', 'c2'],
             dropped_features=['d3', 'd4'])
 
         feature_metadata_2 = FeatureMetadata(
             identity_feature_name='id',
-<<<<<<< HEAD
-            time_column_name='d1',
-=======
             datetime_features=['d1'],
->>>>>>> 60d47fd1
             categorical_features=['c1', 'c2'],
             dropped_features=['d3', 'd4'])
 
         feature_metadata_3 = FeatureMetadata(
             identity_feature_name='id',
-<<<<<<< HEAD
-            time_column_name='d1',
-=======
             datetime_features=['d1'],
->>>>>>> 60d47fd1
             categorical_features=['c1', 'c2'],
             dropped_features=['d3', 'd5'])
 
