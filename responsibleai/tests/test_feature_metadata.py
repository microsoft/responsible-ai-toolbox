# Copyright (c) Microsoft Corporation
# Licensed under the MIT License.

import pytest

from responsibleai.exceptions import UserConfigValidationException
from responsibleai.feature_metadata import FeatureMetadata


class TestFeatureMetadata:
    def test_feature_metadata(self):
        feature_metadata = FeatureMetadata()
        assert feature_metadata.identity_feature_name is None
        assert feature_metadata.time_column_name is None
        assert feature_metadata.categorical_features is None
        assert feature_metadata.dropped_features is None

        feature_metadata_dict = feature_metadata.to_dict()
        expected_feature_metadata_dict = {
            'identity_feature_name': None,
            'time_column_name': None,
            'categorical_features': None,
            'dropped_features': None
        }
        assert feature_metadata_dict == expected_feature_metadata_dict

    def test_feature_metadata_with_identity_feature(self):
        feature_metadata = FeatureMetadata(identity_feature_name='id')
        assert feature_metadata.identity_feature_name == 'id'
        assert feature_metadata.time_column_name is None
        assert feature_metadata.categorical_features is None
        assert feature_metadata.dropped_features is None
        with pytest.raises(
                UserConfigValidationException,
                match='The given identity feature id is not present '
                      'in the provided features: id1, s1, s2.'):
            feature_metadata.validate(
                user_features=['id1', 's1', 's2'])

        feature_metadata_dict = feature_metadata.to_dict()
        expected_feature_metadata_dict = {
            'identity_feature_name': 'id',
            'time_column_name': None,
            'categorical_features': None,
            'dropped_features': None
        }
        assert feature_metadata_dict == expected_feature_metadata_dict

    def test_feature_metadata_with_time_column_name(self):
        feature_metadata = FeatureMetadata(time_column_name='d1')
        assert feature_metadata.identity_feature_name is None
        assert feature_metadata.time_column_name == 'd1'
        assert feature_metadata.categorical_features is None
        assert feature_metadata.dropped_features is None

        feature_metadata_dict = feature_metadata.to_dict()
        expected_feature_metadata_dict = {
            'identity_feature_name': None,
            'time_column_name': 'd1',
            'categorical_features': None,
            'dropped_features': None
        }
        assert feature_metadata_dict == expected_feature_metadata_dict

    def test_feature_metadata_with_categorical_features(self):
        with pytest.warns(
                UserWarning,
                match='categorical_features are not in use currently.'):
            feature_metadata = FeatureMetadata(
                categorical_features=['c1', 'c2'])
        assert feature_metadata.identity_feature_name is None
        assert feature_metadata.time_column_name is None
        assert feature_metadata.categorical_features == ['c1', 'c2']
        assert feature_metadata.dropped_features is None

        feature_metadata_dict = feature_metadata.to_dict()
        expected_feature_metadata_dict = {
            'identity_feature_name': None,
            'time_column_name': None,
            'categorical_features': ['c1', 'c2'],
            'dropped_features': None
        }
        assert feature_metadata_dict == expected_feature_metadata_dict

    def test_feature_metadata_with_dropped_features(self):
        feature_metadata = FeatureMetadata(dropped_features=['d1', 'd2'])
        assert feature_metadata.identity_feature_name is None
        assert feature_metadata.time_column_name is None
        assert feature_metadata.categorical_features is None
        assert feature_metadata.dropped_features == ['d1', 'd2']

        feature_metadata_dict = feature_metadata.to_dict()
        expected_feature_metadata_dict = {
            'identity_feature_name': None,
            'time_column_name': None,
            'categorical_features': None,
<<<<<<< HEAD
            'dropped_features': ['d1', 'd2'],
            'time_series_id_column_names': None
        }
        assert feature_metadata_dict == expected_feature_metadata_dict

    def test_feature_metadata_with_time_series_id_column_names(self):
        feature_metadata = FeatureMetadata(time_series_id_column_names=['g1', 'g2'])
        assert feature_metadata.identity_feature_name is None
        assert feature_metadata.time_column_name is None
        assert feature_metadata.categorical_features is None
        assert feature_metadata.dropped_features is None
        assert feature_metadata.time_series_id_column_names == ['g1', 'g2']
        with pytest.raises(
                UserConfigValidationException,
                match='The given time series ID column g1 is not present '
                      'in the provided features: A, B, C, D, E, F, G.'):
            feature_metadata.validate(
                test = pd.DataFrame(columns=['A','B','C','D','E','F','G']), \
                    train = pd.DataFrame(columns=['A','B','C','D','E','F','G']))

        feature_metadata_dict = feature_metadata.to_dict()
        expected_feature_metadata_dict = {
            'identity_feature_name': None,
            'time_column_name': None,
            'categorical_features': None,
            'dropped_features': None,
            'time_series_id_column_names': ['g1', 'g2']
=======
            'dropped_features': ['d1', 'd2']
>>>>>>> edea378a
        }
        assert feature_metadata_dict == expected_feature_metadata_dict

    def test_feature_metadata_with_other_feature_metadata(self):
        feature_metadata_1 = FeatureMetadata(
            identity_feature_name='id',
            time_column_name='d1',
            categorical_features=['c1', 'c2'],
            dropped_features=['d3', 'd4'])

        feature_metadata_2 = FeatureMetadata(
            identity_feature_name='id',
            time_column_name='d1',
            categorical_features=['c1', 'c2'],
            dropped_features=['d3', 'd4'])

        feature_metadata_3 = FeatureMetadata(
            identity_feature_name='id',
            time_column_name='d1',
            categorical_features=['c1', 'c2'],
            dropped_features=['d3', 'd5'])

        assert feature_metadata_1 == feature_metadata_2
        assert feature_metadata_1 != feature_metadata_3<|MERGE_RESOLUTION|>--- conflicted
+++ resolved
@@ -94,7 +94,6 @@
             'identity_feature_name': None,
             'time_column_name': None,
             'categorical_features': None,
-<<<<<<< HEAD
             'dropped_features': ['d1', 'd2'],
             'time_series_id_column_names': None
         }
@@ -122,9 +121,6 @@
             'categorical_features': None,
             'dropped_features': None,
             'time_series_id_column_names': ['g1', 'g2']
-=======
-            'dropped_features': ['d1', 'd2']
->>>>>>> edea378a
         }
         assert feature_metadata_dict == expected_feature_metadata_dict
 
