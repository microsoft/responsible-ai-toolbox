# Copyright (c) Microsoft Corporation
# Licensed under the MIT License.

import os
import pickle
from pathlib import Path
from tempfile import TemporaryDirectory
from uuid import UUID

import numpy as np
import pandas as pd
import pytest
from tests.causal_manager_validator import validate_causal
from tests.common_utils import (create_adult_income_dataset,
                                create_binary_classification_dataset,
                                create_cancer_data,
                                create_complex_classification_pipeline,
                                create_housing_data, create_iris_data,
                                create_models_classification,
                                create_models_regression)
from tests.counterfactual_manager_validator import validate_counterfactual
from tests.error_analysis_validator import (setup_error_analysis,
                                            validate_error_analysis)
from tests.explainer_manager_validator import (setup_explainer,
                                               validate_explainer)

from responsibleai import ModelTask, RAIInsights
from responsibleai._internal.constants import ManagerNames
from responsibleai._tools.shared.state_directory_management import \
    DirectoryManager

LABELS = 'labels'


class ManagerParams:
    # Counterfactual
    DESIRED_CLASS = 'desired_class'
    DESIRED_RANGE = 'desired_range'
    FEATURE_IMPORTANCE = 'feature_importance'

    # Causal
    TREATMENT_FEATURES = 'treatment_features'
    MAX_CAT_EXPANSION = 'max_cat_expansion'


class TestRAIInsights(object):

    @pytest.mark.parametrize('manager_type', [ManagerNames.COUNTERFACTUAL,
                                              ManagerNames.ERROR_ANALYSIS,
                                              ManagerNames.CAUSAL,
                                              ManagerNames.EXPLAINER])
    def test_rai_insights_iris(self, manager_type):
        X_train, X_test, y_train, y_test, feature_names, classes = \
            create_iris_data()
        X_train_dropped = X_train.drop(columns=['petal length'])
        X_test_dropped = X_test.drop(columns=['petal length'])
        models = create_models_classification(X_train_dropped, y_train)
        X_train[LABELS] = y_train
        X_test[LABELS] = y_test
        manager_args = {
            ManagerParams.TREATMENT_FEATURES: [feature_names[0]],
            ManagerParams.DESIRED_CLASS: 0,
            ManagerParams.FEATURE_IMPORTANCE: True
        }

        from responsibleai.feature_metadata import FeatureMetadata
        feature_metadata = FeatureMetadata(
            identity_feature_name='sepal length',
            dropped_features=['petal length'])
        for model in models:
            run_rai_insights(model, X_train, X_test, LABELS, None,
                             manager_type, manager_args, classes,
                             feature_metadata=feature_metadata)

    @pytest.mark.parametrize('manager_type', [ManagerNames.ERROR_ANALYSIS,
                                              ManagerNames.COUNTERFACTUAL,
                                              ManagerNames.EXPLAINER])
    def test_rai_insights_cancer(self, manager_type):
        X_train, X_test, y_train, y_test, _, classes = \
            create_cancer_data()
        models = create_models_classification(X_train, y_train)
        X_train[LABELS] = y_train
        X_test[LABELS] = y_test
        manager_args = {
            ManagerParams.DESIRED_CLASS: 'opposite',
            ManagerParams.FEATURE_IMPORTANCE: False
        }

        for model in models:
            run_rai_insights(model, X_train, X_test, LABELS, None,
                             manager_type, manager_args, classes)

    @pytest.mark.parametrize('manager_type', [ManagerNames.CAUSAL,
                                              ManagerNames.ERROR_ANALYSIS,
                                              ManagerNames.EXPLAINER])
    def test_rai_insights_binary(self, manager_type):
        X_train, y_train, X_test, y_test, classes = \
            create_binary_classification_dataset()

        models = create_models_classification(X_train, y_train)
        X_train[LABELS] = y_train
        X_test[LABELS] = y_test
        manager_args = {
            ManagerParams.TREATMENT_FEATURES: ['col0']
        }

        for model in models:
            run_rai_insights(model, X_train, X_test, LABELS, None,
                             manager_type, manager_args,
                             classes=classes)

    @pytest.mark.parametrize('manager_type', [ManagerNames.CAUSAL,
                                              ManagerNames.ERROR_ANALYSIS,
                                              ManagerNames.EXPLAINER,
                                              ManagerNames.COUNTERFACTUAL])
    def test_rai_insights_binary_mixed_types(self, manager_type):

        data_train, data_test, y_train, y_test, categorical_features, \
            continuous_features, target_name, classes, \
            feature_columns, feature_range_keys = \
            create_adult_income_dataset()
        X_train = data_train.drop([target_name], axis=1)

        model = create_complex_classification_pipeline(
            X_train, y_train, continuous_features, categorical_features)
        manager_args = {
            ManagerParams.TREATMENT_FEATURES: ['age', 'hours_per_week'],
            ManagerParams.DESIRED_CLASS: 'opposite',
            ManagerParams.FEATURE_IMPORTANCE: False
        }

        run_rai_insights(model, data_train, data_test, target_name,
                         categorical_features,
                         manager_type, manager_args,
                         classes=classes)

    @pytest.mark.parametrize('manager_type', [ManagerNames.CAUSAL,
                                              ManagerNames.ERROR_ANALYSIS,
                                              ManagerNames.EXPLAINER,
                                              ManagerNames.COUNTERFACTUAL])
    def test_rai_insights_no_model(self, manager_type):

        X_train, y_train, X_test, y_test, classes = \
            create_binary_classification_dataset()

        X_train[LABELS] = y_train
        X_test[LABELS] = y_test
        model = None
        manager_args = {
            ManagerParams.TREATMENT_FEATURES: ['col0']
        }

        run_rai_insights(model, X_train, X_test, LABELS, None,
                         manager_type, manager_args,
                         classes=classes)

    @pytest.mark.parametrize('manager_type', [ManagerNames.CAUSAL,
                                              ManagerNames.COUNTERFACTUAL,
                                              ManagerNames.EXPLAINER,
                                              ManagerNames.ERROR_ANALYSIS])
    def test_rai_insights_housing(self, manager_type):
        X_train, X_test, y_train, y_test, feature_names = \
            create_housing_data()
        X_train = pd.DataFrame(X_train, columns=feature_names)
        X_test = pd.DataFrame(X_test, columns=feature_names)
        models = create_models_regression(X_train, y_train)
        X_train[LABELS] = y_train
        X_test[LABELS] = y_test

        manager_args = {
            ManagerParams.DESIRED_RANGE: [3, 5],
            ManagerParams.TREATMENT_FEATURES: ['AveRooms'],
            ManagerParams.MAX_CAT_EXPANSION: 12,
            ManagerParams.FEATURE_IMPORTANCE: True
        }

        for model in models:
            run_rai_insights(model, X_train, X_test, LABELS, [],
                             manager_type, manager_args)


def run_rai_insights(model, train_data, test_data, target_column,
                     categorical_features, manager_type,
                     manager_args=None, classes=None,
                     feature_metadata=None):
    if manager_args is None:
        manager_args = {}

    if classes is not None:
        task_type = ModelTask.CLASSIFICATION
    else:
        task_type = ModelTask.REGRESSION

    if manager_type == ManagerNames.COUNTERFACTUAL:
        feature_importance = manager_args.get(ManagerParams.FEATURE_IMPORTANCE)
        if feature_importance:
            test_data = test_data[0:20]
        else:
            test_data = test_data[0:1]

    if model is None:
        with pytest.warns(
                UserWarning,
                match='INVALID-MODEL-WARNING: '
                      'No valid model is supplied. '
                      'The explanations, error analysis and '
                      'counterfactuals may not work'):
            rai_insights = RAIInsights(
                model, train_data, test_data,
                target_column,
                categorical_features=categorical_features,
                task_type=task_type,
                feature_metadata=feature_metadata)
    else:
        rai_insights = RAIInsights(
            model, train_data, test_data,
            target_column,
            categorical_features=categorical_features,
            task_type=task_type,
            feature_metadata=feature_metadata)

    if manager_type == ManagerNames.EXPLAINER:
        setup_explainer(rai_insights)
    elif manager_type == ManagerNames.ERROR_ANALYSIS:
        setup_error_analysis(rai_insights)

    validate_rai_insights(rai_insights, train_data, test_data,
                          target_column, task_type, categorical_features)

    if manager_type == ManagerNames.CAUSAL:
        treatment_features = manager_args.get(ManagerParams.TREATMENT_FEATURES)
        max_cat_expansion = manager_args.get(ManagerParams.MAX_CAT_EXPANSION)
        validate_causal(rai_insights, train_data, target_column,
                        treatment_features, max_cat_expansion)
    elif manager_type == ManagerNames.COUNTERFACTUAL:
        desired_class = manager_args.get(ManagerParams.DESIRED_CLASS)
        desired_range = manager_args.get(ManagerParams.DESIRED_RANGE)
        feature_importance = manager_args.get(ManagerParams.FEATURE_IMPORTANCE)
        validate_counterfactual(rai_insights,
                                desired_class=desired_class,
                                desired_range=desired_range,
                                feature_importance=feature_importance)
    elif manager_type == ManagerNames.ERROR_ANALYSIS:
        validate_error_analysis(rai_insights)
    elif manager_type == ManagerNames.EXPLAINER:
        validate_explainer(rai_insights, train_data, test_data, classes)

    with TemporaryDirectory() as tmpdir:
        path = Path(tmpdir) / 'rai_test_path'
        # save the rai_insights
        rai_insights.save(path)

        # Validate the common set of state produced when rai insights
        # are saved on the disk.
        validate_common_state_directories(path, task_type)

        # Validate the directory structure of the state saved
        # by the managers.
        validate_component_state_directory(path, manager_type)

        # load the rai_insights
        rai_insights = RAIInsights.load(path)

        validate_rai_insights(
            rai_insights, train_data, test_data,
            target_column, task_type, categorical_features)

        if manager_type == ManagerNames.ERROR_ANALYSIS:
            validate_error_analysis(rai_insights)
            # validate adding new reports after deserialization works
            setup_error_analysis(rai_insights, max_depth=4)
            validate_error_analysis(rai_insights, expected_reports=2)
        elif manager_type == ManagerNames.EXPLAINER:
            validate_explainer(rai_insights, train_data, test_data, classes)
            # validate adding new explainer config after deserialization works
            setup_explainer(rai_insights)
            validate_explainer(rai_insights, train_data, test_data, classes)


def validate_common_state_directories(path, task_type):
    all_other_files = os.listdir(path)
    assert "meta.json" in all_other_files
    assert "model.pkl" in all_other_files

    model = None
    with open(path / 'model.pkl', 'rb') as file:
        model = pickle.load(file)

    predictions_path = path / "predictions"
    assert predictions_path.exists()
    all_predictions_files = os.listdir(predictions_path)
    if model is not None:
        assert "predict.json" in all_predictions_files
        if task_type == ModelTask.CLASSIFICATION:
            assert "predict_proba.json" in all_predictions_files
        else:
            assert "predict_proba.json" not in all_predictions_files
    else:
        assert len(all_predictions_files) == 0

    data_path = path / "data"
    assert data_path.exists()
    all_data_files = os.listdir(data_path)
    assert "train.json" in all_data_files
    assert "traindtypes.json" in all_data_files
    assert "test.json" in all_data_files
    assert "testdtypes.json" in all_data_files


def validate_component_state_directory(path, manager_type):
    all_dirs = os.listdir(path)
    assert manager_type in all_dirs
    all_component_paths = os.listdir(path / manager_type)
    for component_path in all_component_paths:
        # Test if the component directory has UUID structure
        UUID(component_path, version=4)
        dm = DirectoryManager(path / manager_type, component_path)

        config_path = dm.get_config_directory()
        data_path = dm.get_data_directory()
        generators_path = dm.get_generators_directory()

        if manager_type == ManagerNames.EXPLAINER:
            assert not config_path.exists()
            assert data_path.exists()
            assert not generators_path.exists()
        elif manager_type == ManagerNames.COUNTERFACTUAL:
            assert config_path.exists()
            assert data_path.exists()
            assert generators_path.exists()
        elif manager_type == ManagerNames.ERROR_ANALYSIS:
            assert config_path.exists()
            assert data_path.exists()
            assert not generators_path.exists()
        elif manager_type == ManagerNames.CAUSAL:
            assert not config_path.exists()
            assert data_path.exists()
            assert not generators_path.exists()


def validate_rai_insights(
    rai_insights,
    train_data,
    test_data,
    target_column,
    task_type,
    categorical_features
):

    pd.testing.assert_frame_equal(rai_insights.train, train_data)
    pd.testing.assert_frame_equal(rai_insights.test, test_data)
    assert rai_insights.target_column == target_column
    assert rai_insights.task_type == task_type
    assert rai_insights.categorical_features == (categorical_features or [])
    expected_length = 0
    if categorical_features is not None:
<<<<<<< HEAD
        assert len(rai_insights.categorical_features) == \
            len(categorical_features)
        assert len(rai_insights._categories) == len(categorical_features)
        assert len(rai_insights._categorical_indexes) == \
            len(categorical_features)
        assert len(rai_insights._category_dictionary) == \
            len(categorical_features)
        if len(categorical_features) == 0:
            assert isinstance(rai_insights._string_ind_data, list)
        else:
            assert isinstance(rai_insights._string_ind_data, np.ndarray)
    else:
        assert len(rai_insights.categorical_features) == 0
        assert len(rai_insights._categories) == 0
        assert len(rai_insights._categorical_indexes) == 0
        assert len(rai_insights._category_dictionary) == 0
        assert isinstance(rai_insights._string_ind_data, np.ndarray)
=======
        expected_length = len(categorical_features)
    assert len(rai_insights.categorical_features) == expected_length
    assert len(rai_insights._categories) == expected_length
    assert len(rai_insights._categorical_indexes) == expected_length
    assert len(rai_insights._category_dictionary) == expected_length
    for ind_data in rai_insights._string_ind_data:
        assert len(ind_data) == expected_length
>>>>>>> 6d997296

    if task_type == ModelTask.CLASSIFICATION:
        classes = train_data[target_column].unique()
        classes.sort()
        np.testing.assert_array_equal(rai_insights._classes,
                                      classes)<|MERGE_RESOLUTION|>--- conflicted
+++ resolved
@@ -354,25 +354,6 @@
     assert rai_insights.categorical_features == (categorical_features or [])
     expected_length = 0
     if categorical_features is not None:
-<<<<<<< HEAD
-        assert len(rai_insights.categorical_features) == \
-            len(categorical_features)
-        assert len(rai_insights._categories) == len(categorical_features)
-        assert len(rai_insights._categorical_indexes) == \
-            len(categorical_features)
-        assert len(rai_insights._category_dictionary) == \
-            len(categorical_features)
-        if len(categorical_features) == 0:
-            assert isinstance(rai_insights._string_ind_data, list)
-        else:
-            assert isinstance(rai_insights._string_ind_data, np.ndarray)
-    else:
-        assert len(rai_insights.categorical_features) == 0
-        assert len(rai_insights._categories) == 0
-        assert len(rai_insights._categorical_indexes) == 0
-        assert len(rai_insights._category_dictionary) == 0
-        assert isinstance(rai_insights._string_ind_data, np.ndarray)
-=======
         expected_length = len(categorical_features)
     assert len(rai_insights.categorical_features) == expected_length
     assert len(rai_insights._categories) == expected_length
@@ -380,7 +361,6 @@
     assert len(rai_insights._category_dictionary) == expected_length
     for ind_data in rai_insights._string_ind_data:
         assert len(ind_data) == expected_length
->>>>>>> 6d997296
 
     if task_type == ModelTask.CLASSIFICATION:
         classes = train_data[target_column].unique()
