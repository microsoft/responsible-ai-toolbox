# Copyright (c) Microsoft Corporation
# Licensed under the MIT License.

import os
import pickle
from pathlib import Path
from tempfile import TemporaryDirectory
from uuid import UUID

import numpy as np
import pandas as pd
import pytest

from responsibleai import ModelTask, RAIInsights
from responsibleai._internal.constants import ManagerNames
from responsibleai._tools.shared.state_directory_management import \
    DirectoryManager

from .causal_manager_validator import validate_causal
from .common_utils import (create_adult_income_dataset,
                           create_binary_classification_dataset,
                           create_boston_data, create_cancer_data,
                           create_complex_classification_pipeline,
                           create_iris_data, create_models_classification,
                           create_models_regression)
from .counterfactual_manager_validator import validate_counterfactual
from .error_analysis_validator import (setup_error_analysis,
                                       validate_error_analysis)
from .explainer_manager_validator import setup_explainer, validate_explainer

LABELS = 'labels'


class ManagerParams:
    # Counterfactual
    DESIRED_CLASS = 'desired_class'
    DESIRED_RANGE = 'desired_range'
    FEATURE_IMPORTANCE = 'feature_importance'

    # Causal
    TREATMENT_FEATURES = 'treatment_features'
    MAX_CAT_EXPANSION = 'max_cat_expansion'


class TestRAIInsights(object):

    @pytest.mark.parametrize('manager_type', [ManagerNames.COUNTERFACTUAL,
                                              ManagerNames.ERROR_ANALYSIS,
                                              ManagerNames.CAUSAL,
                                              ManagerNames.EXPLAINER])
    def test_rai_insights_iris(self, manager_type):
        X_train, X_test, y_train, y_test, feature_names, classes = \
            create_iris_data()
        models = create_models_classification(X_train, y_train)
        X_train[LABELS] = y_train
        X_test[LABELS] = y_test
        manager_args = {
            ManagerParams.TREATMENT_FEATURES: [feature_names[0]],
            ManagerParams.DESIRED_CLASS: 0,
            ManagerParams.FEATURE_IMPORTANCE: True
        }

        for model in models:
            run_rai_insights(model, X_train, X_test, LABELS, None,
                             manager_type, manager_args, classes)

    @pytest.mark.parametrize('manager_type', [ManagerNames.ERROR_ANALYSIS,
                                              ManagerNames.COUNTERFACTUAL,
                                              ManagerNames.EXPLAINER])
    def test_rai_insights_cancer(self, manager_type):
        X_train, X_test, y_train, y_test, _, classes = \
            create_cancer_data()
        models = create_models_classification(X_train, y_train)
        X_train[LABELS] = y_train
        X_test[LABELS] = y_test
        manager_args = {
            ManagerParams.DESIRED_CLASS: 'opposite',
            ManagerParams.FEATURE_IMPORTANCE: False
        }

        for model in models:
            run_rai_insights(model, X_train, X_test, LABELS, None,
                             manager_type, manager_args, classes)

    @pytest.mark.parametrize('manager_type', [ManagerNames.CAUSAL,
                                              ManagerNames.ERROR_ANALYSIS,
                                              ManagerNames.EXPLAINER])
    def test_rai_insights_binary(self, manager_type):
        X_train, y_train, X_test, y_test, classes = \
            create_binary_classification_dataset()

        models = create_models_classification(X_train, y_train)
        X_train[LABELS] = y_train
        X_test[LABELS] = y_test
        manager_args = {
            ManagerParams.TREATMENT_FEATURES: ['col0']
        }

        for model in models:
            run_rai_insights(model, X_train, X_test, LABELS, None,
                             manager_type, manager_args,
                             classes=classes)

    @pytest.mark.parametrize('manager_type', [ManagerNames.CAUSAL,
                                              ManagerNames.ERROR_ANALYSIS,
                                              ManagerNames.EXPLAINER,
                                              ManagerNames.COUNTERFACTUAL])
    def test_rai_insights_binary_mixed_types(self, manager_type):

        data_train, data_test, y_train, y_test, categorical_features, \
            continuous_features, target_name, classes = \
            create_adult_income_dataset()
        X_train = data_train.drop([target_name], axis=1)

        model = create_complex_classification_pipeline(
            X_train, y_train, continuous_features, categorical_features)
        manager_args = {
            ManagerParams.TREATMENT_FEATURES: ['age', 'hours_per_week'],
            ManagerParams.DESIRED_CLASS: 'opposite',
            ManagerParams.FEATURE_IMPORTANCE: False
        }

        run_rai_insights(model, data_train, data_test, target_name,
                         categorical_features,
                         manager_type, manager_args,
                         classes=classes)

    @pytest.mark.parametrize('manager_type', [ManagerNames.CAUSAL,
                                              ManagerNames.ERROR_ANALYSIS,
                                              ManagerNames.EXPLAINER,
                                              ManagerNames.COUNTERFACTUAL])
    def test_rai_insights_no_model(self, manager_type):

        X_train, y_train, X_test, y_test, classes = \
            create_binary_classification_dataset()

        X_train[LABELS] = y_train
        X_test[LABELS] = y_test
        model = None
        manager_args = {
            ManagerParams.TREATMENT_FEATURES: ['col0']
        }

        run_rai_insights(model, X_train, X_test, LABELS, None,
                         manager_type, manager_args,
                         classes=classes)

    @pytest.mark.parametrize('manager_type', [ManagerNames.CAUSAL,
                                              ManagerNames.COUNTERFACTUAL,
                                              ManagerNames.EXPLAINER])
    def test_rai_insights_boston(self, manager_type):
        X_train, X_test, y_train, y_test, feature_names = \
            create_boston_data()
        X_train = pd.DataFrame(X_train, columns=feature_names)
        X_test = pd.DataFrame(X_test, columns=feature_names)
        models = create_models_regression(X_train, y_train)
        X_train[LABELS] = y_train
        X_test[LABELS] = y_test

        manager_args = {
            ManagerParams.DESIRED_RANGE: [10, 20],
            ManagerParams.TREATMENT_FEATURES: ['CHAS'],
            ManagerParams.MAX_CAT_EXPANSION: 12,
            ManagerParams.FEATURE_IMPORTANCE: True
        }

        for model in models:
            run_rai_insights(model, X_train, X_test, LABELS, ['CHAS'],
                             manager_type, manager_args)

<<<<<<< HEAD
    def test_rai_insights_empty_save_load_save(self):
        X_train, y_train, X_test, y_test, classes = \
            create_binary_classification_dataset()

        models = create_models_classification(X_train, y_train)
        X_train[LABELS] = y_train
        X_test[LABELS] = y_test

        for model in models:
            rai_insights = RAIInsights(
                model, X_train, X_test,
                LABELS,
                categorical_features=None,
                task_type=ModelTask.CLASSIFICATION)

            with TemporaryDirectory() as tmpdir:
                save_1 = Path(tmpdir) / "first_save"
                save_2 = Path(tmpdir) / "second_save"

                # Save it
                rai_insights.save(save_1)

                # Load
                rai_2 = RAIInsights.load(save_1)

                # Validate, but this isn't the main check
                validate_rai_insights(
                    rai_2, X_train, X_test,
                    LABELS, ModelTask.CLASSIFICATION, None)

                # Save again (this is where Issue #1046 manifested)
                rai_2.save(save_2)

    @pytest.mark.parametrize('manager_type', [ManagerNames.CAUSAL,
                                              ManagerNames.ERROR_ANALYSIS,
                                              ManagerNames.EXPLAINER,
                                              ManagerNames.COUNTERFACTUAL])
    def test_rai_insights_save_load_add_save(self, manager_type):
        data_train, data_test, y_train, y_test, categorical_features, \
            continuous_features, target_name, classes = \
            create_adult_income_dataset()
        X_train = data_train.drop([target_name], axis=1)

        model = create_complex_classification_pipeline(
            X_train, y_train, continuous_features, categorical_features)

        # Cut down size for counterfactuals, in the interests of speed
        if manager_type == ManagerNames.COUNTERFACTUAL:
            data_test = data_test[0:1]

        rai_insights = RAIInsights(
            model, data_train, data_test,
            target_name,
            categorical_features=categorical_features,
            task_type=ModelTask.CLASSIFICATION)

        with TemporaryDirectory() as tmpdir:
            save_1 = Path(tmpdir) / "first_save"
            save_2 = Path(tmpdir) / "second_save"

            # Save it
            rai_insights.save(save_1)

            # Load
            rai_2 = RAIInsights.load(save_1)

            # Call a single manager
            if manager_type == ManagerNames.CAUSAL:
                rai_2.causal.add(
                    treatment_features=['age', 'hours_per_week']
                )
            elif manager_type == ManagerNames.COUNTERFACTUAL:
                rai_2.counterfactual.add(
                    total_CFs=10,
                    desired_class='opposite',
                    feature_importance=False
                )
            elif manager_type == ManagerNames.ERROR_ANALYSIS:
                rai_2.error_analysis.add()
            elif manager_type == ManagerNames.EXPLAINER:
                rai_2.explainer.add()
            else:
                raise ValueError(
                    "Bad manager_type: {0}".format(manager_type))

            rai_2.compute()

            # Validate, but this isn't the main check
            validate_rai_insights(
                rai_2, data_train, data_test,
                target_name, ModelTask.CLASSIFICATION,
                categorical_features=categorical_features)

            # Save again (this is where Issue #1046 manifested)
            rai_2.save(save_2)

    @pytest.mark.parametrize('manager_type', [ManagerNames.CAUSAL,
                                              ManagerNames.ERROR_ANALYSIS,
                                              ManagerNames.EXPLAINER,
                                              ManagerNames.COUNTERFACTUAL])
    def test_rai_insights_add_save_load_save(self, manager_type):
        data_train, data_test, y_train, y_test, categorical_features, \
            continuous_features, target_name, classes = \
            create_adult_income_dataset()
        X_train = data_train.drop([target_name], axis=1)

        model = create_complex_classification_pipeline(
            X_train, y_train, continuous_features, categorical_features)

        # Cut down size for counterfactuals, in the interests of speed
        if manager_type == ManagerNames.COUNTERFACTUAL:
            data_test = data_test[0:1]

        rai_insights = RAIInsights(
            model, data_train, data_test,
            target_name,
            categorical_features=categorical_features,
            task_type=ModelTask.CLASSIFICATION)

        # Call a single manager
        if manager_type == ManagerNames.CAUSAL:
            rai_insights.causal.add(
                treatment_features=['age', 'hours_per_week']
            )
        elif manager_type == ManagerNames.COUNTERFACTUAL:
            rai_insights.counterfactual.add(
                total_CFs=10,
                desired_class='opposite',
                feature_importance=False
            )
        elif manager_type == ManagerNames.ERROR_ANALYSIS:
            rai_insights.error_analysis.add()
        elif manager_type == ManagerNames.EXPLAINER:
            rai_insights.explainer.add()
        else:
            raise ValueError(
                "Bad manager_type: {0}".format(manager_type))

        rai_insights.compute()

        with TemporaryDirectory() as tmpdir:
            save_1 = Path(tmpdir) / "first_save"
            save_2 = Path(tmpdir) / "second_save"

            # Save it
            rai_insights.save(save_1)

            # Load
            rai_2 = RAIInsights.load(save_1)

            # Validate, but this isn't the main check
            validate_rai_insights(
                rai_2, data_train, data_test,
                target_name, ModelTask.CLASSIFICATION,
                categorical_features=categorical_features)

            # Save again (this is where Issue #1081 manifested)
            rai_2.save(save_2)

=======
>>>>>>> 891fbd31

def run_rai_insights(model, train_data, test_data, target_column,
                     categorical_features, manager_type,
                     manager_args=None, classes=None):
    if manager_args is None:
        manager_args = {}

    if classes is not None:
        task_type = ModelTask.CLASSIFICATION
    else:
        task_type = ModelTask.REGRESSION

    if manager_type == ManagerNames.COUNTERFACTUAL:
        feature_importance = manager_args.get(ManagerParams.FEATURE_IMPORTANCE)
        if feature_importance:
            test_data = test_data[0:20]
        else:
            test_data = test_data[0:1]

    if model is None:
        with pytest.warns(
                UserWarning,
                match='INVALID-MODEL-WARNING: '
                      'No valid model is supplied. '
                      'The explanations, error analysis and '
                      'counterfactuals may not work'):
            rai_insights = RAIInsights(
                model, train_data, test_data,
                target_column,
                categorical_features=categorical_features,
                task_type=task_type)
    else:
        rai_insights = RAIInsights(
            model, train_data, test_data,
            target_column,
            categorical_features=categorical_features,
            task_type=task_type)

    if manager_type == ManagerNames.EXPLAINER:
        setup_explainer(rai_insights)
    elif manager_type == ManagerNames.ERROR_ANALYSIS:
        setup_error_analysis(rai_insights)

    validate_rai_insights(rai_insights, train_data, test_data,
                          target_column, task_type, categorical_features)

    if manager_type == ManagerNames.CAUSAL:
        treatment_features = manager_args.get(ManagerParams.TREATMENT_FEATURES)
        max_cat_expansion = manager_args.get(ManagerParams.MAX_CAT_EXPANSION)
        validate_causal(rai_insights, train_data, target_column,
                        treatment_features, max_cat_expansion)
    elif manager_type == ManagerNames.COUNTERFACTUAL:
        desired_class = manager_args.get(ManagerParams.DESIRED_CLASS)
        desired_range = manager_args.get(ManagerParams.DESIRED_RANGE)
        feature_importance = manager_args.get(ManagerParams.FEATURE_IMPORTANCE)
        validate_counterfactual(rai_insights,
                                desired_class=desired_class,
                                desired_range=desired_range,
                                feature_importance=feature_importance)
    elif manager_type == ManagerNames.ERROR_ANALYSIS:
        validate_error_analysis(rai_insights)
    elif manager_type == ManagerNames.EXPLAINER:
        validate_explainer(rai_insights, train_data, test_data, classes)

    with TemporaryDirectory() as tmpdir:
        path = Path(tmpdir) / 'rai_test_path'
        # save the rai_insights
        rai_insights.save(path)

        # Validate the common set of state produced when rai insights
        # are saved on the disk.
        validate_common_state_directories(path, task_type)

        # Validate the directory structure of the state saved
        # by the managers.
        validate_component_state_directory(path, manager_type)

        # load the rai_insights
        rai_insights = RAIInsights.load(path)

        validate_rai_insights(
            rai_insights, train_data, test_data,
            target_column, task_type, categorical_features)

        if manager_type == ManagerNames.ERROR_ANALYSIS:
            validate_error_analysis(rai_insights)
            # validate adding new reports after deserialization works
            setup_error_analysis(rai_insights, max_depth=4)
            validate_error_analysis(rai_insights, expected_reports=2)
        elif manager_type == ManagerNames.EXPLAINER:
            validate_explainer(rai_insights, train_data, test_data, classes)
            # validate adding new explainer config after deserialization works
            setup_explainer(rai_insights)
            validate_explainer(rai_insights, train_data, test_data, classes)


def validate_common_state_directories(path, task_type):
    all_other_files = os.listdir(path)
    assert "meta.json" in all_other_files
    assert "model.pkl" in all_other_files

    model = None
    with open(path / 'model.pkl', 'rb') as file:
        model = pickle.load(file)

    predictions_path = path / "predictions"
    assert predictions_path.exists()
    all_predictions_files = os.listdir(predictions_path)
    if model is not None:
        assert "predict.json" in all_predictions_files
        if task_type == ModelTask.CLASSIFICATION:
            assert "predict_proba.json" in all_predictions_files
        else:
            assert "predict_proba.json" not in all_predictions_files
    else:
        assert len(all_predictions_files) == 0

    data_path = path / "data"
    assert data_path.exists()
    all_data_files = os.listdir(data_path)
    assert "train.json" in all_data_files
    assert "traindtypes.json" in all_data_files
    assert "test.json" in all_data_files
    assert "testdtypes.json" in all_data_files


def validate_component_state_directory(path, manager_type):
    all_dirs = os.listdir(path)
    assert manager_type in all_dirs
    all_component_paths = os.listdir(path / manager_type)
    for component_path in all_component_paths:
        # Test if the component directory has UUID structure
        UUID(component_path, version=4)
        dm = DirectoryManager(path / manager_type, component_path)

        config_path = dm.get_config_directory()
        data_path = dm.get_data_directory()
        generators_path = dm.get_generators_directory()

        if manager_type == ManagerNames.EXPLAINER:
            assert not config_path.exists()
            assert data_path.exists()
            assert not generators_path.exists()
        elif manager_type == ManagerNames.COUNTERFACTUAL:
            assert config_path.exists()
            assert data_path.exists()
            assert not generators_path.exists()
        elif manager_type == ManagerNames.ERROR_ANALYSIS:
            assert config_path.exists()
            assert data_path.exists()
            assert not generators_path.exists()
        elif manager_type == ManagerNames.CAUSAL:
            assert not config_path.exists()
            assert data_path.exists()
            assert not generators_path.exists()


def validate_rai_insights(
    rai_insights,
    train_data,
    test_data,
    target_column,
    task_type,
    categorical_features
):

    pd.testing.assert_frame_equal(rai_insights.train, train_data)
    pd.testing.assert_frame_equal(rai_insights.test, test_data)
    assert rai_insights.target_column == target_column
    assert rai_insights.task_type == task_type
    assert rai_insights.categorical_features == categorical_features
    if task_type == ModelTask.CLASSIFICATION:
        classes = train_data[target_column].unique()
        classes.sort()
        np.testing.assert_array_equal(rai_insights._classes,
                                      classes)<|MERGE_RESOLUTION|>--- conflicted
+++ resolved
@@ -168,168 +168,6 @@
             run_rai_insights(model, X_train, X_test, LABELS, ['CHAS'],
                              manager_type, manager_args)
 
-<<<<<<< HEAD
-    def test_rai_insights_empty_save_load_save(self):
-        X_train, y_train, X_test, y_test, classes = \
-            create_binary_classification_dataset()
-
-        models = create_models_classification(X_train, y_train)
-        X_train[LABELS] = y_train
-        X_test[LABELS] = y_test
-
-        for model in models:
-            rai_insights = RAIInsights(
-                model, X_train, X_test,
-                LABELS,
-                categorical_features=None,
-                task_type=ModelTask.CLASSIFICATION)
-
-            with TemporaryDirectory() as tmpdir:
-                save_1 = Path(tmpdir) / "first_save"
-                save_2 = Path(tmpdir) / "second_save"
-
-                # Save it
-                rai_insights.save(save_1)
-
-                # Load
-                rai_2 = RAIInsights.load(save_1)
-
-                # Validate, but this isn't the main check
-                validate_rai_insights(
-                    rai_2, X_train, X_test,
-                    LABELS, ModelTask.CLASSIFICATION, None)
-
-                # Save again (this is where Issue #1046 manifested)
-                rai_2.save(save_2)
-
-    @pytest.mark.parametrize('manager_type', [ManagerNames.CAUSAL,
-                                              ManagerNames.ERROR_ANALYSIS,
-                                              ManagerNames.EXPLAINER,
-                                              ManagerNames.COUNTERFACTUAL])
-    def test_rai_insights_save_load_add_save(self, manager_type):
-        data_train, data_test, y_train, y_test, categorical_features, \
-            continuous_features, target_name, classes = \
-            create_adult_income_dataset()
-        X_train = data_train.drop([target_name], axis=1)
-
-        model = create_complex_classification_pipeline(
-            X_train, y_train, continuous_features, categorical_features)
-
-        # Cut down size for counterfactuals, in the interests of speed
-        if manager_type == ManagerNames.COUNTERFACTUAL:
-            data_test = data_test[0:1]
-
-        rai_insights = RAIInsights(
-            model, data_train, data_test,
-            target_name,
-            categorical_features=categorical_features,
-            task_type=ModelTask.CLASSIFICATION)
-
-        with TemporaryDirectory() as tmpdir:
-            save_1 = Path(tmpdir) / "first_save"
-            save_2 = Path(tmpdir) / "second_save"
-
-            # Save it
-            rai_insights.save(save_1)
-
-            # Load
-            rai_2 = RAIInsights.load(save_1)
-
-            # Call a single manager
-            if manager_type == ManagerNames.CAUSAL:
-                rai_2.causal.add(
-                    treatment_features=['age', 'hours_per_week']
-                )
-            elif manager_type == ManagerNames.COUNTERFACTUAL:
-                rai_2.counterfactual.add(
-                    total_CFs=10,
-                    desired_class='opposite',
-                    feature_importance=False
-                )
-            elif manager_type == ManagerNames.ERROR_ANALYSIS:
-                rai_2.error_analysis.add()
-            elif manager_type == ManagerNames.EXPLAINER:
-                rai_2.explainer.add()
-            else:
-                raise ValueError(
-                    "Bad manager_type: {0}".format(manager_type))
-
-            rai_2.compute()
-
-            # Validate, but this isn't the main check
-            validate_rai_insights(
-                rai_2, data_train, data_test,
-                target_name, ModelTask.CLASSIFICATION,
-                categorical_features=categorical_features)
-
-            # Save again (this is where Issue #1046 manifested)
-            rai_2.save(save_2)
-
-    @pytest.mark.parametrize('manager_type', [ManagerNames.CAUSAL,
-                                              ManagerNames.ERROR_ANALYSIS,
-                                              ManagerNames.EXPLAINER,
-                                              ManagerNames.COUNTERFACTUAL])
-    def test_rai_insights_add_save_load_save(self, manager_type):
-        data_train, data_test, y_train, y_test, categorical_features, \
-            continuous_features, target_name, classes = \
-            create_adult_income_dataset()
-        X_train = data_train.drop([target_name], axis=1)
-
-        model = create_complex_classification_pipeline(
-            X_train, y_train, continuous_features, categorical_features)
-
-        # Cut down size for counterfactuals, in the interests of speed
-        if manager_type == ManagerNames.COUNTERFACTUAL:
-            data_test = data_test[0:1]
-
-        rai_insights = RAIInsights(
-            model, data_train, data_test,
-            target_name,
-            categorical_features=categorical_features,
-            task_type=ModelTask.CLASSIFICATION)
-
-        # Call a single manager
-        if manager_type == ManagerNames.CAUSAL:
-            rai_insights.causal.add(
-                treatment_features=['age', 'hours_per_week']
-            )
-        elif manager_type == ManagerNames.COUNTERFACTUAL:
-            rai_insights.counterfactual.add(
-                total_CFs=10,
-                desired_class='opposite',
-                feature_importance=False
-            )
-        elif manager_type == ManagerNames.ERROR_ANALYSIS:
-            rai_insights.error_analysis.add()
-        elif manager_type == ManagerNames.EXPLAINER:
-            rai_insights.explainer.add()
-        else:
-            raise ValueError(
-                "Bad manager_type: {0}".format(manager_type))
-
-        rai_insights.compute()
-
-        with TemporaryDirectory() as tmpdir:
-            save_1 = Path(tmpdir) / "first_save"
-            save_2 = Path(tmpdir) / "second_save"
-
-            # Save it
-            rai_insights.save(save_1)
-
-            # Load
-            rai_2 = RAIInsights.load(save_1)
-
-            # Validate, but this isn't the main check
-            validate_rai_insights(
-                rai_2, data_train, data_test,
-                target_name, ModelTask.CLASSIFICATION,
-                categorical_features=categorical_features)
-
-            # Save again (this is where Issue #1081 manifested)
-            rai_2.save(save_2)
-
-=======
->>>>>>> 891fbd31
 
 def run_rai_insights(model, train_data, test_data, target_column,
                      categorical_features, manager_type,
