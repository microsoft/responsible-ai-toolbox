# Copyright (c) Microsoft Corporation
# Licensed under the MIT License.

import os
from pathlib import Path
from tempfile import TemporaryDirectory
from uuid import UUID

import numpy as np
import pandas as pd
import pytest

from responsibleai import ModelTask, RAIInsights
from responsibleai._internal.constants import ManagerNames
from responsibleai._tools.shared.state_directory_management import \
    DirectoryManager

from .causal_manager_validator import validate_causal
from .common_utils import (create_adult_income_dataset,
                           create_binary_classification_dataset,
                           create_boston_data, create_cancer_data,
                           create_complex_classification_pipeline,
                           create_iris_data, create_models_classification,
                           create_models_regression)
from .counterfactual_manager_validator import validate_counterfactual
from .error_analysis_validator import (setup_error_analysis,
                                       validate_error_analysis)
from .explainer_manager_validator import setup_explainer, validate_explainer

LABELS = 'labels'


class ManagerParams:
    # Counterfactual
    DESIRED_CLASS = 'desired_class'
    DESIRED_RANGE = 'desired_range'
    FEATURE_IMPORTANCE = 'feature_importance'

    # Causal
    TREATMENT_FEATURES = 'treatment_features'
    MAX_CAT_EXPANSION = 'max_cat_expansion'


class TestRAIInsights(object):

    @pytest.mark.parametrize('manager_type', [ManagerNames.COUNTERFACTUAL,
                                              ManagerNames.ERROR_ANALYSIS,
                                              ManagerNames.CAUSAL,
                                              ManagerNames.EXPLAINER])
    def test_rai_insights_iris(self, manager_type):
        X_train, X_test, y_train, y_test, feature_names, classes = \
            create_iris_data()
        models = create_models_classification(X_train, y_train)
        X_train[LABELS] = y_train
        X_test[LABELS] = y_test
        manager_args = {
            ManagerParams.TREATMENT_FEATURES: [feature_names[0]],
            ManagerParams.DESIRED_CLASS: 0,
            ManagerParams.FEATURE_IMPORTANCE: True
        }

        for model in models:
            run_rai_insights(model, X_train, X_test, LABELS, None,
                             manager_type, manager_args, classes)

    @pytest.mark.parametrize('manager_type', [ManagerNames.ERROR_ANALYSIS,
                                              ManagerNames.COUNTERFACTUAL,
                                              ManagerNames.EXPLAINER])
    def test_rai_insights_cancer(self, manager_type):
        X_train, X_test, y_train, y_test, _, classes = \
            create_cancer_data()
        models = create_models_classification(X_train, y_train)
        X_train[LABELS] = y_train
        X_test[LABELS] = y_test
        manager_args = {
            ManagerParams.DESIRED_CLASS: 'opposite',
            ManagerParams.FEATURE_IMPORTANCE: False
        }

        for model in models:
            run_rai_insights(model, X_train, X_test, LABELS, None,
                             manager_type, manager_args, classes)

    @pytest.mark.parametrize('manager_type', [ManagerNames.CAUSAL,
                                              ManagerNames.ERROR_ANALYSIS,
                                              ManagerNames.EXPLAINER])
    def test_rai_insights_binary(self, manager_type):
        X_train, y_train, X_test, y_test, classes = \
            create_binary_classification_dataset()

        models = create_models_classification(X_train, y_train)
        X_train[LABELS] = y_train
        X_test[LABELS] = y_test
        manager_args = {
            ManagerParams.TREATMENT_FEATURES: ['col0']
        }

        for model in models:
            run_rai_insights(model, X_train, X_test, LABELS, None,
                             manager_type, manager_args,
                             classes=classes)

    @pytest.mark.parametrize('manager_type', [ManagerNames.CAUSAL,
                                              ManagerNames.ERROR_ANALYSIS,
                                              ManagerNames.EXPLAINER,
                                              ManagerNames.COUNTERFACTUAL])
    def test_rai_insights_binary_mixed_types(self, manager_type):

        data_train, data_test, y_train, y_test, categorical_features, \
            continuous_features, target_name, classes = \
            create_adult_income_dataset()
        X_train = data_train.drop([target_name], axis=1)

        model = create_complex_classification_pipeline(
            X_train, y_train, continuous_features, categorical_features)
        manager_args = {
            ManagerParams.TREATMENT_FEATURES: ['age', 'hours_per_week'],
            ManagerParams.DESIRED_CLASS: 'opposite',
            ManagerParams.FEATURE_IMPORTANCE: False
        }

        run_rai_insights(model, data_train, data_test, target_name,
                         categorical_features,
                         manager_type, manager_args,
                         classes=classes)

    @pytest.mark.parametrize('manager_type', [ManagerNames.CAUSAL,
                                              ManagerNames.ERROR_ANALYSIS,
                                              ManagerNames.EXPLAINER,
                                              ManagerNames.COUNTERFACTUAL])
    def test_rai_insights_no_model(self, manager_type):

        X_train, y_train, X_test, y_test, classes = \
            create_binary_classification_dataset()

        X_train[LABELS] = y_train
        X_test[LABELS] = y_test
        model = None
        manager_args = {
            ManagerParams.TREATMENT_FEATURES: ['col0']
        }

        run_rai_insights(model, X_train, X_test, LABELS, None,
                         manager_type, manager_args,
                         classes=classes)

    @pytest.mark.parametrize('manager_type', [ManagerNames.CAUSAL,
                                              ManagerNames.COUNTERFACTUAL,
                                              ManagerNames.EXPLAINER])
    def test_modelanalysis_boston(self, manager_type):
        X_train, X_test, y_train, y_test, feature_names = \
            create_boston_data()
        X_train = pd.DataFrame(X_train, columns=feature_names)
        X_test = pd.DataFrame(X_test, columns=feature_names)
        models = create_models_regression(X_train, y_train)
        X_train[LABELS] = y_train
        X_test[LABELS] = y_test

        manager_args = {
            ManagerParams.DESIRED_RANGE: [10, 20],
            ManagerParams.TREATMENT_FEATURES: ['CHAS'],
            ManagerParams.MAX_CAT_EXPANSION: 12,
            ManagerParams.FEATURE_IMPORTANCE: True
        }

        for model in models:
            run_rai_insights(model, X_train, X_test, LABELS, ['CHAS'],
                             manager_type, manager_args)

    def test_rai_insights_empty_save_load_save(self):
        X_train, y_train, X_test, y_test, classes = \
            create_binary_classification_dataset()

        models = create_models_classification(X_train, y_train)
        X_train[LABELS] = y_train
        X_test[LABELS] = y_test

        for model in models:
            rai_insights = RAIInsights(
                model, X_train, X_test,
                LABELS,
                categorical_features=None,
                task_type=ModelTask.CLASSIFICATION)

            with TemporaryDirectory() as tmpdir:
                save_1 = Path(tmpdir) / "first_save"
                save_2 = Path(tmpdir) / "second_save"

                # Save it
                rai_insights.save(save_1)

                # Load
                rai_2 = RAIInsights.load(save_1)

                # Validate, but this isn't the main check
                validate_rai_insights(
                    rai_2, X_train, X_test,
                    LABELS, ModelTask.CLASSIFICATION, None)

                # Save again (this is where Issue #1046 manifested)
                rai_2.save(save_2)

    @pytest.mark.parametrize('manager_type', [ManagerNames.CAUSAL,
                                              ManagerNames.ERROR_ANALYSIS,
                                              ManagerNames.EXPLAINER,
                                              ManagerNames.COUNTERFACTUAL])
    def test_rai_insights_save_load_add_save(self, manager_type):
        data_train, data_test, y_train, y_test, categorical_features, \
            continuous_features, target_name, classes = \
            create_adult_income_dataset()
        X_train = data_train.drop([target_name], axis=1)

        model = create_complex_classification_pipeline(
            X_train, y_train, continuous_features, categorical_features)

        # Cut down size for counterfactuals, in the interests of speed
        if manager_type == ManagerNames.COUNTERFACTUAL:
            data_test = data_test[0:1]

        rai_insights = RAIInsights(
            model, data_train, data_test,
            target_name,
            categorical_features=categorical_features,
            task_type=ModelTask.CLASSIFICATION)

        with TemporaryDirectory() as tmpdir:
            save_1 = Path(tmpdir) / "first_save"
            save_2 = Path(tmpdir) / "second_save"

            # Save it
            rai_insights.save(save_1)

            # Load
            rai_2 = RAIInsights.load(save_1)

            # Call a single manager
            if manager_type == ManagerNames.CAUSAL:
                rai_2.causal.add(
                    treatment_features=['age', 'hours_per_week']
                )
            elif manager_type == ManagerNames.COUNTERFACTUAL:
                rai_2.counterfactual.add(
                    total_CFs=10,
                    desired_class='opposite',
                    feature_importance=False
                )
            elif manager_type == ManagerNames.ERROR_ANALYSIS:
                rai_2.error_analysis.add()
            elif manager_type == ManagerNames.EXPLAINER:
                rai_2.explainer.add()
            else:
                raise ValueError(
                    "Bad manager_type: {0}".format(manager_type))

            rai_2.compute()

            # Validate, but this isn't the main check
            validate_rai_insights(
                rai_2, data_train, data_test,
                target_name, ModelTask.CLASSIFICATION,
                categorical_features=categorical_features)

            # Save again (this is where Issue #1046 manifested)
            rai_2.save(save_2)


def run_rai_insights(model, train_data, test_data, target_column,
                     categorical_features, manager_type,
                     manager_args=None, classes=None):
    if manager_args is None:
        manager_args = {}

    if classes is not None:
        task_type = ModelTask.CLASSIFICATION
    else:
        task_type = ModelTask.REGRESSION

    if manager_type == ManagerNames.COUNTERFACTUAL:
        feature_importance = manager_args.get(ManagerParams.FEATURE_IMPORTANCE)
        if feature_importance:
            test_data = test_data[0:20]
        else:
            test_data = test_data[0:1]

    if model is None:
        with pytest.warns(
                UserWarning,
                match='INVALID-MODEL-WARNING: '
                      'No valid model is supplied. '
                      'The explanations, error analysis and '
                      'counterfactuals may not work'):
            rai_insights = RAIInsights(
                model, train_data, test_data,
                target_column,
                categorical_features=categorical_features,
                task_type=task_type)
    else:
        rai_insights = RAIInsights(
            model, train_data, test_data,
            target_column,
            categorical_features=categorical_features,
            task_type=task_type)

    if manager_type == ManagerNames.EXPLAINER:
        setup_explainer(rai_insights)
    elif manager_type == ManagerNames.ERROR_ANALYSIS:
        setup_error_analysis(rai_insights)

    validate_rai_insights(rai_insights, train_data, test_data,
                          target_column, task_type, categorical_features)

    if manager_type == ManagerNames.CAUSAL:
        treatment_features = manager_args.get(ManagerParams.TREATMENT_FEATURES)
        max_cat_expansion = manager_args.get(ManagerParams.MAX_CAT_EXPANSION)
        validate_causal(rai_insights, train_data, target_column,
                        treatment_features, max_cat_expansion)
    elif manager_type == ManagerNames.COUNTERFACTUAL:
        desired_class = manager_args.get(ManagerParams.DESIRED_CLASS)
        desired_range = manager_args.get(ManagerParams.DESIRED_RANGE)
        feature_importance = manager_args.get(ManagerParams.FEATURE_IMPORTANCE)
        validate_counterfactual(rai_insights,
                                desired_class=desired_class,
                                desired_range=desired_range,
                                feature_importance=feature_importance)
    elif manager_type == ManagerNames.ERROR_ANALYSIS:
        validate_error_analysis(rai_insights)
    elif manager_type == ManagerNames.EXPLAINER:
        validate_explainer(rai_insights, train_data, test_data, classes)

    with TemporaryDirectory() as tmpdir:
        path = Path(tmpdir) / 'rai_test_path'
        # save the rai_insights
        rai_insights.save(path)

        # Validate the common set of state produced when rai insights
        # are saved on the disk.
<<<<<<< HEAD
        validate_common_state_directories(path, task_type)

=======
        validate_common_state_directories(path)
>>>>>>> fd8391b3
        # Validate the directory structure of the state saved
        # by the managers.
        validate_component_state_directory(path, manager_type)

        # load the rai_insights
        rai_insights = RAIInsights.load(path)

        validate_rai_insights(
            rai_insights, train_data, test_data,
            target_column, task_type, categorical_features)

        if manager_type == ManagerNames.ERROR_ANALYSIS:
            validate_error_analysis(rai_insights)
            # validate adding new reports after deserialization works
            setup_error_analysis(rai_insights, max_depth=4)
            validate_error_analysis(rai_insights, expected_reports=2)
        elif manager_type == ManagerNames.EXPLAINER:
            validate_explainer(rai_insights, train_data, test_data, classes)
            # validate adding new explainer config after deserialization works
            setup_explainer(rai_insights)
            validate_explainer(rai_insights, train_data, test_data, classes)


<<<<<<< HEAD
def validate_common_state_directories(path, task_type):
    predictions_path = path / "predictions"
    assert predictions_path.exists()
    all_predictions_files = os.listdir(predictions_path)
    assert "predict.json" in all_predictions_files
    if task_type == ModelTask.CLASSIFICATION:
        assert "predict_proba.json" in all_predictions_files
    else:
        assert "predict_proba.json" not in all_predictions_files


def validate_state_directory(path, manager_type):
=======
def validate_common_state_directories(path):
    data_path = path / "data"
    assert data_path.exists()
    all_data_files = os.listdir(data_path)
    assert "train.json" in all_data_files
    assert "traindtypes.json" in all_data_files
    assert "test.json" in all_data_files
    assert "testdtypes.json" in all_data_files


def validate_component_state_directory(path, manager_type, classes=None):
>>>>>>> fd8391b3
    all_dirs = os.listdir(path)
    assert manager_type in all_dirs
    all_component_paths = os.listdir(path / manager_type)
    for component_path in all_component_paths:
        # Test if the component directory has UUID structure
        UUID(component_path, version=4)
        dm = DirectoryManager(path / manager_type, component_path)

        config_path = dm.get_config_directory()
        data_path = dm.get_data_directory()
        generators_path = dm.get_generators_directory()

        if manager_type == ManagerNames.EXPLAINER:
            assert not config_path.exists()
            assert data_path.exists()
            assert not generators_path.exists()
        elif manager_type == ManagerNames.COUNTERFACTUAL:
            assert config_path.exists()
            assert data_path.exists()
            assert not generators_path.exists()
        elif manager_type == ManagerNames.ERROR_ANALYSIS:
            assert config_path.exists()
            assert data_path.exists()
            assert not generators_path.exists()
        elif manager_type == ManagerNames.CAUSAL:
            assert not config_path.exists()
            assert data_path.exists()
            assert not generators_path.exists()


def validate_rai_insights(
    rai_insights,
    train_data,
    test_data,
    target_column,
    task_type,
    categorical_features
):

    pd.testing.assert_frame_equal(rai_insights.train, train_data)
    pd.testing.assert_frame_equal(rai_insights.test, test_data)
    assert rai_insights.target_column == target_column
    assert rai_insights.task_type == task_type
    assert rai_insights.categorical_features == categorical_features
    if task_type == ModelTask.CLASSIFICATION:
        classes = train_data[target_column].unique()
        classes.sort()
        np.testing.assert_array_equal(rai_insights._classes,
                                      classes)<|MERGE_RESOLUTION|>--- conflicted
+++ resolved
@@ -334,12 +334,8 @@
 
         # Validate the common set of state produced when rai insights
         # are saved on the disk.
-<<<<<<< HEAD
         validate_common_state_directories(path, task_type)
 
-=======
-        validate_common_state_directories(path)
->>>>>>> fd8391b3
         # Validate the directory structure of the state saved
         # by the managers.
         validate_component_state_directory(path, manager_type)
@@ -363,8 +359,15 @@
             validate_explainer(rai_insights, train_data, test_data, classes)
 
 
-<<<<<<< HEAD
 def validate_common_state_directories(path, task_type):
+    data_path = path / "data"
+    assert data_path.exists()
+    all_data_files = os.listdir(data_path)
+    assert "train.json" in all_data_files
+    assert "traindtypes.json" in all_data_files
+    assert "test.json" in all_data_files
+    assert "testdtypes.json" in all_data_files
+
     predictions_path = path / "predictions"
     assert predictions_path.exists()
     all_predictions_files = os.listdir(predictions_path)
@@ -375,20 +378,7 @@
         assert "predict_proba.json" not in all_predictions_files
 
 
-def validate_state_directory(path, manager_type):
-=======
-def validate_common_state_directories(path):
-    data_path = path / "data"
-    assert data_path.exists()
-    all_data_files = os.listdir(data_path)
-    assert "train.json" in all_data_files
-    assert "traindtypes.json" in all_data_files
-    assert "test.json" in all_data_files
-    assert "testdtypes.json" in all_data_files
-
-
-def validate_component_state_directory(path, manager_type, classes=None):
->>>>>>> fd8391b3
+def validate_component_state_directory(path, manager_type):
     all_dirs = os.listdir(path)
     assert manager_type in all_dirs
     all_component_paths = os.listdir(path / manager_type)
