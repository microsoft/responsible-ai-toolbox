--- conflicted
+++ resolved
@@ -50,16 +50,9 @@
         length = len(y_test)
         with pytest.warns(
                 UserWarning,
-<<<<<<< HEAD
-                match="The size of the test set {0} is greater than the "
-                      "supported limit of {1}. Computing insights"
-                      " for the first {1} samples of "
-                      "the test set".format(len(y_test), len(y_test) - 1)):
-=======
                 match=f"The size of the test set {length} is greater than "
                       f"the supported limit of {length-1}. Computing insights"
                       f" for the first {length-1} samples of the test set"):
->>>>>>> beed87fb
             ModelAnalysis(
                 model=model,
                 train=X_train,
@@ -244,14 +237,8 @@
         X_train['target'] = y_train
         X_test['target'] = y_test
 
-<<<<<<< HEAD
         err_msg = ('The regression model provided has a predict_proba '
                    'function. Please check the task_type.')
-=======
-        err_msg = ('The regression model '
-                   'provided has a predict_proba function. '
-                   'Please check the task_type.')
->>>>>>> beed87fb
         with pytest.raises(UserConfigValidationException, match=err_msg):
             ModelAnalysis(
                 model=model,
