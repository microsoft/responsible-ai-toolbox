--- conflicted
+++ resolved
@@ -8,14 +8,6 @@
 
 import pandas as pd
 import pytest
-<<<<<<< HEAD
-from tests.common_utils import (create_binary_classification_dataset,
-                                create_cancer_data, create_housing_data,
-                                create_iris_data, create_lightgbm_classifier,
-                                create_sklearn_random_forest_regressor)
-
-from raiutils.exceptions import UserConfigValidationException
-=======
 from tests.common_utils import create_iris_data
 
 from rai_test_utils.datasets.tabular import (
@@ -24,8 +16,7 @@
 from rai_test_utils.models.lightgbm import create_lightgbm_classifier
 from rai_test_utils.models.sklearn import \
     create_sklearn_random_forest_regressor
-from responsibleai.exceptions import UserConfigValidationException
->>>>>>> 9be0b9e5
+from raiutils.exceptions import UserConfigValidationException
 from responsibleai.modelanalysis.model_analysis import ModelAnalysis
 
 
