--- conflicted
+++ resolved
@@ -1,4 +1,3 @@
-<<<<<<< HEAD
 # Copyright (c) Microsoft Corporation
 # Licensed under the MIT License.
 
@@ -381,389 +380,4 @@
         classes = train_data[target_column].unique()
         classes.sort()
         np.testing.assert_array_equal(rai_insights._classes,
-                                      classes)
-=======
-# Copyright (c) Microsoft Corporation
-# Licensed under the MIT License.
-
-import os
-import pickle
-from pathlib import Path
-from tempfile import TemporaryDirectory
-from uuid import UUID
-
-import numpy as np
-import pandas as pd
-import pytest
-from tests.causal_manager_validator import validate_causal
-from tests.common_utils import (create_adult_income_dataset,
-                                create_binary_classification_dataset,
-                                create_cancer_data,
-                                create_complex_classification_pipeline,
-                                create_housing_data, create_iris_data,
-                                create_models_classification,
-                                create_models_regression)
-from tests.counterfactual_manager_validator import validate_counterfactual
-from tests.error_analysis_validator import (setup_error_analysis,
-                                            validate_error_analysis)
-from tests.explainer_manager_validator import (setup_explainer,
-                                               validate_explainer)
-
-from responsibleai import ModelTask, RAIInsights
-from responsibleai._internal.constants import (ManagerNames,
-                                               SerializationAttributes)
-from responsibleai._tools.shared.state_directory_management import \
-    DirectoryManager
-from responsibleai.feature_metadata import FeatureMetadata
-
-LABELS = 'labels'
-
-
-class ManagerParams:
-    # Counterfactual
-    DESIRED_CLASS = 'desired_class'
-    DESIRED_RANGE = 'desired_range'
-    FEATURE_IMPORTANCE = 'feature_importance'
-
-    # Causal
-    TREATMENT_FEATURES = 'treatment_features'
-    MAX_CAT_EXPANSION = 'max_cat_expansion'
-
-
-class TestRAIInsights(object):
-
-    @pytest.mark.parametrize('manager_type', [ManagerNames.COUNTERFACTUAL,
-                                              ManagerNames.ERROR_ANALYSIS,
-                                              ManagerNames.CAUSAL,
-                                              ManagerNames.EXPLAINER])
-    def test_rai_insights_iris(self, manager_type):
-        X_train, X_test, y_train, y_test, feature_names, classes = \
-            create_iris_data()
-        X_train_after_drop = X_train.drop(columns=['petal length'])
-        models = create_models_classification(X_train_after_drop, y_train)
-        X_train[LABELS] = y_train
-        X_test[LABELS] = y_test
-        manager_args = {
-            ManagerParams.TREATMENT_FEATURES: [feature_names[0]],
-            ManagerParams.DESIRED_CLASS: 0,
-            ManagerParams.FEATURE_IMPORTANCE: True
-        }
-
-        feature_metadata = FeatureMetadata(
-            identity_feature_name='sepal length',
-            dropped_features=['petal length'])
-        for model in models:
-            run_rai_insights(model, X_train, X_test, LABELS, None,
-                             manager_type, manager_args, classes,
-                             feature_metadata=feature_metadata)
-
-    @pytest.mark.parametrize('manager_type', [ManagerNames.ERROR_ANALYSIS,
-                                              ManagerNames.COUNTERFACTUAL,
-                                              ManagerNames.EXPLAINER])
-    def test_rai_insights_cancer(self, manager_type):
-        X_train, X_test, y_train, y_test, _, classes = \
-            create_cancer_data()
-        models = create_models_classification(X_train, y_train)
-        X_train[LABELS] = y_train
-        X_test[LABELS] = y_test
-        manager_args = {
-            ManagerParams.DESIRED_CLASS: 'opposite',
-            ManagerParams.FEATURE_IMPORTANCE: False
-        }
-
-        for model in models:
-            run_rai_insights(model, X_train, X_test, LABELS, None,
-                             manager_type, manager_args, classes)
-
-    @pytest.mark.parametrize('manager_type', [ManagerNames.CAUSAL,
-                                              ManagerNames.ERROR_ANALYSIS,
-                                              ManagerNames.EXPLAINER])
-    def test_rai_insights_binary(self, manager_type):
-        X_train, y_train, X_test, y_test, classes = \
-            create_binary_classification_dataset()
-
-        models = create_models_classification(X_train, y_train)
-        X_train[LABELS] = y_train
-        X_test[LABELS] = y_test
-        manager_args = {
-            ManagerParams.TREATMENT_FEATURES: ['col0']
-        }
-
-        for model in models:
-            run_rai_insights(model, X_train, X_test, LABELS, None,
-                             manager_type, manager_args,
-                             classes=classes)
-
-    @pytest.mark.parametrize('manager_type', [ManagerNames.CAUSAL,
-                                              ManagerNames.ERROR_ANALYSIS,
-                                              ManagerNames.EXPLAINER,
-                                              ManagerNames.COUNTERFACTUAL])
-    def test_rai_insights_binary_mixed_types(self, manager_type):
-
-        data_train, data_test, y_train, y_test, categorical_features, \
-            continuous_features, target_name, classes, \
-            feature_columns, feature_range_keys = \
-            create_adult_income_dataset()
-        X_train = data_train.drop([target_name], axis=1)
-
-        model = create_complex_classification_pipeline(
-            X_train, y_train, continuous_features, categorical_features)
-        manager_args = {
-            ManagerParams.TREATMENT_FEATURES: ['age', 'hours_per_week'],
-            ManagerParams.DESIRED_CLASS: 'opposite',
-            ManagerParams.FEATURE_IMPORTANCE: False
-        }
-
-        run_rai_insights(model, data_train, data_test, target_name,
-                         categorical_features,
-                         manager_type, manager_args,
-                         classes=classes)
-
-    @pytest.mark.parametrize('manager_type', [ManagerNames.CAUSAL,
-                                              ManagerNames.ERROR_ANALYSIS,
-                                              ManagerNames.EXPLAINER,
-                                              ManagerNames.COUNTERFACTUAL])
-    def test_rai_insights_no_model(self, manager_type):
-
-        X_train, y_train, X_test, y_test, classes = \
-            create_binary_classification_dataset()
-
-        X_train[LABELS] = y_train
-        X_test[LABELS] = y_test
-        model = None
-        manager_args = {
-            ManagerParams.TREATMENT_FEATURES: ['col0']
-        }
-
-        run_rai_insights(model, X_train, X_test, LABELS, None,
-                         manager_type, manager_args,
-                         classes=classes)
-
-    @pytest.mark.parametrize('manager_type', [ManagerNames.CAUSAL,
-                                              ManagerNames.COUNTERFACTUAL,
-                                              ManagerNames.EXPLAINER,
-                                              ManagerNames.ERROR_ANALYSIS])
-    def test_rai_insights_housing(self, manager_type):
-        X_train, X_test, y_train, y_test, feature_names = \
-            create_housing_data()
-        X_train = pd.DataFrame(X_train, columns=feature_names)
-        X_test = pd.DataFrame(X_test, columns=feature_names)
-        models = create_models_regression(X_train, y_train)
-        X_train[LABELS] = y_train
-        X_test[LABELS] = y_test
-
-        manager_args = {
-            ManagerParams.DESIRED_RANGE: [3, 5],
-            ManagerParams.TREATMENT_FEATURES: ['AveRooms'],
-            ManagerParams.MAX_CAT_EXPANSION: 12,
-            ManagerParams.FEATURE_IMPORTANCE: True
-        }
-
-        for model in models:
-            run_rai_insights(model, X_train, X_test, LABELS, [],
-                             manager_type, manager_args)
-
-
-def run_rai_insights(model, train_data, test_data, target_column,
-                     categorical_features, manager_type,
-                     manager_args=None, classes=None,
-                     feature_metadata=None):
-    if manager_args is None:
-        manager_args = {}
-
-    if classes is not None:
-        task_type = ModelTask.CLASSIFICATION
-    else:
-        task_type = ModelTask.REGRESSION
-
-    if manager_type == ManagerNames.COUNTERFACTUAL:
-        feature_importance = manager_args.get(ManagerParams.FEATURE_IMPORTANCE)
-        if feature_importance:
-            test_data = test_data[0:20]
-        else:
-            test_data = test_data[0:1]
-
-    if model is None:
-        with pytest.warns(
-                UserWarning,
-                match='INVALID-MODEL-WARNING: '
-                      'No valid model is supplied. '
-                      'The explanations, error analysis and '
-                      'counterfactuals may not work'):
-            rai_insights = RAIInsights(
-                model, train_data, test_data,
-                target_column,
-                categorical_features=categorical_features,
-                task_type=task_type,
-                feature_metadata=feature_metadata)
-    else:
-        rai_insights = RAIInsights(
-            model, train_data, test_data,
-            target_column,
-            categorical_features=categorical_features,
-            task_type=task_type,
-            feature_metadata=feature_metadata)
-
-    if manager_type == ManagerNames.EXPLAINER:
-        setup_explainer(rai_insights)
-    elif manager_type == ManagerNames.ERROR_ANALYSIS:
-        setup_error_analysis(rai_insights)
-
-    validate_rai_insights(rai_insights, train_data, test_data,
-                          target_column, task_type, categorical_features)
-
-    if manager_type == ManagerNames.CAUSAL:
-        treatment_features = manager_args.get(ManagerParams.TREATMENT_FEATURES)
-        max_cat_expansion = manager_args.get(ManagerParams.MAX_CAT_EXPANSION)
-        validate_causal(rai_insights, train_data, target_column,
-                        treatment_features, max_cat_expansion)
-    elif manager_type == ManagerNames.COUNTERFACTUAL:
-        desired_class = manager_args.get(ManagerParams.DESIRED_CLASS)
-        desired_range = manager_args.get(ManagerParams.DESIRED_RANGE)
-        feature_importance = manager_args.get(ManagerParams.FEATURE_IMPORTANCE)
-        validate_counterfactual(rai_insights,
-                                desired_class=desired_class,
-                                desired_range=desired_range,
-                                feature_importance=feature_importance)
-    elif manager_type == ManagerNames.ERROR_ANALYSIS:
-        validate_error_analysis(rai_insights)
-    elif manager_type == ManagerNames.EXPLAINER:
-        validate_explainer(rai_insights, train_data, test_data, classes)
-
-    with TemporaryDirectory() as tmpdir:
-        path = Path(tmpdir) / 'rai_test_path'
-        # save the rai_insights
-        rai_insights.save(path)
-
-        # Validate the common set of state produced when rai insights
-        # are saved on the disk.
-        validate_common_state_directories(path, task_type)
-
-        # Validate the directory structure of the state saved
-        # by the managers.
-        validate_component_state_directory(path, manager_type)
-
-        # load the rai_insights
-        rai_insights = RAIInsights.load(path)
-
-        validate_rai_insights(
-            rai_insights, train_data, test_data,
-            target_column, task_type, categorical_features)
-
-        if manager_type == ManagerNames.ERROR_ANALYSIS:
-            validate_error_analysis(rai_insights)
-            # validate adding new reports after deserialization works
-            setup_error_analysis(rai_insights, max_depth=4)
-            validate_error_analysis(rai_insights, expected_reports=2)
-        elif manager_type == ManagerNames.EXPLAINER:
-            validate_explainer(rai_insights, train_data, test_data, classes)
-            # validate adding new explainer config after deserialization works
-            setup_explainer(rai_insights)
-            validate_explainer(rai_insights, train_data, test_data, classes)
-
-
-def validate_common_state_directories(path, task_type):
-    all_other_files = os.listdir(path)
-    assert SerializationAttributes.RAI_VERSION_JSON in all_other_files
-    assert SerializationAttributes.META_JSON in all_other_files
-    assert SerializationAttributes.MODEL_PKL in all_other_files
-
-    model = None
-    with open(path / SerializationAttributes.MODEL_PKL, 'rb') as file:
-        model = pickle.load(file)
-
-    predictions_path = path / SerializationAttributes.PREDICTIONS_DIRECTORY
-    assert predictions_path.exists()
-    all_predictions_files = os.listdir(predictions_path)
-    if model is not None:
-        assert SerializationAttributes.PREDICT_JSON in all_predictions_files
-        if task_type == ModelTask.CLASSIFICATION:
-            assert SerializationAttributes.PREDICT_PROBA_JSON in \
-                all_predictions_files
-        else:
-            assert SerializationAttributes.PREDICT_PROBA_JSON not in \
-                all_predictions_files
-    else:
-        assert len(all_predictions_files) == 0
-
-    data_path = path / SerializationAttributes.DATA_DIRECTORY
-    assert data_path.exists()
-    all_data_files = os.listdir(data_path)
-    assert "train.json" in all_data_files
-    assert "traindtypes.json" in all_data_files
-    assert "test.json" in all_data_files
-    assert "testdtypes.json" in all_data_files
-
-
-def validate_component_state_directory(path, manager_type):
-    all_dirs = os.listdir(path)
-    assert manager_type in all_dirs
-    all_component_paths = os.listdir(path / manager_type)
-    for component_path in all_component_paths:
-        # Test if the component directory has UUID structure
-        UUID(component_path, version=4)
-        dm = DirectoryManager(path / manager_type, component_path)
-
-        config_path = dm.get_config_directory()
-        data_path = dm.get_data_directory()
-        generators_path = dm.get_generators_directory()
-
-        if manager_type == ManagerNames.EXPLAINER:
-            assert not config_path.exists()
-            assert data_path.exists()
-            assert not generators_path.exists()
-        elif manager_type == ManagerNames.COUNTERFACTUAL:
-            assert config_path.exists()
-            assert data_path.exists()
-            assert generators_path.exists()
-        elif manager_type == ManagerNames.ERROR_ANALYSIS:
-            assert config_path.exists()
-            assert data_path.exists()
-            assert not generators_path.exists()
-        elif manager_type == ManagerNames.CAUSAL:
-            assert not config_path.exists()
-            assert data_path.exists()
-            assert not generators_path.exists()
-
-
-def validate_rai_insights(
-    rai_insights,
-    train_data,
-    test_data,
-    target_column,
-    task_type,
-    categorical_features
-):
-
-    pd.testing.assert_frame_equal(rai_insights.train, train_data)
-    pd.testing.assert_frame_equal(rai_insights.test, test_data)
-    assert rai_insights.target_column == target_column
-    assert rai_insights.task_type == task_type
-    assert rai_insights.categorical_features == (categorical_features or [])
-    expected_length = 0
-    if categorical_features is not None:
-        expected_length = len(categorical_features)
-    assert len(rai_insights.categorical_features) == expected_length
-    assert len(rai_insights._categories) == expected_length
-    assert len(rai_insights._categorical_indexes) == expected_length
-    assert len(rai_insights._category_dictionary) == expected_length
-    for ind_data in rai_insights._string_ind_data:
-        assert len(ind_data) == expected_length
-
-    if rai_insights.model is None:
-        assert rai_insights.predict_output is None
-        assert rai_insights.predict_proba_output is None
-    else:
-        assert rai_insights.predict_output is not None
-        if task_type == ModelTask.CLASSIFICATION:
-            assert rai_insights.predict_proba_output is not None
-            assert isinstance(rai_insights.predict_proba_output, np.ndarray)
-            assert len(rai_insights.predict_proba_output.tolist()[0]) == \
-                len(rai_insights._classes)
-
-    if task_type == ModelTask.CLASSIFICATION:
-        classes = train_data[target_column].unique()
-        classes.sort()
-        np.testing.assert_array_equal(rai_insights._classes,
-                                      classes)
->>>>>>> 8ffc6d27
+                                      classes)