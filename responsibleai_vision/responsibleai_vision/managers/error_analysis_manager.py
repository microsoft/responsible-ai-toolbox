--- conflicted
+++ resolved
@@ -76,11 +76,6 @@
         self.image_mode = image_mode
         self.transformations = transformations
         self.task_type = task_type
-<<<<<<< HEAD
-        print('WrappedIndexPredictorModel')
-        print(task_type)
-=======
->>>>>>> 71e894d0
         if is_automl_image_model(self.model):
             test = np.array(
                 self.dataset.iloc[:, 0].tolist()
