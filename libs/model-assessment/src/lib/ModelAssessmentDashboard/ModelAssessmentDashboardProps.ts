--- conflicted
+++ resolved
@@ -66,14 +66,11 @@
     target: unknown[],
     abortSignal: AbortSignal
   ) => Promise<ICausalWhatIfData[]>;
-<<<<<<< HEAD
   requestBoxPlotDistribution?: (
     request: any[],
     abortSignal: AbortSignal
   ) => Promise<IHighchartBoxData>;
-=======
   requestExp?: (index: number, abortSignal: AbortSignal) => Promise<any[]>;
->>>>>>> 0ebfb885
   localUrl?: string;
 
   telemetryHook?: (message: ITelemetryEvent) => void;
