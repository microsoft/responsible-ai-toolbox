--- conflicted
+++ resolved
@@ -119,10 +119,6 @@
     request: any[],
     abortSignal: AbortSignal
   ) => Promise<any>;
-<<<<<<< HEAD
-
-=======
->>>>>>> 5343666b
   localUrl?: string;
 
   telemetryHook?: (message: ITelemetryEvent) => void;
