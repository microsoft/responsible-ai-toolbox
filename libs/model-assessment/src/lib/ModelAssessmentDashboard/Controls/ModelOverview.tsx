// Copyright (c) Microsoft Corporation.
// Licensed under the MIT License.

import {
  MissingParametersPlaceholder,
  defaultModelAssessmentContext,
  ModelAssessmentContext,
  OverallMetricChart,
  BinaryClassificationMetrics,
  RegressionMetrics,
  HeatmapHighChart,
  ILabeledStatistic,
  JointDataset,
  generateMetrics,
  FilterMethods,
  ICompositeFilter,
  Operations,
  ErrorCohort,
  Cohort,
  getCompositeFilterString
} from "@responsible-ai/core-ui";
import { localization } from "@responsible-ai/localization";
<<<<<<< HEAD
import { PointOptionsObject } from "highcharts";
import {
  ActionButton,
  Dropdown,
  IDropdownOption,
  Stack,
  Dialog,
  Text,
  DefaultButton,
  DialogFooter,
  PrimaryButton,
  Pivot,
  PivotItem,
  IDropdown
} from "office-ui-fabric-react";
import React from "react";

import { ModelOverviewMetricChart } from "./ModelOverviewMetricChart";
import { ProbabilityDistributionChart } from "./ProbabilityDistributionChart";

=======
import { Stack, Text } from "office-ui-fabric-react";
import React from "react";

>>>>>>> be93ae15
interface IModelOverviewProps {
  showNewModelOverviewExperience: boolean;
}

<<<<<<< HEAD
interface IModelOverviewState {
  selectedMetrics: string[];
  selectedFeatures: number[];
  isFeaturePickerLimitExceededDialogOpen: boolean;
}
=======
// This will be an interface shortly.
// As long as it has no members it needs to remain a class for code style reasons.
class IModelOverviewState {}
>>>>>>> be93ae15

export class ModelOverview extends React.Component<
  IModelOverviewProps,
  IModelOverviewState
> {
  public static contextType = ModelAssessmentContext;
  public context: React.ContextType<typeof ModelAssessmentContext> =
    defaultModelAssessmentContext;
  private featureDropdownRef = React.createRef<IDropdown>();

  constructor(props: IModelOverviewProps) {
    super(props);
    this.state = {
      selectedMetrics: [],
      selectedFeatures: [],
      isFeaturePickerLimitExceededDialogOpen: false
    };
  }

  public componentDidMount(): void {
    let defaultSelectedMetrics: string[] = [];
    if (this.context.dataset.task_type === "classification") {
      defaultSelectedMetrics = [
        BinaryClassificationMetrics.Accuracy,
        BinaryClassificationMetrics.FalsePositiveRate,
        BinaryClassificationMetrics.FalseNegativeRate,
        BinaryClassificationMetrics.SelectionRate
      ];
    } else {
      // task_type === "regression"
      defaultSelectedMetrics = [
        RegressionMetrics.MeanAbsoluteError,
        RegressionMetrics.MeanSquaredError,
        RegressionMetrics.MeanPrediction
      ];
    }
    this.setState({ selectedMetrics: defaultSelectedMetrics });
  }

  public render(): React.ReactNode {
    if (!this.context.jointDataset.hasPredictedY) {
      return (
        <MissingParametersPlaceholder>
          {localization.Interpret.ModelPerformance.missingParameters}
        </MissingParametersPlaceholder>
      );
    }

    let selectableMetrics: IDropdownOption[] = [];
    if (this.context.dataset.task_type === "classification") {
      // TODO: what about multiclass classification?
      selectableMetrics.push(
        {
          key: BinaryClassificationMetrics.Accuracy,
          text: localization.ModelAssessment.ModelOverview.accuracy
        },
        {
          key: BinaryClassificationMetrics.F1Score,
          text: localization.ModelAssessment.ModelOverview.f1Score
        },
        {
          key: BinaryClassificationMetrics.Precision,
          text: localization.ModelAssessment.ModelOverview.precision
        },
        {
          key: BinaryClassificationMetrics.Recall,
          text: localization.ModelAssessment.ModelOverview.recall
        },
        {
          key: BinaryClassificationMetrics.FalsePositiveRate,
          text: localization.ModelAssessment.ModelOverview.falsePositiveRate
        },
        {
          key: BinaryClassificationMetrics.FalseNegativeRate,
          text: localization.ModelAssessment.ModelOverview.falseNegativeRate
        },
        {
          key: BinaryClassificationMetrics.SelectionRate,
          text: localization.ModelAssessment.ModelOverview.selectionRate
        }
      );
    } else {
      // task_type === "regression"
      selectableMetrics.push(
        {
          key: RegressionMetrics.MeanAbsoluteError,
          text: localization.ModelAssessment.ModelOverview.meanAbsoluteError
        },
        {
          key: RegressionMetrics.MeanSquaredError,
          text: localization.ModelAssessment.ModelOverview.meanSquaredError
        },
        {
          key: RegressionMetrics.MeanPrediction,
          text: localization.ModelAssessment.ModelOverview.meanPrediction
        }
      );
    }

    const columns: string[] = [
      localization.ModelAssessment.ModelOverview.countColumnHeader
    ];
    columns.push(
      ...selectableMetrics
        .filter((element) =>
          this.state.selectedMetrics.includes(element.key.toString())
        )
        .map((element) => {
          return element.text;
        })
    );

    // generate table contents for dataset cohorts
    const datasetCohortLabeledStatistics = generateMetrics(
      this.context.jointDataset,
      this.context.errorCohorts.map((errorCohort) =>
        errorCohort.cohort.unwrap(JointDataset.IndexLabel)
      ),
      this.context.modelMetadata.modelType
    );

    let datasetCohortItems = this.generateTable(
      this.context.errorCohorts,
      selectableMetrics,
      datasetCohortLabeledStatistics
    );

    // generate table contents for selected feature cohorts
    // TODO: restrict by current cohort
    const n_groups_per_feature = 3;
    let filters: ICompositeFilter[][] = [];
    this.state.selectedFeatures.forEach((feature_index) => {
      const feature_name = this.context.dataset.feature_names[feature_index];
      const feature_meta_name = JointDataset.DataLabelRoot + feature_index;
      if (this.context.dataset.categorical_features.includes(feature_name)) {
        const featureFilters = this.context.jointDataset.metaDict[
          feature_meta_name
        ].sortedCategoricalValues?.map((_category, category_index) => {
          return {
            arg: [category_index],
            column: feature_meta_name,
            method: FilterMethods.Includes
          };
        });
        if (featureFilters) {
          filters.push(featureFilters);
        }
      } else {
        let min = Number.MAX_SAFE_INTEGER;
        let max = Number.MIN_SAFE_INTEGER;
        this.context.dataset.features.forEach((instanceFeatures) => {
          const feature_value = instanceFeatures[feature_index];
          if (typeof feature_value !== "number") {
            return;
          }
          if (feature_value > max) {
            max = feature_value;
          }
          if (feature_value < min) {
            min = feature_value;
          }
        });
        if (
          min === Number.MAX_SAFE_INTEGER ||
          max === Number.MIN_SAFE_INTEGER
        ) {
          // TODO: should we have an error message for this?
          return;
        }
        const interval_width = (max - min) / n_groups_per_feature;
        let featureFilters: ICompositeFilter[] = [
          {
            // left-most bin
            arg: [min + interval_width],
            column: feature_meta_name,
            method: FilterMethods.LessThan
          }
        ];
        for (
          // middle bins
          let bin_index = 1;
          bin_index < n_groups_per_feature - 1;
          bin_index++
        ) {
          featureFilters.push({
            compositeFilters: [
              {
                arg: [min + interval_width * bin_index],
                column: feature_meta_name,
                method: FilterMethods.GreaterThanEqualTo
              },
              {
                arg: [min + interval_width * (bin_index + 1)],
                column: feature_meta_name,
                method: FilterMethods.LessThan
              }
            ],
            operation: Operations.And
          });
        }
        featureFilters.push({
          // right-most bin
          arg: [min + interval_width * (n_groups_per_feature - 1)],
          column: feature_meta_name,
          method: FilterMethods.GreaterThanEqualTo
        });
        filters.push(featureFilters);
      }
    });

    let featureBasedCohorts = this.generateCohortsCartesianProduct(filters)
      // filter the empty cohorts resulting from overlapping dimensions
      .filter((errorCohort) => errorCohort.cohortStats.totalCohort > 0);

    const featureBasedCohortLabeledStatistics = generateMetrics(
      this.context.jointDataset,
      featureBasedCohorts.map((errorCohort) =>
        errorCohort.cohort.unwrap(JointDataset.IndexLabel)
      ),
      this.context.modelMetadata.modelType
    );

    let featureBasedCohortItems = this.generateTable(
      featureBasedCohorts,
      selectableMetrics,
      featureBasedCohortLabeledStatistics
    );

    return (
<<<<<<< HEAD
      <Stack tokens={{ padding: "14px 40px 10px 40px", childrenGap: "10px" }}>
        <Text variant="medium">
          {localization.Interpret.ModelPerformance.helperText}
        </Text>
        {!this.props.showNewModelOverviewExperience && (
          <OverallMetricChart
            showMetricSummary={!this.props.showNewModelOverviewExperience}
          />
        )}
        {this.props.showNewModelOverviewExperience && (
          <>
            <Stack horizontal tokens={{ childrenGap: "20px" }}>
              <Dropdown
                placeholder="Select metrics to compare your cohorts."
                label={
                  localization.ModelAssessment.ModelOverview.metricsDropdown
                }
                selectedKeys={this.state.selectedMetrics}
                options={selectableMetrics}
                onChange={this.onMetricSelectionChange}
                multiSelect
                styles={{ dropdown: { width: 400 } }}
              />
              <Dropdown
                componentRef={this.featureDropdownRef}
                placeholder="Select features to use for a disaggregated analysis."
                label={
                  localization.ModelAssessment.ModelOverview.featuresDropdown
                }
                selectedKeys={this.state.selectedFeatures}
                options={this.context.dataset.feature_names.map(
                  (feature_name, index) => {
                    return { key: index, text: feature_name };
                  }
                )}
                onChange={this.onFeatureSelectionChange}
                multiSelect
                styles={{ dropdown: { width: 400 } }}
              />
              <Dialog
                hidden={!this.state.isFeaturePickerLimitExceededDialogOpen}
                onDismiss={() =>
                  this.setState({
                    isFeaturePickerLimitExceededDialogOpen: false
                  })
                }
                dialogContentProps={{
                  title: "Feature selection limit met",
                  closeButtonAriaLabel: "Close",
                  subText:
                    "Only two features can be selected at the same time. Please unselect one of the two selected features before selecting another one."
                }}
              >
                <DialogFooter>
                  <DefaultButton
                    onClick={() => {
                      this.setState({
                        isFeaturePickerLimitExceededDialogOpen: false,
                        selectedFeatures: []
                      });
                    }}
                    text="Reset feature selection"
                  />
                  <PrimaryButton
                    onClick={() => {
                      this.setState({
                        isFeaturePickerLimitExceededDialogOpen: false
                      });
                    }}
                    text="Cancel"
                  />
                </DialogFooter>
              </Dialog>
            </Stack>
            <HeatmapHighChart
              configOverride={{
                chart: { type: "heatmap", spacingLeft: 50 },
                title: {
                  text: localization.ModelAssessment.ModelOverview
                    .dataCohortsHeatmapHeader,
                  align: "left"
                },
                xAxis: {
                  categories: columns,
                  opposite: true
                },
                yAxis: {
                  categories: this.context.errorCohorts.map(
                    (errorCohort) => errorCohort.cohort.name
                  ),
                  labels: {
                    align: "left",
                    reserveSpace: true,
                    // format labels to cap the line length at 20 characters
                    formatter: function () {
                      return ModelOverview.wrapYAxisLabels(this.value, true);
                    }
                  }
                },
                series: [
                  {
                    name: "Metrics",
                    colorKey: "colorValue",
                    data: datasetCohortItems,
                    type: "heatmap",
                    dataLabels: {
                      enabled: true
                    },
                    borderWidth: 1
                  }
                ],
                colorAxis: {
                  min: 0,
                  max: 1,
                  minColor: "#FFFFFF",
                  maxColor: "#1634F6"
                },
                legend: {
                  enabled: false
                },
                tooltip: {
                  formatter: function () {
                    if (
                      this.point.y === undefined ||
                      this.point.value === undefined
                    ) {
                      return undefined;
                    }
                    if (this.point.x === 0) {
                      // Count column
                      return (
                        "Cohort " +
                        this.series["yAxis"].categories[this.point.y] +
                        " contains " +
                        this.point.value +
                        " instances."
                      );
                    } else {
                      // Metric columns

                      return (
                        "The model's " +
                        this.series["xAxis"].categories[
                          this.point.x
                        ].toLowerCase() +
                        " on cohort " +
                        this.series["yAxis"].categories[this.point.y] +
                        " is " +
                        this.point.value
                      );
                    }
                  }
                }
              }}
            />
            {this.state.selectedFeatures.length === 0 && (
              <ActionButton
                styles={{}}
                onClick={() => {
                  this.featureDropdownRef.current?.focus(true);
                }}
              >
                Select features and fairness metrics to generate the
                disaggregated analysis.
              </ActionButton>
            )}
            {this.state.selectedFeatures.length > 0 && (
              <HeatmapHighChart
                configOverride={{
                  chart: {
                    type: "heatmap",
                    height: featureBasedCohorts.length * 40 + 120
                  },
                  title: {
                    text: localization.ModelAssessment.ModelOverview
                      .disaggregatedAnalysisHeatmapHeader,
                    align: "left"
                  },
                  xAxis: {
                    categories: columns,
                    opposite: true
                  },
                  yAxis: {
                    categories: featureBasedCohorts.map(
                      (errorCohort) => errorCohort.cohort.name
                    ),
                    labels: {
                      align: "left",
                      reserveSpace: true,
                      // format labels to cap the line length at 20 characters
                      formatter: function () {
                        return ModelOverview.wrapYAxisLabels(this.value, false);
                      }
                    }
                  },
                  series: [
                    {
                      name: "Metrics",
                      colorKey: "colorValue",
                      data: featureBasedCohortItems,
                      type: "heatmap",
                      dataLabels: {
                        enabled: true
                      },
                      borderWidth: 1
                    }
                  ],
                  colorAxis: {
                    min: 0,
                    max: 1,
                    minColor: "#FFFFFF",
                    maxColor: "#1634F6"
                  },
                  legend: {
                    enabled: false
                  },
                  tooltip: {
                    formatter: function () {
                      if (
                        this.point.y === undefined ||
                        this.point.value === undefined
                      ) {
                        return undefined;
                      }
                      if (this.point.x === 0) {
                        // Count column
                        return (
                          "Cohort " +
                          this.series["yAxis"].categories[this.point.y] +
                          " contains " +
                          this.point.value +
                          " instances."
                        );
                      } else {
                        // Metric columns
                        return (
                          "The model's " +
                          this.series["xAxis"].categories[
                            this.point.x
                          ].toLowerCase() +
                          " on cohort " +
                          this.series["yAxis"].categories[this.point.y] +
                          " is " +
                          this.point.value
                        );
                      }
                    }
                  }
                }}
              />
            )}

            <Pivot>
              <PivotItem headerText={"Probability distribution"}>
                <ProbabilityDistributionChart
                  datasetCohorts={this.context.errorCohorts}
                  featureBasedCohorts={featureBasedCohorts}
                />
              </PivotItem>
              <PivotItem headerText={"Metrics visualizations"}>
                <ModelOverviewMetricChart
                  selectableMetrics={selectableMetrics}
                  datasetCohorts={this.context.errorCohorts}
                  featureBasedCohorts={featureBasedCohorts}
                  datasetCohortStats={datasetCohortLabeledStatistics}
                  featureBasedCohortStats={featureBasedCohortLabeledStatistics}
                />
              </PivotItem>
            </Pivot>
          </>
        )}
      </Stack>
    );
  }

  private generateTable(
    cohorts: ErrorCohort[],
    selectableMetrics: IDropdownOption[],
    labeledStatistics: ILabeledStatistic[][]
  ) {
    let items: PointOptionsObject[] = cohorts.map(
      (errorCohort, cohortIndex) => {
        return {
          x: 0, // metric index for Count column
          y: cohortIndex,
          value: errorCohort.cohortStats.totalCohort,
          colorValue: 0
        };
      }
=======
      <Stack tokens={{ padding: "16px 40px 10px 40px" }}>
        <Text variant="medium">
          {localization.Interpret.ModelPerformance.helperText}
        </Text>
        {!this.props.showNewModelOverviewExperience && <OverallMetricChart />}
      </Stack>
>>>>>>> be93ae15
    );
    selectableMetrics
      .filter((element: IDropdownOption) =>
        this.state.selectedMetrics.includes(element.key.toString())
      )
      .forEach((metricOption: IDropdownOption, metricIndex: number) => {
        // first determine min and max values
        let metricMin = Number.MAX_SAFE_INTEGER;
        let metricMax = Number.MIN_SAFE_INTEGER;
        cohorts.forEach((_errorCohort, cohortIndex) => {
          const stat = labeledStatistics[cohortIndex].find(
            (stat) => stat.key === metricOption.key
          );
          if (stat) {
            if (stat.stat > metricMax) {
              metricMax = stat.stat;
            }
            if (stat.stat < metricMin) {
              metricMin = stat.stat;
            }
          }
        });
        // use min and max to normalize the colors
        const metricMinMaxDiff = metricMax - metricMin;
        cohorts.forEach((_errorCohort, cohortIndex) => {
          const stat = labeledStatistics[cohortIndex].find(
            (stat) => stat.key === metricOption.key
          );
          if (stat && !Number.isNaN(stat.stat)) {
            items.push({
              x: metricIndex + 1,
              y: cohortIndex,
              value: Number(stat.stat.toFixed(3)),
              colorValue: (stat.stat - metricMin) / metricMinMaxDiff
            });
          } else {
            // not a numeric value (NaN), so just put null
            items.push({
              x: metricIndex + 1,
              y: cohortIndex,
              value: Number.NaN,
              color: "#808080" // gray
            });
          }
        });
      });
    return items;
  }

  private onMetricSelectionChange = (
    _: React.FormEvent<HTMLDivElement>,
    item?: IDropdownOption
  ): void => {
    if (item && item.selected !== undefined) {
      if (
        item.selected &&
        !this.state.selectedMetrics.includes(item.key.toString())
      ) {
        this.setState({
          selectedMetrics: this.state.selectedMetrics.concat([
            item.key.toString()
          ])
        });
      }
      if (
        !item.selected &&
        this.state.selectedMetrics.includes(item.key.toString())
      ) {
        let selectedMetrics = this.state.selectedMetrics;
        const unselectedMetricIndex = selectedMetrics.findIndex(
          (key) => key === item.key.toString()
        );
        // remove unselected metric
        selectedMetrics.splice(unselectedMetricIndex, 1);
        this.setState({
          selectedMetrics
        });
      }
    }
  };

  private onFeatureSelectionChange = (
    _: React.FormEvent<HTMLDivElement>,
    item?: IDropdownOption
  ): void => {
    if (item && item.selected !== undefined && typeof item.key === "number") {
      // technically we know it's only numbers but item.key has type string | number
      if (item.selected && !this.state.selectedFeatures.includes(item.key)) {
        if (this.state.selectedFeatures.length >= 2) {
          this.setState({ isFeaturePickerLimitExceededDialogOpen: true });
        } else {
          this.setState({
            selectedFeatures: this.state.selectedFeatures.concat([
              item.key as number
            ])
          });
        }
      }
      if (!item.selected && this.state.selectedFeatures.includes(item.key)) {
        let selectedFeatures = this.state.selectedFeatures;
        const unselectedFeatureIndex = selectedFeatures.findIndex(
          (key) => key === item.key
        );
        // remove unselected metric
        selectedFeatures.splice(unselectedFeatureIndex, 1);
        this.setState({
          selectedFeatures
        });
      }
    }
  };

  private generateFiltersCartesianProduct(
    filters: ICompositeFilter[][]
  ): ICompositeFilter[] {
    if (filters.length == 0) {
      return [];
    }
    if (filters.length === 1) {
      // just flatten filters list
      return filters[0];
    }
    return this.generateFiltersCartesianProduct([
      filters[0]
        .map((filter0) => {
          return filters[1].map((filter1) => {
            return {
              compositeFilters: [filter0, filter1],
              operation: Operations.And
            } as ICompositeFilter;
          });
        })
        .reduce((list1, list2) => [...list1, ...list2]), // flatten
      ...filters.slice(2)
    ]);
  }

  private generateCohortsCartesianProduct(filters: ICompositeFilter[][]) {
    return this.generateFiltersCartesianProduct(filters).map(
      (compositeFilter) => {
        const cohort_name = getCompositeFilterString(
          [compositeFilter],
          this.context.jointDataset
        )[0];
        return new ErrorCohort(
          new Cohort(
            cohort_name,
            this.context.jointDataset,
            [],
            [compositeFilter]
          ),
          this.context.jointDataset
        );
      }
    );
  }

  static wrapYAxisLabels(obj: any, wrapOnWhitespace: boolean = false) {
    var label = obj.toString();
    for (let index = 20; index < label.length; index += 20) {
      // check if there are suitable spots for a linewrap
      // if not just wrap after 20 characters
      const closing_parenthesis = ") ";
      const opening_parenthesis = " (";
      const whitespace = " ";
      const searchString = label.slice(index - 10, index);
      if (searchString.includes(closing_parenthesis)) {
        index = label.indexOf(closing_parenthesis, index - 10) + 2;
      } else if (searchString.includes(opening_parenthesis)) {
        index = label.indexOf(opening_parenthesis, index - 10) + 1;
      } else if (wrapOnWhitespace && searchString.includes(whitespace)) {
        index = label.indexOf(whitespace, index - 10) + 1;
      }
      label =
        label.slice(0, index) + "<br />" + label.slice(index, label.length);
    }
    if (label.length > 40) {
      label = label.slice(0, 37) + "...";
    }
    return label;
  }
}<|MERGE_RESOLUTION|>--- conflicted
+++ resolved
@@ -20,7 +20,6 @@
   getCompositeFilterString
 } from "@responsible-ai/core-ui";
 import { localization } from "@responsible-ai/localization";
-<<<<<<< HEAD
 import { PointOptionsObject } from "highcharts";
 import {
   ActionButton,
@@ -41,26 +40,15 @@
 import { ModelOverviewMetricChart } from "./ModelOverviewMetricChart";
 import { ProbabilityDistributionChart } from "./ProbabilityDistributionChart";
 
-=======
-import { Stack, Text } from "office-ui-fabric-react";
-import React from "react";
-
->>>>>>> be93ae15
 interface IModelOverviewProps {
   showNewModelOverviewExperience: boolean;
 }
 
-<<<<<<< HEAD
 interface IModelOverviewState {
   selectedMetrics: string[];
   selectedFeatures: number[];
   isFeaturePickerLimitExceededDialogOpen: boolean;
 }
-=======
-// This will be an interface shortly.
-// As long as it has no members it needs to remain a class for code style reasons.
-class IModelOverviewState {}
->>>>>>> be93ae15
 
 export class ModelOverview extends React.Component<
   IModelOverviewProps,
@@ -290,8 +278,7 @@
     );
 
     return (
-<<<<<<< HEAD
-      <Stack tokens={{ padding: "14px 40px 10px 40px", childrenGap: "10px" }}>
+      <Stack tokens={{ padding: "16px 40px 10px 40px", childrenGap: "10px" }}>
         <Text variant="medium">
           {localization.Interpret.ModelPerformance.helperText}
         </Text>
@@ -580,14 +567,6 @@
           colorValue: 0
         };
       }
-=======
-      <Stack tokens={{ padding: "16px 40px 10px 40px" }}>
-        <Text variant="medium">
-          {localization.Interpret.ModelPerformance.helperText}
-        </Text>
-        {!this.props.showNewModelOverviewExperience && <OverallMetricChart />}
-      </Stack>
->>>>>>> be93ae15
     );
     selectableMetrics
       .filter((element: IDropdownOption) =>
