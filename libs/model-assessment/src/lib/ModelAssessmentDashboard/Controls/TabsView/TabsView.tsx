// Copyright (c) Microsoft Corporation.
// Licensed under the MIT License.

import { DefaultEffects, PivotItem, Stack, Text } from "@fluentui/react";
import { CausalInsightsTab } from "@responsible-ai/causality";
import {
  WeightVectorOption,
  ModelTypes,
  WeightVectors,
  ModelAssessmentContext,
  defaultModelAssessmentContext,
  IModelAssessmentContext
} from "@responsible-ai/core-ui";
import { CounterfactualsTab } from "@responsible-ai/counterfactuals";
import { DataAnalysisTab } from "@responsible-ai/dataset-explorer";
import {
  ErrorAnalysisOptions,
  ErrorAnalysisViewTab,
  MapShift,
  MatrixArea,
  MatrixFilter,
  TreeViewRenderer
} from "@responsible-ai/error-analysis";
import { localization } from "@responsible-ai/localization";
import _, { Dictionary } from "lodash";
import * as React from "react";

import { AddTabButton } from "../../AddTabButton";
import {
  isFlightActive,
  newModelOverviewExperienceFlight,
  dataBalanceExperienceFlight
} from "../../FeatureFlights";
import { GlobalTabKeys } from "../../ModelAssessmentEnums";
import { FeatureImportancesTab } from "../FeatureImportances";
import { ModelOverview } from "../ModelOverview/ModelOverview";

import { tabsViewStyles } from "./TabsView.styles";
import { ITabsViewProps } from "./TabsViewProps";

export interface ITabsViewState {
  errorAnalysisOption: ErrorAnalysisOptions;
  importances: number[];
  mapShiftErrorAnalysisOption: ErrorAnalysisOptions;
  mapShiftVisible: boolean;
  selectedFeatures: string[];
  selectedWeightVector: WeightVectorOption;
  weightVectorLabels: Dictionary<string>;
  weightVectorOptions: WeightVectorOption[];
}

export class TabsView extends React.PureComponent<
  ITabsViewProps,
  ITabsViewState
> {
  public static contextType = ModelAssessmentContext;
  public context: IModelAssessmentContext = defaultModelAssessmentContext;

  public constructor(props: ITabsViewProps) {
    super(props);
    const weightVectorLabels = {
      [WeightVectors.AbsAvg]: localization.Interpret.absoluteAverage
    };
    const weightVectorOptions = [];
    if (props.modelMetadata.modelType === ModelTypes.Multiclass) {
      weightVectorOptions.push(WeightVectors.AbsAvg);
    }
    props.modelMetadata.classNames.forEach((name, index) => {
      weightVectorLabels[index] = localization.formatString(
        localization.Interpret.WhatIfTab.classLabel,
        name
      );
      weightVectorOptions.push(index);
    });
    const importances = props.errorAnalysisData?.[0]?.importances ?? [];
    this.state = {
      errorAnalysisOption: ErrorAnalysisOptions.TreeMap,
      importances,
      mapShiftErrorAnalysisOption: ErrorAnalysisOptions.TreeMap,
      mapShiftVisible: false,
      selectedFeatures: props.dataset.feature_names,
      selectedWeightVector:
        props.modelMetadata.modelType === ModelTypes.Multiclass
          ? WeightVectors.AbsAvg
          : 0,
      weightVectorLabels,
      weightVectorOptions
    };
    if (this.props.requestImportances) {
      this.props
        .requestImportances([], new AbortController().signal)
        .then((result) => {
          this.setState({ importances: result });
        });
    }
  }

  public render(): React.ReactNode {
    const disabledView =
      this.props.requestDebugML === undefined &&
      this.props.requestMatrix === undefined &&
      this.props.baseCohort.cohort.name !==
        localization.ErrorAnalysis.Cohort.defaultLabel;
    const classNames = tabsViewStyles();
    return (
      <Stack tokens={{ padding: "l1" }}>
        {this.props.activeGlobalTabs[0]?.key !==
          GlobalTabKeys.ErrorAnalysisTab && (
          <Stack.Item className={classNames.buttonSection}>
            <AddTabButton
              tabIndex={0}
              onAdd={this.props.addTab}
              availableTabs={this.props.addTabDropdownOptions}
            />
          </Stack.Item>
        )}
        {this.props.activeGlobalTabs.map((t, i) => (
          <>
            <Stack.Item
              key={i}
              className={classNames.section}
              styles={{ root: { boxShadow: DefaultEffects.elevation4 } }}
            >
              {t.key === GlobalTabKeys.ErrorAnalysisTab &&
                this.props.errorAnalysisData?.[0] && (
                  <>
                    <div
                      className={classNames.sectionHeader}
                      id="errorAnalysisHeader"
                    >
                      <Text variant={"xxLarge"}>
                        {
                          localization.ModelAssessment.ComponentNames
                            .ErrorAnalysis
                        }
                      </Text>
                    </div>
                    <ErrorAnalysisViewTab
                      disabledView={disabledView}
                      tree={this.props.errorAnalysisData[0].tree}
                      matrix={this.props.errorAnalysisData[0].matrix}
                      matrixFeatures={
                        this.props.errorAnalysisData[0].matrix_features
                      }
                      messages={this.props.stringParams?.contextualHelp}
                      getTreeNodes={this.props.requestDebugML}
                      getMatrix={this.props.requestMatrix}
                      updateSelectedCohort={this.props.updateSelectedCohort}
                      features={
                        this.props.errorAnalysisData[0].tree_features ||
                        this.props.dataset.feature_names
                      }
                      selectedFeatures={this.state.selectedFeatures}
                      errorAnalysisOption={this.state.errorAnalysisOption}
                      selectedCohort={this.props.selectedCohort}
                      baseCohort={this.props.baseCohort}
                      selectFeatures={(features: string[]): void =>
                        this.setState({ selectedFeatures: features })
                      }
                      importances={this.state.importances}
                      onClearCohortSelectionClick={(): void => {
                        this.props.onClearCohortSelectionClick();
                      }}
                      onSaveCohortClick={(): void => {
                        this.props.setSaveCohortVisible();
                      }}
                      showCohortName={false}
                      handleErrorDetectorChanged={
                        this.handleErrorDetectorChanged
                      }
                      selectedKey={this.state.errorAnalysisOption}
                      telemetryHook={this.props.telemetryHook}
                    />
                  </>
                )}
              {t.key === GlobalTabKeys.ModelOverviewTab && (
                <>
                  <div className={classNames.sectionHeader}>
                    <Text variant={"xxLarge"} id="modelStatisticsHeader">
                      {
                        localization.ModelAssessment.ComponentNames
                          .ModelOverview
                      }
                    </Text>
                  </div>
                  <ModelOverview
                    showNewModelOverviewExperience={isFlightActive(
                      newModelOverviewExperienceFlight,
                      this.context.featureFlights
                    )}
                    telemetryHook={this.props.telemetryHook}
                  />
                </>
              )}
              {t.key === GlobalTabKeys.DataAnalysisTab && (
                <>
                  <div className={classNames.sectionHeader}>
                    <Text variant={"xxLarge"} id="dataAnalysisHeader">
                      {localization.ModelAssessment.ComponentNames.DataAnalysis}
                    </Text>
                  </div>
<<<<<<< HEAD
                  <DataAnalysisTab
                    showDataBalanceExperience={isFlightActive(
                      dataBalanceExperienceFlight,
                      this.context.featureFlights
                    )}
=======
                  <DatasetExplorerTab
                    telemetryHook={this.props.telemetryHook}
>>>>>>> 54179a0c
                  />
                </>
              )}
              {t.key === GlobalTabKeys.FeatureImportancesTab &&
                this.props.modelExplanationData?.[0] && (
                  <>
                    <div className={classNames.sectionHeader}>
                      <Text variant={"xxLarge"} id="featureImportanceHeader">
                        {
                          localization.ModelAssessment.ComponentNames
                            .FeatureImportances
                        }
                      </Text>
                    </div>
                    <FeatureImportancesTab
                      modelMetadata={this.props.modelMetadata}
                      modelExplanationData={this.props.modelExplanationData}
                      selectedWeightVector={this.state.selectedWeightVector}
                      weightVectorOptions={this.state.weightVectorOptions}
                      weightVectorLabels={this.state.weightVectorLabels}
                      requestPredictions={this.props.requestPredictions}
                      onWeightVectorChange={this.onWeightVectorChange}
                      telemetryHook={this.props.telemetryHook}
                    />
                  </>
                )}
              {t.key === GlobalTabKeys.CausalAnalysisTab &&
                this.props.causalAnalysisData?.[0] && (
                  <>
                    <div
                      className={classNames.sectionHeader}
                      id="causalAnalysisHeader"
                    >
                      <Text variant={"xxLarge"} id="causalInsightsTab">
                        {
                          localization.ModelAssessment.ComponentNames
                            .CausalAnalysis
                        }
                      </Text>
                    </div>
                    <CausalInsightsTab
                      data={this.props.causalAnalysisData?.[0]}
                      telemetryHook={this.props.telemetryHook}
                    />
                  </>
                )}

              {t.key === GlobalTabKeys.CounterfactualsTab &&
                this.props.counterfactualData?.[0] && (
                  <>
                    <div className={classNames.sectionHeader}>
                      <Text variant={"xxLarge"}>
                        {
                          localization.ModelAssessment.ComponentNames
                            .Counterfactuals
                        }
                      </Text>
                    </div>
                    <CounterfactualsTab
                      data={this.props.counterfactualData?.[0]}
                      telemetryHook={this.props.telemetryHook}
                    />
                  </>
                )}
            </Stack.Item>
            <Stack.Item className={classNames.buttonSection}>
              <AddTabButton
                tabIndex={i + 1}
                onAdd={this.props.addTab}
                availableTabs={this.props.addTabDropdownOptions}
              />
            </Stack.Item>
          </>
        ))}
        {this.state.mapShiftVisible && (
          <MapShift
            currentOption={this.state.mapShiftErrorAnalysisOption}
            isOpen={this.state.mapShiftVisible}
            onDismiss={(): void =>
              this.setState({
                errorAnalysisOption: this.state.errorAnalysisOption,
                mapShiftVisible: false
              })
            }
            onSave={(): void => {
              this.setState({
                mapShiftVisible: false
              });
              this.props.setSaveCohortVisible();
            }}
            onShift={(): void => {
              // reset all states on shift
              MatrixFilter.resetState();
              MatrixArea.resetState();
              TreeViewRenderer.resetState();
              this.setState({
                errorAnalysisOption: this.state.mapShiftErrorAnalysisOption,
                mapShiftVisible: false
              });
              this.props.setSelectedCohort(this.props.baseCohort);
            }}
          />
        )}
      </Stack>
    );
  }

  private onWeightVectorChange = (weightOption: WeightVectorOption): void => {
    this.props.jointDataset.buildLocalFlattenMatrix(weightOption);
    this.props.cohorts.forEach((errorCohort) =>
      errorCohort.cohort.clearCachedImportances()
    );
    this.setState({ selectedWeightVector: weightOption });
  };

  private handleErrorDetectorChanged = (item?: PivotItem): void => {
    if (item && item.props.itemKey) {
      // Note comparison below is actually string comparison (key is string), we have to set the enum
      if (item.props.itemKey === ErrorAnalysisOptions.HeatMap) {
        const selectedOptionHeatMap = ErrorAnalysisOptions.HeatMap;
        this.setErrorDetector(selectedOptionHeatMap);
      } else {
        const selectedOptionTreeMap = ErrorAnalysisOptions.TreeMap;
        this.setErrorDetector(selectedOptionTreeMap);
      }
    }
  };

  private setErrorDetector = (key: ErrorAnalysisOptions): void => {
    if (this.props.selectedCohort.isTemporary) {
      this.setState({
        mapShiftErrorAnalysisOption: key,
        mapShiftVisible: true
      });
    } else {
      this.setState({
        errorAnalysisOption: key
      });
    }
  };
}<|MERGE_RESOLUTION|>--- conflicted
+++ resolved
@@ -199,16 +199,12 @@
                       {localization.ModelAssessment.ComponentNames.DataAnalysis}
                     </Text>
                   </div>
-<<<<<<< HEAD
                   <DataAnalysisTab
+                    telemetryHook={this.props.telemetryHook}
                     showDataBalanceExperience={isFlightActive(
                       dataBalanceExperienceFlight,
                       this.context.featureFlights
                     )}
-=======
-                  <DatasetExplorerTab
-                    telemetryHook={this.props.telemetryHook}
->>>>>>> 54179a0c
                   />
                 </>
               )}
