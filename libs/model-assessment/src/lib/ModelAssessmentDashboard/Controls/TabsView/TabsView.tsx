--- conflicted
+++ resolved
@@ -25,6 +25,7 @@
 import {
   ErrorAnalysisOptions,
   ErrorAnalysisViewTab,
+  InfoCallout,
   InfoCallout,
   MapShift,
   MatrixArea,
@@ -49,10 +50,7 @@
 import { ModelOverview } from "../ModelOverview/ModelOverview";
 
 import {
-<<<<<<< HEAD
   counterfactualIconId,
-=======
->>>>>>> 08f0b29d
   dataAnalysisIconId,
   errorAnalysisIconId,
   featureImportanceIconId,
@@ -60,6 +58,7 @@
 } from "./constants";
 import { tabsViewStyles } from "./TabsView.styles";
 import { ITabsViewProps } from "./TabsViewProps";
+import { getInfo } from "./utils";
 import { getInfo } from "./utils";
 
 export interface ITabsViewState {
@@ -73,10 +72,7 @@
   weightVectorLabels: Dictionary<string>;
   weightVectorOptions: WeightVectorOption[];
   featureImportanceOption: FeatureImportancesTabOptions;
-<<<<<<< HEAD
   dataAnalysisOption: DataAnalysisTabOptions;
-=======
->>>>>>> 08f0b29d
 }
 
 export class TabsView extends React.PureComponent<
@@ -107,6 +103,7 @@
       allSelectedItems: [],
       dataAnalysisOption: DataAnalysisTabOptions.TableView,
       errorAnalysisOption: ErrorAnalysisOptions.TreeMap,
+      featureImportanceOption: FeatureImportancesTabOptions.GlobalExplanation,
       featureImportanceOption: FeatureImportancesTabOptions.GlobalExplanation,
       importances,
       mapShiftErrorAnalysisOption: ErrorAnalysisOptions.TreeMap,
@@ -181,6 +178,25 @@
                             .ErrorAnalysis
                         }
                       </Text>
+                      <div className={classNames.sectionTooltip}>
+                        <InfoCallout
+                          iconId={errorAnalysisIconId}
+                          infoText={
+                            getInfo(
+                              t.key,
+                              this.props,
+                              this.state.errorAnalysisOption
+                            ).body
+                          }
+                          title={
+                            getInfo(
+                              t.key,
+                              this.props,
+                              this.state.errorAnalysisOption
+                            ).title
+                          }
+                        />
+                      </div>
                       <div className={classNames.sectionTooltip}>
                         <InfoCallout
                           iconId={errorAnalysisIconId}
@@ -260,6 +276,18 @@
                         }
                       />
                     </div>
+                    <div className={classNames.sectionTooltip}>
+                      <InfoCallout
+                        iconId={modelOverviewIconId}
+                        infoText={
+                          localization.ModelAssessment.ModelOverview
+                            .topLevelDescription
+                        }
+                        title={
+                          localization.ModelAssessment.ModelOverview.infoTitle
+                        }
+                      />
+                    </div>
                   </h3>
                   <ModelOverview telemetryHook={this.props.telemetryHook} />
                 </>
@@ -270,7 +298,6 @@
                     <Text variant={"xxLarge"} id="dataAnalysisHeader">
                       {localization.ModelAssessment.ComponentNames.DataAnalysis}
                     </Text>
-<<<<<<< HEAD
                     {this.state.dataAnalysisOption !==
                       DataAnalysisTabOptions.DataBalance && (
                       <div className={classNames.sectionTooltip}>
@@ -297,17 +324,6 @@
                         />
                       </div>
                     )}
-=======
-                    <div className={classNames.sectionTooltip}>
-                      <InfoCallout
-                        iconId={dataAnalysisIconId}
-                        infoText={
-                          localization.Interpret.DatasetExplorer.helperText
-                        }
-                        title={localization.Common.infoTitle}
-                      />
-                    </div>
->>>>>>> 08f0b29d
                   </h3>
                   <DataAnalysisTab
                     telemetryHook={this.props.telemetryHook}
@@ -330,7 +346,6 @@
                             .FeatureImportances
                         }
                       </Text>
-<<<<<<< HEAD
                       {this.state.featureImportanceOption ===
                         FeatureImportancesTabOptions.GlobalExplanation && (
                         <div className={classNames.sectionTooltip}>
@@ -355,29 +370,6 @@
                           />
                         </div>
                       )}
-=======
-                      <div className={classNames.sectionTooltip}>
-                        <InfoCallout
-                          iconId={featureImportanceIconId}
-                          infoText={
-                            getInfo(
-                              t.key,
-                              this.props,
-                              undefined,
-                              this.state.featureImportanceOption
-                            ).body
-                          }
-                          title={
-                            getInfo(
-                              t.key,
-                              this.props,
-                              undefined,
-                              this.state.featureImportanceOption
-                            ).title
-                          }
-                        />
-                      </div>
->>>>>>> 08f0b29d
                     </h3>
                     <FeatureImportancesTab
                       allSelectedItems={this.state.allSelectedItems}
@@ -389,6 +381,7 @@
                       requestPredictions={this.props.requestPredictions}
                       onWeightVectorChange={this.onWeightVectorChange}
                       telemetryHook={this.props.telemetryHook}
+                      onPivotChange={this.onFeatureImportanceOptionChange}
                       onPivotChange={this.onFeatureImportanceOptionChange}
                     />
                   </>
@@ -489,15 +482,12 @@
     this.setState({ featureImportanceOption: option });
   };
 
-<<<<<<< HEAD
   private onDataAnalysisOptionChange = (
     option: DataAnalysisTabOptions
   ): void => {
     this.setState({ dataAnalysisOption: option });
   };
 
-=======
->>>>>>> 08f0b29d
   private onWeightVectorChange = (weightOption: WeightVectorOption): void => {
     this.props.jointDataset.buildLocalFlattenMatrix(weightOption);
     this.props.cohorts.forEach((errorCohort) =>
