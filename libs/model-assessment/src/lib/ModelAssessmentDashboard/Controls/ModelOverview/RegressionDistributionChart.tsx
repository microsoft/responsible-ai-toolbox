--- conflicted
+++ resolved
@@ -102,14 +102,9 @@
             cohort,
             index,
             targetOption?.key.toString(),
-<<<<<<< HEAD
             targetOption?.text,
-            this.context.requestBoxPlotDistribution
-=======
-            targetOption?.id,
             this.context.requestBoxPlotDistribution,
             ifEnableLargeData(this.context.dataset)
->>>>>>> f6c2dca9
           );
         }
       );
