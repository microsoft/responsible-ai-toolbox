// Copyright (c) Microsoft Corporation.
// Licensed under the MIT License.

import { getTheme, IChoiceGroupOption, Spinner } from "@fluentui/react";
import {
  BasicHighChart,
  boxChartTooltipDefaultSetting,
  calculateBoxPlotDataFromErrorCohort,
  defaultModelAssessmentContext,
  ErrorCohort,
  ModelAssessmentContext,
  setOutlierDataIfChanged,
  IBoxChartState
} from "@responsible-ai/core-ui";
import { localization } from "@responsible-ai/localization";
import { PointOptionsObject } from "highcharts";
import _ from "lodash";
import React from "react";

interface IProbabilityDistributionBoxChartProps {
  boxPlotState: IBoxChartState;
  selectedCohorts: ErrorCohort[];
  probabilityOption?: IChoiceGroupOption;
  onBoxPlotStateUpdate: (boxPlotState: IBoxChartState) => void;
}

export class ProbabilityDistributionBoxChart extends React.Component<IProbabilityDistributionBoxChartProps> {
  public static contextType = ModelAssessmentContext;
  public context: React.ContextType<typeof ModelAssessmentContext> =
    defaultModelAssessmentContext;

  public componentDidMount(): void {
<<<<<<< HEAD
    this.calculateAndSetBoxChartState();
=======
    this.calculateBoxDataIfNeeded();
>>>>>>> e944dc53
  }

  public componentDidUpdate(
    prevProps: IProbabilityDistributionBoxChartProps
  ): void {
<<<<<<< HEAD
    if (
      this.props.boxPlotState.boxPlotData.length === 0 ||
      !_.isEqual(prevProps.selectedCohorts, this.props.selectedCohorts) ||
      !_.isEqual(
        prevProps.probabilityOption?.id,
        this.props.probabilityOption?.id
      )
    ) {
      this.calculateAndSetBoxChartState();
    }
=======
    this.calculateBoxDataIfNeeded(prevProps);
>>>>>>> e944dc53
  }

  public render(): React.ReactNode {
    const theme = getTheme();
    if (this.props.boxPlotState.boxPlotData.length === 0) {
      return <Spinner />;
    }
    const selectedCohortNames = this.props.selectedCohorts.map(
      (cohort) => cohort.cohort.name
    );

    return (
      <BasicHighChart
        id={"modelOverviewProbabilityDistributionBoxChart"}
        theme={theme}
        configOverride={{
          chart: {
            height: this.props.selectedCohorts.length * 40 + 120,
            inverted: true,
            type: "boxplot"
          },
          plotOptions: {
            bar: {
              dataLabels: {
                enabled: true
              }
            }
          },
          series: [
            {
              data: this.props.boxPlotState.boxPlotData.map(
                (boxData) => boxData as PointOptionsObject
              ),
              fillColor: theme.semanticColors.inputBackgroundChecked,
              name: localization.ModelAssessment.ModelOverview.BoxPlot
                .boxPlotSeriesLabel,
              tooltip: boxChartTooltipDefaultSetting,
              type: "boxplot"
            },
            {
              data: this.props.boxPlotState.outlierData,
              name: localization.ModelAssessment.ModelOverview.BoxPlot
                .outlierLabel,
              tooltip: {
                pointFormatter(): string {
                  return `${localization.ModelAssessment.ModelOverview.BoxPlot.outlierProbability}: <b>${this.y}</b>`;
                }
              },
              type: "scatter"
            }
          ],
          xAxis: {
            categories: selectedCohortNames
          },
          yAxis: {
            title: { text: this.props.probabilityOption?.text }
          }
        }}
      />
    );
  }

<<<<<<< HEAD
  private calculateAndSetBoxChartState(): void {
    const boxPlotData = this.props.selectedCohorts.map(
      (cohort: ErrorCohort, index: number) => {
        return calculateBoxPlotDataFromErrorCohort(
          cohort,
          index,
          this.props.probabilityOption?.key || "",
          this.props.probabilityOption?.id,
          this.context.requestBoxPlotDistribution
        );
      }
    );
    setOutlierDataIfChanged(
      boxPlotData,
      this.props.boxPlotState,
      this.props.onBoxPlotStateUpdate
    );
=======
  public calculateBoxDataIfNeeded(
    prevProps?: IProbabilityDistributionBoxChartProps
  ): void {
    if (
      this.props.boxPlotState.boxPlotData.length === 0 ||
      prevProps === undefined ||
      !_.isEqual(prevProps.selectedCohorts, this.props.selectedCohorts) ||
      !_.isEqual(
        prevProps.probabilityOption?.id,
        this.props.probabilityOption?.id
      )
    ) {
      const boxPlotData = this.props.selectedCohorts.map(
        (cohort: ErrorCohort, index: number) => {
          return calculateBoxPlotDataFromErrorCohort(
            cohort,
            index,
            this.props.probabilityOption?.key || "",
            this.props.probabilityOption?.text,
            this.context.requestBoxPlotDistribution,
            ifEnableLargeData(this.context.dataset)
          );
        }
      );
      setOutlierDataIfChanged(
        boxPlotData,
        this.props.boxPlotState,
        this.props.onBoxPlotStateUpdate
      );
    }
>>>>>>> e944dc53
  }
}<|MERGE_RESOLUTION|>--- conflicted
+++ resolved
@@ -10,7 +10,8 @@
   ErrorCohort,
   ModelAssessmentContext,
   setOutlierDataIfChanged,
-  IBoxChartState
+  IBoxChartState,
+  ifEnableLargeData
 } from "@responsible-ai/core-ui";
 import { localization } from "@responsible-ai/localization";
 import { PointOptionsObject } from "highcharts";
@@ -30,30 +31,13 @@
     defaultModelAssessmentContext;
 
   public componentDidMount(): void {
-<<<<<<< HEAD
-    this.calculateAndSetBoxChartState();
-=======
     this.calculateBoxDataIfNeeded();
->>>>>>> e944dc53
   }
 
   public componentDidUpdate(
     prevProps: IProbabilityDistributionBoxChartProps
   ): void {
-<<<<<<< HEAD
-    if (
-      this.props.boxPlotState.boxPlotData.length === 0 ||
-      !_.isEqual(prevProps.selectedCohorts, this.props.selectedCohorts) ||
-      !_.isEqual(
-        prevProps.probabilityOption?.id,
-        this.props.probabilityOption?.id
-      )
-    ) {
-      this.calculateAndSetBoxChartState();
-    }
-=======
     this.calculateBoxDataIfNeeded(prevProps);
->>>>>>> e944dc53
   }
 
   public render(): React.ReactNode {
@@ -116,25 +100,6 @@
     );
   }
 
-<<<<<<< HEAD
-  private calculateAndSetBoxChartState(): void {
-    const boxPlotData = this.props.selectedCohorts.map(
-      (cohort: ErrorCohort, index: number) => {
-        return calculateBoxPlotDataFromErrorCohort(
-          cohort,
-          index,
-          this.props.probabilityOption?.key || "",
-          this.props.probabilityOption?.id,
-          this.context.requestBoxPlotDistribution
-        );
-      }
-    );
-    setOutlierDataIfChanged(
-      boxPlotData,
-      this.props.boxPlotState,
-      this.props.onBoxPlotStateUpdate
-    );
-=======
   public calculateBoxDataIfNeeded(
     prevProps?: IProbabilityDistributionBoxChartProps
   ): void {
@@ -165,6 +130,5 @@
         this.props.onBoxPlotStateUpdate
       );
     }
->>>>>>> e944dc53
   }
 }