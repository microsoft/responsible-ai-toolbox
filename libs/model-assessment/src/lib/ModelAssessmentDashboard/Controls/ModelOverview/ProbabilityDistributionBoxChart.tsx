--- conflicted
+++ resolved
@@ -47,14 +47,9 @@
             cohort,
             index,
             this.props.probabilityOption?.key || "",
-<<<<<<< HEAD
             this.props.probabilityOption?.text,
-            this.context.requestBoxPlotDistribution
-=======
-            this.props.probabilityOption?.id,
             this.context.requestBoxPlotDistribution,
             ifEnableLargeData(this.context.dataset)
->>>>>>> f6c2dca9
           );
         }
       );
