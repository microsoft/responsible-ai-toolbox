--- conflicted
+++ resolved
@@ -23,22 +23,16 @@
 import { ModelOverviewMetricChart } from "./ModelOverviewMetricChart";
 import { ProbabilityDistributionChart } from "./ProbabilityDistributionChart";
 import { RegressionDistributionChart } from "./RegressionDistributionChart";
-import { getSelectableMetrics, IMetricOption } from "./StatsTableUtils";
+import { getSelectableMetrics } from "./StatsTableUtils";
 
 interface IModelOverviewChartPivotProps {
-<<<<<<< HEAD
-  onChooseCohorts: () => void;
-  cohorts: ErrorCohort[];
-=======
   allCohorts: ErrorCohort[];
   selectedChartCohorts: number[];
   showDatasetBasedCohorts: boolean;
->>>>>>> 980b8936
   labeledStatistics: ILabeledStatistic[][];
   telemetryHook?: (message: ITelemetryEvent) => void;
   selectedMetrics: string[];
-  selectableMetrics: IMetricOption[];
-  cohortStats: ILabeledStatistic[][];
+  onChooseCohorts: () => void;
 }
 
 interface IModelOverviewChartPivotState {
@@ -142,11 +136,7 @@
           >
             <ProbabilityDistributionChart
               onChooseCohorts={this.props.onChooseCohorts}
-<<<<<<< HEAD
-              cohorts={this.props.cohorts}
-=======
               cohorts={chartCohorts}
->>>>>>> 980b8936
               telemetryHook={this.props.telemetryHook}
               onBoxPlotStateUpdate={
                 this.onProbabilityDistributionBoxPlotStateUpdate
@@ -166,11 +156,7 @@
           >
             <RegressionDistributionChart
               onChooseCohorts={this.props.onChooseCohorts}
-<<<<<<< HEAD
-              cohorts={this.props.cohorts}
-=======
               cohorts={chartCohorts}
->>>>>>> 980b8936
               onBoxPlotStateUpdate={
                 this.onRegressionDistributionBoxPlotStateUpdate
               }
@@ -186,18 +172,11 @@
         >
           <ModelOverviewMetricChart
             onChooseCohorts={this.props.onChooseCohorts}
-<<<<<<< HEAD
-            selectableMetrics={this.props.selectableMetrics}
-            cohorts={this.props.cohorts}
-            cohortStats={this.props.cohortStats}
-=======
             onApplyMetric={this.onApplyMetric}
             selectableMetrics={selectableMetrics}
             cohorts={chartCohorts}
             cohortStats={labeledStatistics}
->>>>>>> 980b8936
             selectedMetric={this.state.selectedMetric}
-            onApplyMetric={this.onApplyMetric}
           />
         </PivotItem>
         {(this.context.modelMetadata.modelType === ModelTypes.Binary ||
