// Copyright (c) Microsoft Corporation.
// Licensed under the MIT License.

import {
  IComboBoxOption,
  IComboBox,
  ComboBox,
  Stack,
  Text,
  Pivot,
  PivotItem,
  ActionButton,
  MessageBar,
  Toggle
} from "@fluentui/react";
import {
  MissingParametersPlaceholder,
  defaultModelAssessmentContext,
  ModelAssessmentContext,
  BinaryClassificationMetrics,
  RegressionMetrics,
  JointDataset,
  generateMetrics,
  ModelTypes,
  FluentUIStyles,
  MulticlassClassificationMetrics,
  ErrorCohort,
  ILabeledStatistic,
  ITelemetryEvent,
  IsBinary,
  IsMulticlass,
  TelemetryLevels,
  TelemetryEventName,
  DatasetTaskType,
  ImageClassificationMetrics
} from "@responsible-ai/core-ui";
import { localization } from "@responsible-ai/localization";
import _ from "lodash";
import React from "react";

import { ChartConfigurationFlyout } from "./ChartConfigurationFlyout";
import { defaultNumberOfContinuousFeatureBins } from "./Constants";
import { DatasetCohortStatsTable } from "./DatasetCohortStatsTable";
import { DisaggregatedAnalysisTable } from "./DisaggregatedAnalysisTable";
import { generateOverlappingFeatureBasedCohorts } from "./DisaggregatedAnalysisUtils";
import { FeatureConfigurationFlyout } from "./FeatureConfigurationFlyout";
import { MetricConfigurationFlyout } from "./MetricConfigurationFlyout";
import { modelOverviewStyles } from "./ModelOverview.styles";
import { ModelOverviewChartPivot } from "./ModelOverviewChartPivot";
import { IProbabilityDistributionBoxChartState } from "./ProbabilityDistributionBoxChart";
import { getSelectableMetrics } from "./StatsTableUtils";

interface IModelOverviewProps {
  telemetryHook?: (message: ITelemetryEvent) => void;
}

interface IModelOverviewState {
  boxPlotState: IProbabilityDistributionBoxChartState;
  selectedMetrics: string[];
  selectedFeatures: number[];
  selectedFeaturesContinuousFeatureBins: { [featureIndex: number]: number };
  selectedDatasetCohorts?: number[];
  selectedFeatureBasedCohorts?: number[];
  chartConfigurationIsVisible: boolean;
  datasetCohortViewIsVisible: boolean;
  datasetCohortChartIsVisible: boolean;
  featureConfigurationIsVisible: boolean;
  metricConfigurationIsVisible: boolean;
  showHeatmapColors: boolean;
  // The max cohort ID is needed to detect newly created cohorts.
  // That way, we can distinguish between newly created cohorts
  // and deliberately ignored cohorts for the chart section.
  maxCohortId: number;
  selectedMetric: string;
  showSplineChart: boolean;
}

const datasetCohortViewPivotKey = "datasetCohortView";
const disaggregatedAnalysisPivotKey = "disaggregatedAnalysis";

export class ModelOverview extends React.Component<
  IModelOverviewProps,
  IModelOverviewState
> {
  public static contextType = ModelAssessmentContext;
  public context: React.ContextType<typeof ModelAssessmentContext> =
    defaultModelAssessmentContext;
  private featureComboBoxRef = React.createRef<IComboBox>();

  public constructor(props: IModelOverviewProps) {
    super(props);
    this.state = {
      boxPlotState: { boxPlotData: [], outlierData: undefined },
      chartConfigurationIsVisible: false,
      datasetCohortChartIsVisible: true,
      datasetCohortViewIsVisible: true,
      featureConfigurationIsVisible: false,
      maxCohortId: 0,
      metricConfigurationIsVisible: false,
      selectedFeatures: [],
      selectedFeaturesContinuousFeatureBins: {},
      selectedMetric: "",
      selectedMetrics: [],
      showHeatmapColors: true,
      showSplineChart: false
    };
  }

  public componentDidMount(): void {
    let defaultSelectedMetrics: string[] = [];
    if (
      this.context.dataset.task_type === DatasetTaskType.Classification ||
      this.context.dataset.task_type === DatasetTaskType.TextClassification ||
      this.context.dataset.task_type === DatasetTaskType.ImageClassification
    ) {
      if (this.context.jointDataset.getModelType() === ModelTypes.Binary) {
        defaultSelectedMetrics = [
          BinaryClassificationMetrics.Accuracy,
          BinaryClassificationMetrics.FalsePositiveRate,
          BinaryClassificationMetrics.FalseNegativeRate,
          BinaryClassificationMetrics.SelectionRate
        ];
      } else if (
        this.context.dataset.task_type === DatasetTaskType.ImageClassification
      ) {
        defaultSelectedMetrics = [
          ImageClassificationMetrics.Accuracy,
          ImageClassificationMetrics.MacroF1,
          ImageClassificationMetrics.MacroPrecision,
          ImageClassificationMetrics.MacroRecall
        ];
      } else {
        defaultSelectedMetrics = [MulticlassClassificationMetrics.Accuracy];
      }
    } else {
      // task_type === "regression"
      defaultSelectedMetrics = [
        RegressionMetrics.MeanAbsoluteError,
        RegressionMetrics.MeanSquaredError,
        RegressionMetrics.MeanPrediction
      ];
    }
    this.setState({
      maxCohortId: this.getMaxCohortId(),
      selectedDatasetCohorts: this.context.errorCohorts.map((errorCohort) => {
        return errorCohort.cohort.getCohortID();
      }),
      selectedMetrics: defaultSelectedMetrics
    });
  }

  public componentDidUpdate(): void {
    const maxCohortId = this.getMaxCohortId();
    if (maxCohortId > this.state.maxCohortId) {
      // A cohort has a higher ID than the previously recorded
      // maximum which indicates that new cohorts were created.
      const newCohorts = this.context.errorCohorts
        .filter(
          (errorCohort) =>
            errorCohort.cohort.getCohortID() > this.state.maxCohortId
        )
        .map((errorCohort) => errorCohort.cohort.getCohortID());
      this.setState({
        maxCohortId,
        selectedDatasetCohorts:
          this.state.selectedDatasetCohorts?.concat(newCohorts)
      });
    }
  }

  public render(): React.ReactNode {
    if (this.context.dataset.predicted_y === undefined) {
      return (
        <MissingParametersPlaceholder>
          {localization.Interpret.ModelPerformance.missingParameters}
        </MissingParametersPlaceholder>
      );
    }

    const classNames = modelOverviewStyles();

    const selectableMetrics = getSelectableMetrics(
      this.context.dataset.task_type,
      IsMulticlass(this.context.jointDataset.getModelType())
    );

    const columns: string[] = [
      localization.ModelAssessment.ModelOverview.countColumnHeader
    ];
    columns.push(
      ...selectableMetrics
        .filter((element) =>
          this.state.selectedMetrics.includes(element.key.toString())
        )
        .map((element) => {
          return element.text;
        })
    );

    // generate table contents for dataset cohorts
    const datasetCohortLabeledStatistics = generateMetrics(
      this.context.jointDataset,
      this.context.errorCohorts.map((errorCohort) =>
        errorCohort.cohort.unwrap(JointDataset.IndexLabel)
      ),
      this.context.modelMetadata.modelType
    );

    // generate table contents for selected feature cohorts
    const featureBasedCohorts = generateOverlappingFeatureBasedCohorts(
      this.context.baseErrorCohort,
      this.context.jointDataset,
      this.context.dataset,
      this.state.selectedFeatures,
      this.state.selectedFeaturesContinuousFeatureBins
    );

    const featureBasedCohortLabeledStatistics = generateMetrics(
      this.context.jointDataset,
      featureBasedCohorts.map((errorCohort) =>
        errorCohort.cohort.unwrap(JointDataset.IndexLabel)
      ),
      this.context.modelMetadata.modelType
    );

    const featureSelectionLimitReached =
      this.state.selectedFeatures.length >= 2;
    const featureSelectionOptions: IComboBoxOption[] =
      this.context.dataset.feature_names.map((featureName, index) => {
        return {
          disabled:
            featureSelectionLimitReached &&
            !this.state.selectedFeatures.includes(index),
          key: index,
          text: featureName
        };
      });

    let chartCohorts: ErrorCohort[];
    let someCohortSelected: boolean;
    let selectedChartCohorts: number[];
    let labeledStatistics: ILabeledStatistic[][];
    if (this.state.datasetCohortChartIsVisible) {
      chartCohorts = this.context.errorCohorts;
      someCohortSelected =
        this.state.selectedDatasetCohorts !== undefined &&
        this.state.selectedDatasetCohorts.length > 0;
      selectedChartCohorts = this.state.selectedDatasetCohorts ?? [];
      // only keep selected stats and cohorts based on cohort ID
      labeledStatistics = datasetCohortLabeledStatistics.filter((_, i) =>
        selectedChartCohorts.includes(chartCohorts[i].cohort.getCohortID())
      );
      chartCohorts = chartCohorts.filter((errorCohort) =>
        selectedChartCohorts.includes(errorCohort.cohort.getCohortID())
      );
    } else {
      chartCohorts = featureBasedCohorts;
      someCohortSelected =
        this.state.selectedFeatureBasedCohorts !== undefined &&
        this.state.selectedFeatureBasedCohorts.length > 0;
      selectedChartCohorts = this.state.selectedFeatureBasedCohorts ?? [];
      // only keep selected stats and cohorts based on cohort index
      labeledStatistics = featureBasedCohortLabeledStatistics.filter((_, i) =>
        selectedChartCohorts.includes(i)
      );
      chartCohorts = chartCohorts.filter((_, i) =>
        selectedChartCohorts.includes(i)
      );
    }

    // only show heatmap toggle if there are multiple cohorts since there won't be a color gradient otherwise.
    const showHeatmapToggleInDatasetCohortView =
      this.state.datasetCohortViewIsVisible &&
      this.context.errorCohorts.length > 1;
    const showHeatmapToggleInFeatureCohortView =
      !this.state.datasetCohortViewIsVisible &&
      this.state.selectedFeatures.length > 0 &&
      featureBasedCohorts.length > 1;

    return (
      <Stack
        className={classNames.sectionStack}
        tokens={{ childrenGap: "10px" }}
        id="ModelOverview"
      >
        <Stack tokens={{ childrenGap: "10px" }}>
          <Text
            variant="medium"
            className={classNames.topLevelDescriptionText}
            id="modelOverviewDescription"
          >
            {localization.ModelAssessment.ModelOverview.topLevelDescription}
          </Text>
          <Pivot
            onLinkClick={this.handleViewPivot}
            id="modelOverviewCohortViewSelector"
            overflowBehavior="menu"
          >
            <PivotItem
              headerText={
                localization.ModelAssessment.ModelOverview
                  .dataCohortsChartSelectionHeader
              }
              itemKey={datasetCohortViewPivotKey}
            />
            <PivotItem
              headerText={
                localization.ModelAssessment.ModelOverview
                  .disaggregatedAnalysisHeatmapHeader
              }
              itemKey={disaggregatedAnalysisPivotKey}
            />
          </Pivot>
          {!this.state.datasetCohortViewIsVisible && (
            <Text className={classNames.descriptionText}>
              {
                localization.ModelAssessment.ModelOverview
                  .featureBasedViewDescription
              }
            </Text>
          )}
          <Stack
            horizontal
            tokens={{ childrenGap: "10px" }}
            className={classNames.selections}
          >
            <ComboBox
              id="modelOverviewMetricSelection"
              placeholder={
                localization.ModelAssessment.ModelOverview
                  .metricSelectionDropdownPlaceholder
              }
              label={localization.ModelAssessment.ModelOverview.metricsDropdown}
              selectedKey={this.state.selectedMetrics}
              options={selectableMetrics}
              onChange={this.onMetricSelectionChange}
              multiSelect
              className={classNames.dropdown}
              styles={FluentUIStyles.limitedSizeMenuDropdown}
            />
            <ActionButton
              className={classNames.configurationActionButton}
              onClick={this.onClickMetricsConfiguration}
              iconProps={{ iconName: "ColumnOptions" }}
            >
              {
                localization.ModelAssessment.ModelOverview
                  .helpMeChooseMetricsButton
              }
            </ActionButton>
          </Stack>
          {!this.state.datasetCohortViewIsVisible && (
            <Stack
              horizontal
              tokens={{ childrenGap: "10px" }}
              className={classNames.selections}
            >
              <ComboBox
                id="modelOverviewFeatureSelection"
                componentRef={this.featureComboBoxRef}
                placeholder={
                  localization.ModelAssessment.ModelOverview
                    .featureSelectionDropdownPlaceholder
                }
                label={
                  localization.ModelAssessment.ModelOverview.featuresDropdown
                }
                selectedKey={this.state.selectedFeatures}
                options={featureSelectionOptions}
                onChange={this.onFeatureSelectionChange}
                multiSelect
                className={classNames.dropdown}
                styles={FluentUIStyles.limitedSizeMenuDropdown}
              />
              <ActionButton
                id="modelOverviewFeatureConfigurationActionButton"
                className={classNames.configurationActionButton}
                onClick={this.onClickFeatureConfiguration}
                iconProps={{ iconName: "ColumnOptions" }}
              >
                {
                  localization.ModelAssessment.ModelOverview
                    .helpMeChooseFeaturesButton
                }
              </ActionButton>
            </Stack>
          )}
          {(showHeatmapToggleInDatasetCohortView ||
            showHeatmapToggleInFeatureCohortView) && (
            <Toggle
              id="modelOverviewHeatmapVisualDisplayToggle"
              checked={this.state.showHeatmapColors}
              label={
                localization.ModelAssessment.ModelOverview
                  .visualDisplayToggleLabel
              }
              inlineLabel
              onChange={this.onVisualDisplayToggleChange}
            />
          )}
          {this.state.datasetCohortViewIsVisible ? (
            <DatasetCohortStatsTable
              selectableMetrics={selectableMetrics}
              selectedMetrics={this.state.selectedMetrics}
              showHeatmapColors={this.state.showHeatmapColors}
            />
          ) : (
            <>
              {this.state.selectedFeatures.length === 0 && (
                <MissingParametersPlaceholder>
                  {
                    localization.ModelAssessment.ModelOverview
                      .disaggregatedAnalysisFeatureSelectionPlaceholder
                  }
                </MissingParametersPlaceholder>
              )}
              {this.state.selectedFeatures.length > 0 && (
                <>
                  <Text
                    className={classNames.generalSemiBoldText}
                    id="modelOverviewDisaggregatedAnalysisBaseCohortDisclaimer"
                  >
                    {localization.formatString(
                      localization.ModelAssessment.ModelOverview
                        .disaggregatedAnalysisBaseCohortDislaimer,
                      this.context.baseErrorCohort.cohort.name
                    )}
                  </Text>
                  {this.context.baseErrorCohort.cohort.filters.length +
                    this.context.baseErrorCohort.cohort.compositeFilters
                      .length >
                    0 && (
                    <MessageBar
                      id="modelOverviewDisaggregatedAnalysisBaseCohortWarning"
                      className={classNames.descriptionText}
                    >
                      {localization.formatString(
                        localization.ModelAssessment.ModelOverview
                          .disaggregatedAnalysisBaseCohortWarning,
                        localization.ErrorAnalysis.Cohort.defaultLabel,
                        this.context.baseErrorCohort.cohort.name
                      )}
                    </MessageBar>
                  )}
                </>
              )}
              <DisaggregatedAnalysisTable
                selectableMetrics={selectableMetrics}
                selectedMetrics={this.state.selectedMetrics}
                selectedFeatures={this.state.selectedFeatures}
                featureBasedCohorts={featureBasedCohorts}
                showHeatmapColors={this.state.showHeatmapColors}
              />
            </>
          )}
          <ChartConfigurationFlyout
            isOpen={this.state.chartConfigurationIsVisible}
            onDismissFlyout={this.onDismissChartConfigurationFlyout}
            datasetCohorts={this.context.errorCohorts}
            featureBasedCohorts={featureBasedCohorts}
            selectedDatasetCohorts={this.state.selectedDatasetCohorts}
            selectedFeatureBasedCohorts={this.state.selectedFeatureBasedCohorts}
            updateCohortSelection={this.updateCohortSelection}
            datasetCohortViewIsSelected={this.state.datasetCohortChartIsVisible}
          />
          <FeatureConfigurationFlyout
            isOpen={this.state.featureConfigurationIsVisible}
            onDismissFlyout={this.onDismissFeatureConfigurationFlyout}
            selectedFeatures={this.state.selectedFeatures}
            numberOfContinuousFeatureBins={
              this.state.selectedFeaturesContinuousFeatureBins
            }
            updateSelectedFeatures={this.onFeatureConfigurationChange}
          />
          <MetricConfigurationFlyout
            isOpen={this.state.metricConfigurationIsVisible}
            onDismissFlyout={(): void => {
              this.setState({ metricConfigurationIsVisible: false });
            }}
            selectedMetrics={this.state.selectedMetrics}
            updateSelectedMetrics={this.onMetricConfigurationChange}
            selectableMetrics={selectableMetrics}
          />
          {someCohortSelected && (
<<<<<<< HEAD
            <ModelOverviewChartPivot
              onChooseCohorts={this.onChooseCohorts}
              cohorts={chartCohorts}
              telemetryHook={this.props.telemetryHook}
              boxPlotState={this.state.boxPlotState}
              onBoxPlotStateUpdate={this.onBoxPlotStateUpdate}
              onToggleChange={this.onSplineToggleChange}
              showSplineChart={this.state.showSplineChart}
              onApplyMetric={this.onApplyMetric}
              selectableMetrics={selectableMetrics}
              cohortStats={labeledStatistics}
              selectedMetric={this.state.selectedMetric}
            />
=======
            <Pivot
              id="modelOverviewChartPivot"
              overflowBehavior="menu"
              className={classNames.tabs}
            >
              {IsBinary(this.context.modelMetadata.modelType) && (
                <PivotItem
                  headerText={
                    localization.ModelAssessment.ModelOverview
                      .probabilityDistributionPivotItem
                  }
                >
                  <ProbabilityDistributionChart
                    onChooseCohorts={this.onChooseCohorts}
                    cohorts={chartCohorts}
                    telemetryHook={this.props.telemetryHook}
                    boxPlotState={this.state.boxPlotState}
                    onBoxPlotStateUpdate={this.onBoxPlotStateUpdate}
                    onToggleChange={this.onSplineToggleChange}
                    showSplineChart={this.state.showSplineChart}
                  />
                </PivotItem>
              )}
              <PivotItem
                headerText={
                  localization.ModelAssessment.ModelOverview
                    .metricsVisualizationsPivotItem
                }
              >
                <ModelOverviewMetricChart
                  onChooseCohorts={this.onChooseCohorts}
                  onApplyMetric={this.onApplyMetric}
                  selectableMetrics={selectableMetrics}
                  cohorts={chartCohorts}
                  cohortStats={labeledStatistics}
                  selectedMetric={this.state.selectedMetric}
                />
              </PivotItem>
            </Pivot>
>>>>>>> 2ce33b66
          )}
        </Stack>
      </Stack>
    );
  }

  private onSplineToggleChange = (checked: boolean): void => {
    this.setState({ showSplineChart: checked });
  };

  private onBoxPlotStateUpdate = (
    boxPlotState: IProbabilityDistributionBoxChartState
  ): void => {
    if (!_.isEqual(this.state.boxPlotState, boxPlotState)) {
      this.setState({ boxPlotState });
    }
  };

  private onClickMetricsConfiguration = (): void => {
    this.setState({ metricConfigurationIsVisible: true });
    this.logButtonClick(
      TelemetryEventName.ModelOverviewMetricsConfigurationClick
    );
  };

  private onClickFeatureConfiguration = (): void => {
    this.setState({ featureConfigurationIsVisible: true });
    this.logButtonClick(
      TelemetryEventName.ModelOverviewFeatureConfigurationClick
    );
  };

  private onDismissChartConfigurationFlyout = (): void => {
    this.setState({ chartConfigurationIsVisible: false });
  };

  private onDismissFeatureConfigurationFlyout = (): void => {
    this.setState({ featureConfigurationIsVisible: false });
  };

  private onVisualDisplayToggleChange = (
    _event: React.MouseEvent<HTMLElement, MouseEvent>,
    checked?: boolean | undefined
  ): void => {
    if (checked !== undefined) {
      this.setState({ showHeatmapColors: checked });
      this.logButtonClick(
        TelemetryEventName.ModelOverviewShowHeatmapToggleUpdated
      );
    }
  };

  private onChooseCohorts = (): void =>
    this.setState({ chartConfigurationIsVisible: true });

  private onApplyMetric = (metric: string): void => {
    this.setState({ selectedMetric: metric });
  };

  private updateCohortSelection = (
    selectedDatasetCohorts: number[],
    selectedFeatureBasedCohorts: number[],
    datasetCohortChartIsSelected: boolean
  ): void =>
    this.setState({
      chartConfigurationIsVisible: false,
      datasetCohortChartIsVisible: datasetCohortChartIsSelected,
      selectedDatasetCohorts,
      selectedFeatureBasedCohorts
    });

  private onMetricSelectionChange = (
    _: React.FormEvent<IComboBox>,
    item?: IComboBoxOption
  ): void => {
    if (item && item.selected !== undefined) {
      const metric = item.key.toString();
      if (item.selected && !this.state.selectedMetrics.includes(metric)) {
        this.setState({
          selectedMetrics: this.state.selectedMetrics.concat([metric])
        });
      }
      if (!item.selected && this.state.selectedMetrics.includes(metric)) {
        const selectedMetrics = this.state.selectedMetrics;
        const unselectedMetricIndex = selectedMetrics.findIndex(
          (key) => key === metric
        );
        // remove unselected metric
        selectedMetrics.splice(unselectedMetricIndex, 1);
        this.setState({
          selectedMetrics
        });
      }
      this.logButtonClick(
        TelemetryEventName.ModelOverviewMetricsSelectionUpdated
      );
    }
  };

  private onFeatureConfigurationChange = (
    newSelectedFeatures: number[],
    numberOfContinuousFeatureBins: {
      [featureIndex: number]: number;
    }
  ): void => {
    const featureBasedCohorts = this.generateFeatureBasedCohorts(
      newSelectedFeatures,
      numberOfContinuousFeatureBins
    );
    this.setState({
      featureConfigurationIsVisible: false,
      selectedFeatureBasedCohorts: featureBasedCohorts.map((_, index) => index),
      selectedFeatures: newSelectedFeatures,
      selectedFeaturesContinuousFeatureBins: numberOfContinuousFeatureBins
    });
  };

  private onMetricConfigurationChange = (metrics: string[]): void => {
    this.setState({
      metricConfigurationIsVisible: false,
      selectedMetrics: metrics
    });
  };

  private onFeatureSelectionChange = (
    _: React.FormEvent<IComboBox>,
    item?: IComboBoxOption
  ): void => {
    if (item && item.selected !== undefined && typeof item.key === "number") {
      let newlySelectedFeatures = this.state.selectedFeatures;
      // technically we know it's only numbers but item.key has type string | number
      if (item.selected && !this.state.selectedFeatures.includes(item.key)) {
        newlySelectedFeatures = newlySelectedFeatures.concat([
          item.key as number
        ]);
      }
      if (!item.selected && this.state.selectedFeatures.includes(item.key)) {
        const unselectedFeatureIndex = newlySelectedFeatures.findIndex(
          (key) => key === item.key
        );
        // remove unselected feature
        newlySelectedFeatures.splice(unselectedFeatureIndex, 1);
      }
      const numberOfContinuousFeatureBins: {
        [featureIndex: number]: number;
      } = {};
      newlySelectedFeatures.forEach((featureIndex) => {
        numberOfContinuousFeatureBins[featureIndex] =
          this.state.selectedFeaturesContinuousFeatureBins[featureIndex] ??
          defaultNumberOfContinuousFeatureBins;
      });
      const featureBasedCohorts = this.generateFeatureBasedCohorts(
        newlySelectedFeatures,
        numberOfContinuousFeatureBins
      );
      this.setState({
        selectedFeatureBasedCohorts: featureBasedCohorts.map(
          (_, index) => index
        ),
        selectedFeatures: newlySelectedFeatures,
        selectedFeaturesContinuousFeatureBins: numberOfContinuousFeatureBins
      });
    }
  };

  private generateFeatureBasedCohorts = (
    selectedFeatures: number[],
    numberOfContinuousFeatureBins: { [featureIndex: number]: number }
  ): ErrorCohort[] => {
    return generateOverlappingFeatureBasedCohorts(
      this.context.baseErrorCohort,
      this.context.jointDataset,
      this.context.dataset,
      selectedFeatures,
      numberOfContinuousFeatureBins
    );
  };

  private handleViewPivot = (item?: PivotItem | undefined): void => {
    if (item) {
      // The table and chart are handled with separate flags here
      // because users may still want to configure the chart differently
      // from the table. However, by default we present the chart matching
      // the table, i.e., if the dataset cohort view is chosen we show
      // the dataset cohort chart and if the disaggregated analysis view
      // is chosen we show the feature-based cohort chart.
      if (item.props.itemKey === datasetCohortViewPivotKey) {
        this.setState({
          datasetCohortChartIsVisible: true,
          datasetCohortViewIsVisible: true
        });
        this.logButtonClick(
          TelemetryEventName.ModelOverviewDatasetCohortsTabClick
        );
      }
      if (item.props.itemKey === disaggregatedAnalysisPivotKey) {
        this.setState({
          datasetCohortChartIsVisible: false,
          datasetCohortViewIsVisible: false
        });
        this.logButtonClick(
          TelemetryEventName.ModelOverviewFeatureCohortsTabClick
        );
      }
    }
  };

  private getMaxCohortId = (): number => {
    return Math.max(
      ...this.context.errorCohorts.map((errorCohort) =>
        errorCohort.cohort.getCohortID()
      )
    );
  };

  private logButtonClick = (eventName: TelemetryEventName): void => {
    this.props.telemetryHook?.({
      level: TelemetryLevels.ButtonClick,
      type: eventName
    });
  };
}<|MERGE_RESOLUTION|>--- conflicted
+++ resolved
@@ -27,7 +27,6 @@
   ErrorCohort,
   ILabeledStatistic,
   ITelemetryEvent,
-  IsBinary,
   IsMulticlass,
   TelemetryLevels,
   TelemetryEventName,
@@ -482,7 +481,6 @@
             selectableMetrics={selectableMetrics}
           />
           {someCohortSelected && (
-<<<<<<< HEAD
             <ModelOverviewChartPivot
               onChooseCohorts={this.onChooseCohorts}
               cohorts={chartCohorts}
@@ -495,48 +493,8 @@
               selectableMetrics={selectableMetrics}
               cohortStats={labeledStatistics}
               selectedMetric={this.state.selectedMetric}
+              className={classNames.tabs}
             />
-=======
-            <Pivot
-              id="modelOverviewChartPivot"
-              overflowBehavior="menu"
-              className={classNames.tabs}
-            >
-              {IsBinary(this.context.modelMetadata.modelType) && (
-                <PivotItem
-                  headerText={
-                    localization.ModelAssessment.ModelOverview
-                      .probabilityDistributionPivotItem
-                  }
-                >
-                  <ProbabilityDistributionChart
-                    onChooseCohorts={this.onChooseCohorts}
-                    cohorts={chartCohorts}
-                    telemetryHook={this.props.telemetryHook}
-                    boxPlotState={this.state.boxPlotState}
-                    onBoxPlotStateUpdate={this.onBoxPlotStateUpdate}
-                    onToggleChange={this.onSplineToggleChange}
-                    showSplineChart={this.state.showSplineChart}
-                  />
-                </PivotItem>
-              )}
-              <PivotItem
-                headerText={
-                  localization.ModelAssessment.ModelOverview
-                    .metricsVisualizationsPivotItem
-                }
-              >
-                <ModelOverviewMetricChart
-                  onChooseCohorts={this.onChooseCohorts}
-                  onApplyMetric={this.onApplyMetric}
-                  selectableMetrics={selectableMetrics}
-                  cohorts={chartCohorts}
-                  cohortStats={labeledStatistics}
-                  selectedMetric={this.state.selectedMetric}
-                />
-              </PivotItem>
-            </Pivot>
->>>>>>> 2ce33b66
           )}
         </Stack>
       </Stack>
