--- conflicted
+++ resolved
@@ -19,15 +19,9 @@
 import {
   Stack,
   Text,
-<<<<<<< HEAD
   Pivot,
   PivotItem,
   IDropdown
-=======
-  ComboBox,
-  IComboBox,
-  IComboBoxOption
->>>>>>> db0fd587
 } from "office-ui-fabric-react";
 import React from "react";
 
@@ -36,11 +30,8 @@
 import { DisaggregatedAnalysisTable } from "./DisaggregatedAnalysisTable";
 import { generateOverlappingFeatureBasedCohorts } from "./DisaggregatedAnalysisUtils";
 import { modelOverviewStyles } from "./ModelOverview.styles";
-<<<<<<< HEAD
 import { ModelOverviewMetricChart } from "./ModelOverviewMetricChart";
 import { ProbabilityDistributionChart } from "./ProbabilityDistributionChart";
-=======
->>>>>>> db0fd587
 import { getSelectableMetrics } from "./StatsTableUtils";
 
 interface IModelOverviewProps {
@@ -192,10 +183,7 @@
                 onChange={this.onMetricSelectionChange}
                 multiSelect
                 className={classNames.dropdown}
-<<<<<<< HEAD
-=======
                 styles={FabricStyles.limitedSizeMenuDropdown}
->>>>>>> db0fd587
               />
               <ComboBox
                 componentRef={this.featureComboBoxRef}
@@ -211,10 +199,7 @@
                 onChange={this.onFeatureSelectionChange}
                 multiSelect
                 className={classNames.dropdown}
-<<<<<<< HEAD
-=======
                 styles={FabricStyles.limitedSizeMenuDropdown}
->>>>>>> db0fd587
               />
             </Stack>
             <DatasetCohortStatsTable
