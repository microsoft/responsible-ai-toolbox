--- conflicted
+++ resolved
@@ -233,7 +233,6 @@
         )}
         {this.props.showNewModelOverviewExperience && (
           <Stack tokens={{ childrenGap: "10px" }}>
-<<<<<<< HEAD
             <Text
               variant="medium"
               className={classNames.descriptionText}
@@ -245,12 +244,6 @@
               onLinkClick={this.handleViewPivot}
               id="modelOverviewCohortViewSelector"
             >
-=======
-            <Text variant="medium" className={classNames.descriptionText}>
-              {localization.ModelAssessment.ModelOverview.topLevelDescription}
-            </Text>
-            <Pivot onLinkClick={this.handleViewPivot}>
->>>>>>> d3591af4
               <PivotItem
                 headerText={
                   localization.ModelAssessment.ModelOverview
@@ -338,20 +331,10 @@
                 </ActionButton>
               </Stack>
             )}
-<<<<<<< HEAD
-            <Toggle
-              id="modelOverviewHeatmapVisualDisplayToggle"
-              label={
-                localization.ModelAssessment.ModelOverview
-                  .visualDisplayToggleLabel
-              }
-              inlineLabel
-              onChange={this.onVisualDisplayToggleChange}
-            />
-=======
             {(showHeatmapToggleInDatasetCohortView ||
               showHeatmapToggleInFeatureCohortView) && (
               <Toggle
+                id="modelOverviewHeatmapVisualDisplayToggle"
                 label={
                   localization.ModelAssessment.ModelOverview
                     .visualDisplayToggleLabel
@@ -360,7 +343,6 @@
                 onChange={this.onVisualDisplayToggleChange}
               />
             )}
->>>>>>> d3591af4
             {this.state.datasetCohortViewIsVisible ? (
               <DatasetCohortStatsTable
                 selectableMetrics={selectableMetrics}
