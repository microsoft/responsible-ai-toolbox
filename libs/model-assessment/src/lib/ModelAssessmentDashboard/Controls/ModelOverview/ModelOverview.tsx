--- conflicted
+++ resolved
@@ -45,10 +45,6 @@
 import { MetricConfigurationFlyout } from "./MetricConfigurationFlyout";
 import { modelOverviewStyles } from "./ModelOverview.styles";
 import { ModelOverviewChartPivot } from "./ModelOverviewChartPivot";
-<<<<<<< HEAD
-import { IProbabilityDistributionBoxChartState } from "./ProbabilityDistributionBoxChart";
-=======
->>>>>>> 4bdf3bca
 import { getSelectableMetrics } from "./StatsTableUtils";
 
 interface IModelOverviewProps {
@@ -478,25 +474,13 @@
           />
           {someCohortSelected && (
             <ModelOverviewChartPivot
-<<<<<<< HEAD
               onChooseCohorts={this.onChooseCohorts}
               cohorts={chartCohorts}
               telemetryHook={this.props.telemetryHook}
-              boxPlotState={this.state.boxPlotState}
-              onBoxPlotStateUpdate={this.onBoxPlotStateUpdate}
-              onToggleChange={this.onSplineToggleChange}
-              showSplineChart={this.state.showSplineChart}
-              onApplyMetric={this.onApplyMetric}
               selectableMetrics={selectableMetrics}
               cohortStats={labeledStatistics}
-              selectedMetric={this.state.selectedMetric}
-              className={classNames.tabs}
-=======
-              chartCohorts={chartCohorts}
               labeledStatistics={labeledStatistics}
               selectedMetrics={this.state.selectedMetrics}
-              onChooseCohorts={this.onChooseCohorts}
->>>>>>> 4bdf3bca
             />
           )}
         </Stack>
