--- conflicted
+++ resolved
@@ -88,11 +88,8 @@
   featureBasedCohortLabeledStatistics: ILabeledStatistic[][];
   featureBasedCohorts: ErrorCohort[];
   iouThreshold: number;
-<<<<<<< HEAD
+  objectDetectionAbortController: AbortController | undefined;
   questionAnsweringAbortController: AbortController | undefined;
-=======
-  objectDetectionAbortController: AbortController | undefined;
->>>>>>> 798e9d5e
 }
 
 const datasetCohortViewPivotKey = "datasetCohortView";
@@ -130,11 +127,8 @@
       featureConfigurationIsVisible: false,
       iouThreshold: 70,
       metricConfigurationIsVisible: false,
-<<<<<<< HEAD
+      objectDetectionAbortController: undefined,
       questionAnsweringAbortController: undefined,
-=======
-      objectDetectionAbortController: undefined,
->>>>>>> 798e9d5e
       selectedFeatures: [],
       selectedFeaturesContinuousFeatureBins: {},
       selectedMetrics: [],
