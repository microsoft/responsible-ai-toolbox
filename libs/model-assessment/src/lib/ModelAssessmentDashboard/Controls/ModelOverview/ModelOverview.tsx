--- conflicted
+++ resolved
@@ -375,11 +375,10 @@
                       this.context.baseErrorCohort.cohort.compositeFilters
                         .length >
                       0 && (
-<<<<<<< HEAD
-                      <MessageBar id="modelOverviewDisaggregatedAnalysisBaseCohortWarning">
-=======
-                      <MessageBar className={classNames.descriptionText}>
->>>>>>> addf2a0b
+                      <MessageBar
+                        id="modelOverviewDisaggregatedAnalysisBaseCohortWarning"
+                        className={classNames.descriptionText}
+                      >
                         {localization.formatString(
                           localization.ModelAssessment.ModelOverview
                             .disaggregatedAnalysisBaseCohortWarning,
