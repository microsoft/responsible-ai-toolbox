--- conflicted
+++ resolved
@@ -164,11 +164,7 @@
                     localization.ModelAssessment.ModelOverview
                       .probabilityLabelSelectionButton
                   }
-<<<<<<< HEAD
-                  onClick={() =>
-=======
                   onClick={(): void =>
->>>>>>> 9f906b53
                     this.setState({
                       probabilityFlyoutIsVisible: true
                     })
