// Copyright (c) Microsoft Corporation.
// Licensed under the MIT License.

import {
  DefaultButton,
  ChoiceGroup,
  IChoiceGroupOption,
  Panel,
  Stack,
  Text,
  PrimaryButton,
  Toggle
} from "@fluentui/react";
import {
  defaultModelAssessmentContext,
  ErrorCohort,
  ITelemetryEvent,
  JointDataset,
  ModelAssessmentContext,
  TelemetryEventName,
  TelemetryLevels
} from "@responsible-ai/core-ui";
import { localization } from "@responsible-ai/localization";
import React from "react";

import { modelOverviewChartStyles } from "./ModelOverviewChart.styles";
import {
  IProbabilityDistributionBoxChartState,
  ProbabilityDistributionBoxChart
} from "./ProbabilityDistributionBoxChart";
import { ProbabilityDistributionSplineChart } from "./ProbabilityDistributionSplineChart";

interface IProbabilityDistributionChartProps {
  boxPlotState: IProbabilityDistributionBoxChartState;
  cohorts: ErrorCohort[];
  showSplineChart: boolean;
  onBoxPlotStateUpdate: (
    boxPlotState: IProbabilityDistributionBoxChartState
  ) => void;
  onChooseCohorts: () => void;
  onToggleChange: (checked: boolean) => void;
  telemetryHook?: (message: ITelemetryEvent) => void;
}

interface IProbabilityDistributionChartState {
  probabilityOption?: IChoiceGroupOption;
  newlySelectedProbabilityOption?: IChoiceGroupOption;
  probabilityFlyoutIsVisible: boolean;
}

export class ProbabilityDistributionChart extends React.Component<
  IProbabilityDistributionChartProps,
  IProbabilityDistributionChartState
> {
  public static contextType = ModelAssessmentContext;
  public context: React.ContextType<typeof ModelAssessmentContext> =
    defaultModelAssessmentContext;

  public constructor(props: IProbabilityDistributionChartProps) {
    super(props);
    this.state = { probabilityFlyoutIsVisible: false };
  }

  public componentDidMount(): void {
    if (this.state.probabilityOption === undefined) {
      const probabilityOptions = this.getProbabilityOptions();
      if (probabilityOptions.length > 0) {
        const firstOption = probabilityOptions[0];
        this.setState({
          newlySelectedProbabilityOption: firstOption,
          probabilityOption: firstOption
        });
      }
    }
  }

  public render(): React.ReactNode {
    const classNames = modelOverviewChartStyles();
    if (!this.context.jointDataset.hasPredictedProbabilities) {
      return;
    }

    const probabilityOptions = this.getProbabilityOptions();

    if (probabilityOptions.length === 0) {
      return React.Fragment;
    }

    if (this.state.probabilityOption === undefined) {
      this.setState({ probabilityOption: probabilityOptions[0] });
      return React.Fragment;
    }

    const noCohortSelected = this.props.cohorts.length === 0;
    const showChooseCohortsButton =
      this.props.showSplineChart ||
      (!noCohortSelected && !this.props.showSplineChart);

    return (
      <Stack
        tokens={{ childrenGap: "10px" }}
        id="modelOverviewProbabilityDistributionChart"
      >
        <Stack
          horizontal
          tokens={{ childrenGap: "10px", padding: "10px 0 0 0" }}
          className={classNames.splineButtons}
        >
          <Stack.Item className={classNames.chartToggle}>
            <Toggle
              id="modelOverviewProbabilityDistributionChartToggle"
              label={
                localization.ModelAssessment.ModelOverview
                  .probabilitySplineChartToggleLabel
              }
              inlineLabel
              onChange={this.onSplineChartToggleChange}
              checked={this.props.showSplineChart}
            />
          </Stack.Item>
          {showChooseCohortsButton && (
            <DefaultButton
              id="modelOverviewProbabilityDistributionCohortSelectionButton"
              text={
                localization.ModelAssessment.ModelOverview.cohortSelectionButton
              }
              onClick={this.props.onChooseCohorts}
            />
          )}
        </Stack>
        <Stack className={classNames.chart}>
          {noCohortSelected && (
            <div className={classNames.placeholderText}>
              <Text>
                {localization.ModelAssessment.ModelOverview.boxPlotPlaceholder}
              </Text>
            </div>
          )}
          {!noCohortSelected && (
            <Stack>
              {this.props.showSplineChart ? (
                <ProbabilityDistributionSplineChart
                  selectedCohorts={this.props.cohorts}
                  probabilityOption={this.state.probabilityOption}
                />
              ) : (
                <ProbabilityDistributionBoxChart
                  boxPlotState={this.props.boxPlotState}
                  selectedCohorts={this.props.cohorts}
                  probabilityOption={this.state.probabilityOption}
                  onBoxPlotStateUpdate={this.props.onBoxPlotStateUpdate}
                />
              )}
              <Stack.Item
                className={
                  this.props.showSplineChart
                    ? classNames.horizontalAxisNoExtraLeftPadding
                    : classNames.horizontalAxis
                }
              >
                <DefaultButton
                  id="modelOverviewProbabilityDistributionChartLabelSelectionButton"
                  text={
                    localization.ModelAssessment.ModelOverview
                      .probabilityLabelSelectionButton
                  }
                  onClick={() =>
                    this.setState({
                      probabilityFlyoutIsVisible: true
                    })
                  }
<<<<<<< HEAD
                >
                  <DefaultButton
                    id="modelOverviewProbabilityDistributionChartLabelSelectionButton"
                    text={
                      localization.ModelAssessment.ModelOverview
                        .probabilityLabelSelectionButton
                    }
                    onClick={(): void =>
                      this.setState({
                        probabilityFlyoutIsVisible: true
                      })
                    }
                  />
                </Stack.Item>
              </Stack>
            )}
          </Stack.Item>
=======
                />
              </Stack.Item>
            </Stack>
          )}
>>>>>>> d8f172a9
        </Stack>
        <Panel
          id="modelOverviewProbabilityDistributionChartLabelSelectionFlyout"
          isOpen={this.state.probabilityFlyoutIsVisible}
          closeButtonAriaLabel="Close"
          onDismiss={(): void => {
            this.setState({ probabilityFlyoutIsVisible: false });
          }}
          onRenderFooterContent={this.onRenderFooterContent}
          isFooterAtBottom
        >
          <Stack tokens={{ childrenGap: "10px" }}>
            <ChoiceGroup
              className={classNames.chartConfigDropdown}
              label={
                localization.ModelAssessment.ModelOverview
                  .probabilityForClassSelectionHeader
              }
              options={probabilityOptions}
              onChange={this.onProbabilityOptionSelectionChange}
              selectedKey={this.state.newlySelectedProbabilityOption?.key}
            />
          </Stack>
        </Panel>
      </Stack>
    );
  }

  private onRenderFooterContent = (): React.ReactElement => {
    return (
      <Stack horizontal tokens={{ childrenGap: "10px" }}>
        <PrimaryButton
          onClick={(): void => {
            if (this.state.newlySelectedProbabilityOption) {
              this.setState({
                probabilityFlyoutIsVisible: false,
                probabilityOption: this.state.newlySelectedProbabilityOption
              });
            }
          }}
          text={localization.ModelAssessment.ModelOverview.chartConfigApply}
        />
        <DefaultButton
          onClick={(): void => {
            this.setState({ probabilityFlyoutIsVisible: false });
          }}
          text={localization.ModelAssessment.ModelOverview.chartConfigCancel}
        />
      </Stack>
    );
  };

  private onProbabilityOptionSelectionChange = (
    _: React.FormEvent<HTMLElement | HTMLInputElement> | undefined,
    item?: IChoiceGroupOption
  ): void => {
    if (item) {
      this.setState({ newlySelectedProbabilityOption: item });
    }
  };

  private getProbabilityOptions(): IChoiceGroupOption[] {
    return new Array(this.context.jointDataset.predictionClassCount)
      .fill(0)
      .map((_, index) => {
        const key = JointDataset.ProbabilityYRoot + index.toString();
        return {
          id: index.toString(),
          key,
          text: this.context.jointDataset.metaDict[key].label
        };
      });
  }

  private onSplineChartToggleChange = (
    _event: React.MouseEvent<HTMLElement, MouseEvent>,
    checked?: boolean | undefined
  ): void => {
    if (checked !== undefined) {
      this.props.onToggleChange(checked);
      this.props.telemetryHook?.({
        level: TelemetryLevels.ButtonClick,
        type: TelemetryEventName.ModelOverviewSplineChartToggleUpdated
      });
    }
  };
}<|MERGE_RESOLUTION|>--- conflicted
+++ resolved
@@ -164,35 +164,15 @@
                     localization.ModelAssessment.ModelOverview
                       .probabilityLabelSelectionButton
                   }
-                  onClick={() =>
+                  onClick={(): void =>
                     this.setState({
                       probabilityFlyoutIsVisible: true
                     })
                   }
-<<<<<<< HEAD
-                >
-                  <DefaultButton
-                    id="modelOverviewProbabilityDistributionChartLabelSelectionButton"
-                    text={
-                      localization.ModelAssessment.ModelOverview
-                        .probabilityLabelSelectionButton
-                    }
-                    onClick={(): void =>
-                      this.setState({
-                        probabilityFlyoutIsVisible: true
-                      })
-                    }
-                  />
-                </Stack.Item>
-              </Stack>
-            )}
-          </Stack.Item>
-=======
                 />
               </Stack.Item>
             </Stack>
           )}
->>>>>>> d8f172a9
         </Stack>
         <Panel
           id="modelOverviewProbabilityDistributionChartLabelSelectionFlyout"
