--- conflicted
+++ resolved
@@ -12,12 +12,9 @@
 export interface IModelOverviewStyles {
   dropdown: IStyle;
   sectionStack: IStyle;
-<<<<<<< HEAD
   configurationActionButton: IStyle;
-=======
   descriptionText: IStyle;
   generalText: IStyle;
->>>>>>> 56906fb3
 }
 
 export const modelOverviewStyles: () => IProcessedStyleSet<IModelOverviewStyles> =
