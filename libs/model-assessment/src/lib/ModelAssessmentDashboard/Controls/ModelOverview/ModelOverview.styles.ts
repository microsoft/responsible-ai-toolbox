--- conflicted
+++ resolved
@@ -8,20 +8,17 @@
   getTheme,
   FontWeights
 } from "@fluentui/react";
-<<<<<<< HEAD
 import {
   descriptionMaxWidth,
   flexLgDown,
   hideXlDown
 } from "@responsible-ai/core-ui";
-=======
-import { descriptionMaxWidth, hideXlDown } from "@responsible-ai/core-ui";
->>>>>>> 08f0b29d
 
 export interface IModelOverviewStyles {
   dropdown: IStyle;
   sectionStack: IStyle;
   configurationActionButton: IStyle;
+  topLevelDescriptionText: IStyle;
   topLevelDescriptionText: IStyle;
   descriptionText: IStyle;
   generalText: IStyle;
@@ -59,10 +56,7 @@
       sectionStack: {
         padding: "0 40px 10px 40px"
       },
-<<<<<<< HEAD
       selections: flexLgDown,
-=======
->>>>>>> 08f0b29d
       topLevelDescriptionText: {
         color: theme.semanticColors.bodyText,
         maxWidth: descriptionMaxWidth,
