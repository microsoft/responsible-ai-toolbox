--- conflicted
+++ resolved
@@ -295,12 +295,7 @@
       .filter(
         (errorCohort: ErrorCohort) =>
           this.props.showAllDataCohort ||
-<<<<<<< HEAD
-          errorCohort.cohort.name !==
-            localization.ErrorAnalysis.Cohort.defaultLabel
-=======
           !isAllDataErrorCohort(errorCohort, true)
->>>>>>> 902a4ac8
       )
       .filter((errorCohort: ErrorCohort) => !errorCohort.isTemporary)
       .map((errorCohort: ErrorCohort, index: number) => {
