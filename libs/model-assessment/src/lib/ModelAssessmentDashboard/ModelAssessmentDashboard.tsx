--- conflicted
+++ resolved
@@ -102,13 +102,10 @@
             this.props.requestLocalFeatureExplanations,
           requestMetrics: this.props.requestMetrics,
           requestPredictions: this.props.requestPredictions,
-<<<<<<< HEAD
-          selectedDatasetCohort: this.state.selectedDatasetCohort,
-=======
           requestSplinePlotDistribution:
             this.props.requestSplinePlotDistribution,
           requestTestDataRow: this.props.requestTestDataRow,
->>>>>>> 6d4055f3
+          selectedDatasetCohort: this.state.selectedDatasetCohort,
           selectedErrorCohort: this.state.selectedCohort,
           shiftErrorCohort: this.shiftErrorCohort,
           telemetryHook:
