--- conflicted
+++ resolved
@@ -175,65 +175,6 @@
                       explanationMethod={
                         this.props.modelExplanationData.explanationMethod
                       }
-<<<<<<< HEAD
-                    }}
-                    stringParams={this.props.stringParams}
-                    selectFeatures={(features: string[]): void =>
-                      this.setState({ selectedFeatures: features })
-                    }
-                    importances={this.state.importances}
-                  />
-                )}
-                {t.key === GlobalTabKeys.ModelStatisticsTab && (
-                  <ModelPerformanceTab />
-                )}
-                {t.key === GlobalTabKeys.DataExplorerTab && (
-                  <DatasetExplorerTab showCohortSelection={false} />
-                )}
-                {t.key === GlobalTabKeys.GlobalExplanationTab && (
-                  <GlobalExplanationTab
-                    cohorts={this.state.cohorts.map((cohort) => cohort.cohort)}
-                    cohortIDs={cohortIDs}
-                    selectedWeightVector={this.state.selectedWeightVector}
-                    weightOptions={this.state.weightVectorOptions}
-                    weightLabels={this.state.weightVectorLabels}
-                    onWeightChange={this.onWeightVectorChange}
-                    explanationMethod={
-                      this.props.modelExplanationData.explanationMethod
-                    }
-                  />
-                )}
-                {t.key === GlobalTabKeys.LocalExplanationTab && (
-                  <InstanceView
-                    messages={
-                      this.props.stringParams
-                        ? this.props.stringParams.contextualHelp
-                        : undefined
-                    }
-                    features={this.props.dataset.featureNames}
-                    invokeModel={this.props.requestPredictions}
-                    selectedWeightVector={this.state.selectedWeightVector}
-                    weightOptions={this.state.weightVectorOptions}
-                    weightLabels={this.state.weightVectorLabels}
-                    onWeightChange={this.onWeightVectorChange}
-                    activePredictionTab={this.state.predictionTab}
-                    setActivePredictionTab={(key: PredictionTabKeys): void => {
-                      this.setState({
-                        predictionTab: key
-                      });
-                    }}
-                    customPoints={this.state.customPoints}
-                    selectedCohort={this.state.selectedCohort}
-                    setWhatIfDatapoint={(index: number) =>
-                      this.setState({ selectedWhatIfIndex: index })
-                    }
-                  />
-                )}
-                {t.key === GlobalTabKeys.CausalAnalysisTab && (
-                  <CausalInsightsTab data={this.props.causalAnalysisData} />
-                )}
-                {/* 
-=======
                     />
                   )}
                   {t.key === GlobalTabKeys.LocalExplanationTab && (
@@ -268,7 +209,6 @@
                     <CausalInsightsTab data={this.props.casualAnalysisData} />
                   )}
                   {/* 
->>>>>>> e7785e5f
                 {t.key === GlobalTabKeys.CounterfactualsTab && (
                   <CounterfactualsTab />
                 )} */}
