// Copyright (c) Microsoft Corporation.
// Licensed under the MIT License.

import { getTheme, IDropdownOption, loadTheme, Stack } from "@fluentui/react";
import {
  CohortBasedComponent,
  ModelAssessmentContext,
  ErrorCohort,
  CohortSource,
  Cohort,
  SaveCohort,
  defaultTheme,
  TelemetryLevels,
  TelemetryEventName,
  Announce
} from "@responsible-ai/core-ui";
import { localization } from "@responsible-ai/localization";
import _ from "lodash";
import * as React from "react";

import { getAvailableTabs } from "./AvailableTabs";
import { buildInitialModelAssessmentContext } from "./Context/buildModelAssessmentContext";
import { MainMenu } from "./Controls/MainMenu";
import { TabsView } from "./Controls/TabsView/TabsView";
import { modelAssessmentDashboardStyles } from "./ModelAssessmentDashboard.styles";
import { IModelAssessmentDashboardProps } from "./ModelAssessmentDashboardProps";
import { IModelAssessmentDashboardState } from "./ModelAssessmentDashboardState";
import { GlobalTabKeys } from "./ModelAssessmentEnums";
import { addTabMessage } from "./utils/addTabMessage";

export class ModelAssessmentDashboard extends CohortBasedComponent<
  IModelAssessmentDashboardProps,
  IModelAssessmentDashboardState
> {
  private addTabDropdownOptions: IDropdownOption[];

  public constructor(props: IModelAssessmentDashboardProps) {
    super(props);
    if (this.props.locale) {
      localization.setLanguage(this.props.locale);
    }
    this.state = buildInitialModelAssessmentContext(_.cloneDeep(props));
    loadTheme(props.theme || defaultTheme);
    this.addTabDropdownOptions = getAvailableTabs(this.props, true);
  }
  public componentDidUpdate(prev: IModelAssessmentDashboardProps): void {
    if (prev.theme !== this.props.theme) {
      loadTheme(this.props.theme || defaultTheme);
    }
    if (this.props.locale && prev.locale !== this.props.locale) {
      localization.setLanguage(this.props.locale);
    }
  }

  public render(): React.ReactNode {
    const classNames = modelAssessmentDashboardStyles();
    return (
      <ModelAssessmentContext.Provider
        value={{
          addCohort: this.addCohort,
          baseErrorCohort: this.state.baseCohort,
          causalAnalysisData: this.props.causalAnalysisData?.[0],
          counterfactualData: this.props.counterfactualData?.[0],
          dataset: this.props.dataset,
          deleteCohort: this.deleteCohort,
          editCohort: this.editCohort,
          errorAnalysisData: this.props.errorAnalysisData?.[0],
          errorCohorts: this.state.cohorts,
          featureFlights: this.props.featureFlights,
          jointDataset: this.state.jointDataset,
          modelExplanationData: this.props.modelExplanationData?.[0]
            ? {
                ...this.props.modelExplanationData?.[0],
                predictedY: this.props.dataset.predicted_y,
                probabilityY: this.props.dataset.probability_y
              }
            : undefined,
          modelMetadata: this.state.modelMetadata,
          requestBoxPlotDistribution: this.props.requestBoxPlotDistribution,
          requestCausalWhatIf: this.props.requestCausalWhatIf,
          requestDatasetAnalysisBarChart:
            this.props.requestDatasetAnalysisBarChart,
          requestDatasetAnalysisBoxChart:
            this.props.requestDatasetAnalysisBoxChart,
          requestExp: this.props.requestExp,
<<<<<<< HEAD
          requestGlobalCausalEffects: this.props.requestGlobalCausalEffects,
          requestGlobalCausalPolicy: this.props.requestGlobalCausalPolicy,
=======
          requestGlobalExplanations: this.props.requestGlobalExplanations,
>>>>>>> d89b03a7
          requestLocalFeatureExplanations:
            this.props.requestLocalFeatureExplanations,
          requestPredictions: this.props.requestPredictions,
          selectedErrorCohort: this.state.selectedCohort,
          shiftErrorCohort: this.shiftErrorCohort,
          telemetryHook:
            this.props.telemetryHook ||
            ((): void => {
              return;
            }),
          theme: getTheme()
        }}
      >
        <Stack id="ModelAssessmentDashboard" className={classNames.page}>
          <MainMenu
            activeGlobalTabs={this.state.activeGlobalTabs}
            removeTab={this.removeTab}
            telemetryHook={this.props.telemetryHook}
          />
          <Stack.Item className={classNames.mainContent}>
            <TabsView
              modelExplanationData={this.props.modelExplanationData}
              causalAnalysisData={this.props.causalAnalysisData}
              counterfactualData={this.props.counterfactualData}
              errorAnalysisData={this.props.errorAnalysisData}
              cohortData={this.props.cohortData}
              cohorts={this.state.cohorts}
              jointDataset={this.state.jointDataset}
              activeGlobalTabs={this.state.activeGlobalTabs}
              baseCohort={this.state.baseCohort}
              selectedCohort={this.state.selectedCohort}
              dataset={this.props.dataset}
              onClearCohortSelectionClick={this.clearCohortSelection}
              requestExp={this.props.requestExp}
              requestPredictions={this.props.requestPredictions}
              requestDebugML={this.props.requestDebugML}
              requestImportances={this.props.requestImportances}
              requestMatrix={this.props.requestMatrix}
              stringParams={this.props.stringParams}
              telemetryHook={this.props.telemetryHook}
              updateSelectedCohort={this.updateSelectedCohort}
              setSaveCohortVisible={this.setSaveCohortVisible}
              setSelectedCohort={this.setSelectedCohort}
              modelMetadata={this.state.modelMetadata}
              addTabDropdownOptions={this.addTabDropdownOptions}
              addTab={this.addTab}
            />
            <Announce message={this.state.onAddMessage} />
          </Stack.Item>
          {this.state.saveCohortVisible && (
            <SaveCohort
              isOpen={this.state.saveCohortVisible}
              onDismiss={(): void =>
                this.setState({ saveCohortVisible: false })
              }
              onSave={this.onSaveCohort}
              temporaryCohort={this.state.selectedCohort}
              baseCohort={this.state.baseCohort}
            />
          )}
        </Stack>
      </ModelAssessmentContext.Provider>
    );
  }

  private setSaveCohortVisible = (): void => {
    this.setState({ saveCohortVisible: true });
    this.props.telemetryHook?.({
      level: TelemetryLevels.ButtonClick,
      type: TelemetryEventName.ErrorAnalysisTreeMapSaveAsNewCohortClick
    });
  };

  private addTab = (index: number, tab: GlobalTabKeys): void => {
    const tabs = [...this.state.activeGlobalTabs];
    let dataCount: number;
    if (index > 0) {
      dataCount = tabs[index - 1].dataCount;
    } else {
      dataCount = this.state.baseCohort.cohortStats.totalCohort;
    }
    tabs.splice(index, 0, {
      dataCount,
      key: tab,
      name:
        this.addTabDropdownOptions.find(({ key }) => key === tab)?.text || ""
    });
    this.setState({ activeGlobalTabs: tabs, onAddMessage: addTabMessage(tab) });
  };

  private removeTab = (index: number): void => {
    const tabs = [...this.state.activeGlobalTabs];
    tabs.splice(index, 1);
    this.setState({ activeGlobalTabs: tabs });
  };

  private shiftErrorCohort = (cohort: ErrorCohort): void => {
    this.setState({
      baseCohort: cohort,
      selectedCohort: cohort
    });
  };

  private setSelectedCohort = (cohort: ErrorCohort): void => {
    this.setState({
      selectedCohort: cohort
    });
  };

  private clearCohortSelection = (): void => {
    const cohorts = this.state.cohorts.filter(
      (errorCohort) => !errorCohort.isTemporary
    );
    this.setState({
      cohorts,
      selectedCohort: this.state.baseCohort
    });
    this.props.telemetryHook?.({
      level: TelemetryLevels.ButtonClick,
      type: TelemetryEventName.ErrorAnalysisTreeMapClearSelection
    });
  };

  private onSaveCohort = (
    savedCohort: ErrorCohort,
    switchNew?: boolean
  ): void => {
    if (
      this.state.cohorts.some((c) => c.cohort.name === savedCohort.cohort.name)
    ) {
      return;
    }
    let newCohorts = [...this.state.cohorts, savedCohort];
    newCohorts = newCohorts.filter((cohort) => !cohort.isTemporary);
    this.setState((preState) => ({
      baseCohort: switchNew ? savedCohort : preState.baseCohort,
      cohorts: newCohorts,
      selectedCohort: switchNew ? savedCohort : preState.selectedCohort
    }));
    this.props.telemetryHook?.({
      level: TelemetryLevels.ButtonClick,
      type: TelemetryEventName.ErrorAnalysisTreeMapCohortSaved
    });
  };

  private addCohort = (
    manuallyCreatedCohort: Cohort,
    switchNew?: boolean
  ): void => {
    if (
      this.state.cohorts.some(
        (c) => c.cohort.name === manuallyCreatedCohort.name
      )
    ) {
      return;
    }
    const newErrorCohort = new ErrorCohort(
      manuallyCreatedCohort,
      this.state.jointDataset,
      0,
      CohortSource.ManuallyCreated
    );
    let newCohorts = [...this.state.cohorts, newErrorCohort];
    newCohorts = newCohorts.filter((cohort) => !cohort.isTemporary);
    this.setState((prevState) => ({
      baseCohort: switchNew ? newErrorCohort : prevState.baseCohort,
      cohorts: newCohorts,
      selectedCohort: switchNew ? newErrorCohort : prevState.selectedCohort
    }));
    this.props.telemetryHook?.({
      level: TelemetryLevels.ButtonClick,
      type: TelemetryEventName.NewCohortAdded
    });
  };

  private editCohort = (editCohort: Cohort, switchNew?: boolean): void => {
    const editIndex = this.state.cohorts.findIndex(
      (c) => c.cohort.name === editCohort.name
    );
    if (editIndex === -1) {
      return;
    }
    const newErrorCohort = new ErrorCohort(
      editCohort,
      this.state.jointDataset,
      0,
      CohortSource.ManuallyCreated
    );
    let newCohorts = [...this.state.cohorts];
    newCohorts[editIndex] = newErrorCohort;
    newCohorts = newCohorts.filter((cohort) => !cohort.isTemporary);

    if (switchNew) {
      this.setState({
        cohorts: newCohorts,
        selectedCohort: newCohorts[editIndex]
      });
    } else {
      this.setState({ cohorts: newCohorts });
    }
  };

  private deleteCohort = (cohort: ErrorCohort): void => {
    if (
      this.state.baseCohort.cohort.name === cohort.cohort.name ||
      this.state.selectedCohort.cohort.name === cohort.cohort.name
    ) {
      return;
    }
    const newCohorts = [...this.state.cohorts].filter(
      (t) => t.cohort.name !== cohort.cohort.name
    );
    this.setState({
      cohorts: newCohorts
    });
  };
}<|MERGE_RESOLUTION|>--- conflicted
+++ resolved
@@ -83,12 +83,9 @@
           requestDatasetAnalysisBoxChart:
             this.props.requestDatasetAnalysisBoxChart,
           requestExp: this.props.requestExp,
-<<<<<<< HEAD
           requestGlobalCausalEffects: this.props.requestGlobalCausalEffects,
           requestGlobalCausalPolicy: this.props.requestGlobalCausalPolicy,
-=======
           requestGlobalExplanations: this.props.requestGlobalExplanations,
->>>>>>> d89b03a7
           requestLocalFeatureExplanations:
             this.props.requestLocalFeatureExplanations,
           requestPredictions: this.props.requestPredictions,
