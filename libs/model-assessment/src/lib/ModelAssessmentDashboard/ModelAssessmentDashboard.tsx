--- conflicted
+++ resolved
@@ -106,15 +106,10 @@
             (cohort: ErrorCohort) => cohort.cohort
           ),
           dataset: this.props.dataset,
-<<<<<<< HEAD
           modelExplanationData: this.props.modelExplanationData,
           theme: this.props.theme,
           cohorts: this.state.cohorts,
           jointDataset: this.state.jointDataset,
-=======
-          jointDataset: this.state.jointDataset,
-          modelExplanationData: this.props.modelExplanationData,
->>>>>>> 89310ed5
           modelMetadata: this.state.modelMetadata,
           precomputedExplanations: this.props.modelExplanationData
             .precomputedExplanations,
@@ -125,12 +120,7 @@
             this.props.telemetryHook ||
             ((): void => {
               return;
-<<<<<<< HEAD
             })
-=======
-            }),
-          theme: this.props.theme
->>>>>>> 89310ed5
         }}
       >
         <div className={classNames.page}>
