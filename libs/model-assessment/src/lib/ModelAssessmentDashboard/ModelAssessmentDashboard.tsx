--- conflicted
+++ resolved
@@ -62,11 +62,7 @@
       <ModelAssessmentContext.Provider
         value={{
           baseErrorCohort: this.state.baseCohort,
-<<<<<<< HEAD
-          casualAnalysisData: this.props.casualAnalysisData?.[0],
-=======
-          causalAnalysisData: this.props.causalAnalysisData,
->>>>>>> 6bf7f5fb
+          causalAnalysisData: this.props.causalAnalysisData?.[0],
           dataset: this.props.dataset,
           errorAnalysisConfig: this.props.errorAnalysisConfig?.[0],
           errorCohorts: this.state.cohorts,
@@ -216,18 +212,12 @@
                       }
                     />
                   )}
-<<<<<<< HEAD
                   {t.key === GlobalTabKeys.CausalAnalysisTab &&
-                    this.props.casualAnalysisData?.[0] && (
+                    this.props.causalAnalysisData?.[0] && (
                       <CausalInsightsTab
-                        data={this.props.casualAnalysisData[0]}
+                        data={this.props.causalAnalysisData?.[0]}
                       />
                     )}
-=======
-                  {t.key === GlobalTabKeys.CausalAnalysisTab && (
-                    <CausalInsightsTab data={this.props.causalAnalysisData} />
-                  )}
->>>>>>> 6bf7f5fb
                   {/* 
                 {t.key === GlobalTabKeys.CounterfactualsTab && (
                   <CounterfactualsTab />
