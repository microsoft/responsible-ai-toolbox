--- conflicted
+++ resolved
@@ -21,13 +21,10 @@
     padding: "16px 40px 0 14px",
     width: "100%"
   },
-<<<<<<< HEAD
   section: {
     textAlign: "left"
-=======
-  section: {},
+  },
   sectionHeader: {
     padding: "16px 24px 16px 40px"
->>>>>>> 8dde1ba5
   }
 });