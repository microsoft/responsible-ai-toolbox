// Copyright (c) Microsoft Corporation.
// Licensed under the MIT License.

import { mergeStyleSets, IStyle } from "office-ui-fabric-react";

export interface IModelAssessmentDashboardStyles {
  page: IStyle;
  section: IStyle;
  buttonSection: IStyle;
}

export const modelAssessmentDashboardStyles = mergeStyleSets<
  IModelAssessmentDashboardStyles
>({
  buttonSection: {
    textAlign: "center"
  },
  page: {
    boxSizing: "border-box",
    padding: "16px 40px 0 14px",
    width: "100%"
  },
<<<<<<< HEAD
  section: {
    textAlign: "left"
  }
=======
  section: {}
>>>>>>> 1dd5623f
});<|MERGE_RESOLUTION|>--- conflicted
+++ resolved
@@ -20,11 +20,7 @@
     padding: "16px 40px 0 14px",
     width: "100%"
   },
-<<<<<<< HEAD
   section: {
     textAlign: "left"
   }
-=======
-  section: {}
->>>>>>> 1dd5623f
 });