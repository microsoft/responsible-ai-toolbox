--- conflicted
+++ resolved
@@ -80,12 +80,7 @@
                   onClick={this.addTab}
                   text={localization.ModelAssessment.AddingTab.AddButtonText}
                   ariaLabel={
-<<<<<<< HEAD
-                    localization.ModelAssessment.AddingTab
-                      .AddButtonTextAriaLabel
-=======
                     localization.ModelAssessment.AddingTab.AddButtonAriaLabel
->>>>>>> eb68a1b5
                   }
                 />
               </Stack>
