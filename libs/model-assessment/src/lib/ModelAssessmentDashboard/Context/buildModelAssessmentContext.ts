// Copyright (c) Microsoft Corporation.
// Licensed under the MIT License.

import {
  IMultiClassLocalFeatureImportance,
  ISingleClassLocalFeatureImportance,
  JointDataset,
  Cohort,
  CohortSource,
  IExplanationModelMetadata,
  isThreeDimArray,
  ErrorCohort,
  buildGlobalProperties,
  buildIndexedNames,
  getClassLength,
  getModelTypeFromExplanation,
  getModelTypeFromTextExplanation,
  MetricCohortStats,
  DatasetTaskType,
  ModelTypes,
<<<<<<< HEAD
  DatasetCohort,
  getFeatureRanges
=======
  IDataset
>>>>>>> 6d4055f3
} from "@responsible-ai/core-ui";
import { ErrorAnalysisOptions } from "@responsible-ai/error-analysis";
import { localization } from "@responsible-ai/localization";
import { ModelMetadata } from "@responsible-ai/mlchartlib";

import { getAvailableTabs } from "../AvailableTabs";
import { processPreBuiltCohort } from "../Cohort/ProcessPreBuiltCohort";
import { processPreBuiltDatasetCohort } from "../Cohort/ProcessPreBuiltDatasetCohort";
import { IModelAssessmentDashboardProps } from "../ModelAssessmentDashboardProps";
import {
  IModelAssessmentDashboardState,
  IModelAssessmentDashboardTab
} from "../ModelAssessmentDashboardState";
import { GlobalTabKeys } from "../ModelAssessmentEnums";
import { getModelType } from "../utils/getModelType";

export function buildInitialModelAssessmentContext(
  props: IModelAssessmentDashboardProps
): IModelAssessmentDashboardState {
  const modelMetadata = buildModelMetadata(props);
  const modelType = getModelType(props.dataset, props.modelExplanationData);
  const datasetFeatureRanges = getFeatureRanges(props.dataset, modelType);

  let localExplanations:
    | IMultiClassLocalFeatureImportance
    | ISingleClassLocalFeatureImportance
    | undefined = undefined;
  if (
    props.modelExplanationData?.[0]?.precomputedExplanations
      ?.localFeatureImportance?.scores
  ) {
    localExplanations =
      props.modelExplanationData[0].precomputedExplanations
        .localFeatureImportance;
  }
  validateForecastingSpecificMetadata(props.dataset);
  const jointDataset = new JointDataset({
    dataset: props.dataset.features,
    featureMetaData: props.dataset.feature_metadata,
    localExplanations,
    metadata: modelMetadata,
    predictedProbabilities: props.dataset.probability_y,
    predictedY: props.dataset.predicted_y,
    targetColumn: props.dataset.target_column,
    trueY: props.dataset.true_y
  });
  const globalProps = buildGlobalProperties(
    props.modelExplanationData?.[0]?.precomputedExplanations
  );

  let metricStats: MetricCohortStats | undefined = undefined;
  if (props.errorAnalysisData?.[0]?.root_stats) {
    const rootStats = props.errorAnalysisData?.[0]?.root_stats;
    metricStats = new MetricCohortStats(
      rootStats.totalSize,
      rootStats.totalSize,
      rootStats.metricValue,
      rootStats.metricName,
      rootStats.errorCoverage
    );
  }
  const defaultErrorCohort = new ErrorCohort(
    new Cohort(
      localization.ErrorAnalysis.Cohort.defaultLabel,
      jointDataset,
      []
    ),
    jointDataset,
    0,
    CohortSource.None,
    false,
    metricStats
  );
  let errorCohortList: ErrorCohort[] = [defaultErrorCohort];
  const [preBuiltErrorCohortList] = processPreBuiltCohort(props, jointDataset);
  errorCohortList = errorCohortList.concat(preBuiltErrorCohortList);
  const cohorts = errorCohortList;

  const preBuiltDatasetCohortList = processPreBuiltDatasetCohort(
    props,
    modelType,
    datasetFeatureRanges
  );
  const defaultDatasetCohort = new DatasetCohort(
    localization.ErrorAnalysis.Cohort.defaultLabel,
    props.dataset,
    [],
    modelType,
    datasetFeatureRanges,
    CohortSource.None,
    false,
    metricStats
  );
  const datasetCohorts = [defaultDatasetCohort].concat(
    preBuiltDatasetCohortList
  );

  // only include tabs for which we have the required data
  const activeGlobalTabs: IModelAssessmentDashboardTab[] = getAvailableTabs(
    props,
    false
  ).map((item) => {
    return {
      dataCount: jointDataset.datasetRowCount,
      key: item.key as GlobalTabKeys,
      name: item.text as string
    };
  });
  return {
    activeGlobalTabs,
    baseCohort: cohorts[0],
    baseDatasetCohort: datasetCohorts[0],
    cohorts,
    customPoints: [],
    dataChartConfig: undefined,
    datasetCohorts,
    datasetFeatureRanges,
    dependenceProps: undefined,
    errorAnalysisOption: ErrorAnalysisOptions.TreeMap,
    globalImportance: globalProps.globalImportance,
    globalImportanceIntercept: globalProps.globalImportanceIntercept,
    isGlobalImportanceDerivedFromLocal:
      globalProps.isGlobalImportanceDerivedFromLocal,
    jointDataset,
    modelChartConfig: undefined,
    modelMetadata,
    modelType,
    onAddMessage: "",
    saveCohortVisible: false,
    selectedCohort: cohorts[0],
    selectedDatasetCohort: datasetCohorts[0],
    selectedWhatIfIndex: undefined,
    sortVector: undefined
  };
}

function getModelTypeFromProps(
  props: IModelAssessmentDashboardProps,
  classNames: string[] | undefined
): ModelTypes {
  let modelType: ModelTypes = ModelTypes.Multiclass;
  if (props.dataset.task_type === DatasetTaskType.Regression) {
    modelType = ModelTypes.Regression;
  } else if (props.dataset.task_type === DatasetTaskType.Classification) {
    modelType = getModelTypeFromExplanation(
      props.modelExplanationData?.[0]?.precomputedExplanations,
      props.dataset.probability_y
    );
  }
  if (props.dataset.task_type === DatasetTaskType.ImageClassification) {
    if (classNames && classNames.length === 2) {
      modelType = ModelTypes.ImageBinary;
    } else {
      modelType = ModelTypes.ImageMulticlass;
    }
  } else if (props.dataset.task_type === DatasetTaskType.TextClassification) {
    if (classNames) {
      if (classNames.length === 2) {
        modelType = ModelTypes.TextBinary;
      } else {
        modelType = ModelTypes.TextMulticlass;
      }
    } else {
      getModelTypeFromTextExplanation(
        props.modelExplanationData?.[0]?.precomputedExplanations,
        props.dataset.probability_y
      );
    }
  } else if (
    props.dataset.task_type === DatasetTaskType.MultilabelImageClassification
  ) {
    modelType = ModelTypes.ImageMultilabel;
  } else if (
    props.dataset.task_type === DatasetTaskType.MultilabelTextClassification
  ) {
    modelType = ModelTypes.TextMultilabel;
  }
  return modelType;
}

function buildModelMetadata(
  props: IModelAssessmentDashboardProps
): IExplanationModelMetadata {
  let classNames = props.dataset.class_names;
  const modelType = getModelTypeFromProps(props, classNames);
  let featureNames = props.dataset.feature_names;
  let featureNamesAbridged: string[];
  const maxLength = 18;
  if (featureNames !== undefined) {
    if (!featureNames.every((name) => typeof name === "string")) {
      featureNames = featureNames.map((x) => x.toString());
    }
    featureNamesAbridged = featureNames.map((name) => {
      return name.length <= maxLength ? name : `${name.slice(0, maxLength)}...`;
    });
  } else {
    let featureLength = 0;
    if (props.dataset.features && props.dataset.features[0] !== undefined) {
      featureLength = props.dataset.features[0].length;
    } else if (
      props.modelExplanationData?.[0]?.precomputedExplanations &&
      props.modelExplanationData?.[0]?.precomputedExplanations
        .globalFeatureImportance
    ) {
      featureLength =
        props.modelExplanationData?.[0]?.precomputedExplanations
          .globalFeatureImportance.scores.length;
    } else if (
      props.modelExplanationData?.[0]?.precomputedExplanations &&
      props.modelExplanationData?.[0]?.precomputedExplanations
        .localFeatureImportance
    ) {
      const localImportances =
        props.modelExplanationData?.[0]?.precomputedExplanations
          .localFeatureImportance.scores;
      if (isThreeDimArray(localImportances)) {
        featureLength = (
          props.modelExplanationData?.[0]?.precomputedExplanations
            .localFeatureImportance.scores[0][0] as number[]
        ).length;
      } else {
        featureLength = (
          props.modelExplanationData?.[0]?.precomputedExplanations
            .localFeatureImportance.scores[0] as number[]
        ).length;
      }
    } else if (
      props.modelExplanationData?.[0]?.precomputedExplanations &&
      props.modelExplanationData?.[0]?.precomputedExplanations
        .ebmGlobalExplanation
    ) {
      featureLength =
        props.modelExplanationData?.[0]?.precomputedExplanations
          .ebmGlobalExplanation.feature_list.length;
    }
    featureNames = buildIndexedNames(
      featureLength,
      localization.ErrorAnalysis.defaultFeatureNames
    );
    featureNamesAbridged = featureNames;
  }
  if (modelType !== ModelTypes.ImageMulticlass) {
    const classLength = getClassLength(
      props.modelExplanationData?.[0]?.precomputedExplanations,
      props.dataset.probability_y
    );
    if (!classNames || classNames.length !== classLength) {
      classNames = buildIndexedNames(
        classLength,
        localization.ErrorAnalysis.defaultClassNames
      );
    }
  } else if (!classNames) {
    throw new Error(
      "Invalid input data for image classification, class names required."
    );
  }
  const featureIsCategorical = ModelMetadata.buildIsCategorical(
    featureNames.length,
    props.dataset.features
  ).map(
    (v, i) =>
      v ||
      props.dataset.categorical_features.includes(
        props.dataset.feature_names[i]
      )
  );
  const featureRanges =
    ModelMetadata.buildFeatureRanges(
      props.dataset.features,
      featureIsCategorical
    ) || [];
  return {
    classNames,
    featureIsCategorical,
    featureNames,
    featureNamesAbridged,
    featureRanges,
    modelType
  };
}

function validateForecastingSpecificMetadata(dataset: IDataset): void {
  if (dataset.task_type === DatasetTaskType.Forecasting) {
    if (!dataset.feature_metadata) {
      throw new Error("feature_metadata is required for forecasting.");
    }
    if (dataset.index === undefined) {
      throw new Error("A datetime index is required for forecasting.");
    }
  }
}<|MERGE_RESOLUTION|>--- conflicted
+++ resolved
@@ -13,17 +13,12 @@
   buildGlobalProperties,
   buildIndexedNames,
   getClassLength,
-  getModelTypeFromExplanation,
-  getModelTypeFromTextExplanation,
   MetricCohortStats,
   DatasetTaskType,
   ModelTypes,
-<<<<<<< HEAD
   DatasetCohort,
-  getFeatureRanges
-=======
+  getFeatureRanges,
   IDataset
->>>>>>> 6d4055f3
 } from "@responsible-ai/core-ui";
 import { ErrorAnalysisOptions } from "@responsible-ai/error-analysis";
 import { localization } from "@responsible-ai/localization";
@@ -38,13 +33,13 @@
   IModelAssessmentDashboardTab
 } from "../ModelAssessmentDashboardState";
 import { GlobalTabKeys } from "../ModelAssessmentEnums";
-import { getModelType } from "../utils/getModelType";
+import { getModelTypeFromProps } from "../utils/getModelTypeFromProps";
 
 export function buildInitialModelAssessmentContext(
   props: IModelAssessmentDashboardProps
 ): IModelAssessmentDashboardState {
   const modelMetadata = buildModelMetadata(props);
-  const modelType = getModelType(props.dataset, props.modelExplanationData);
+  const modelType = getModelTypeFromProps(props);
   const datasetFeatureRanges = getFeatureRanges(props.dataset, modelType);
 
   let localExplanations:
@@ -160,55 +155,11 @@
   };
 }
 
-function getModelTypeFromProps(
-  props: IModelAssessmentDashboardProps,
-  classNames: string[] | undefined
-): ModelTypes {
-  let modelType: ModelTypes = ModelTypes.Multiclass;
-  if (props.dataset.task_type === DatasetTaskType.Regression) {
-    modelType = ModelTypes.Regression;
-  } else if (props.dataset.task_type === DatasetTaskType.Classification) {
-    modelType = getModelTypeFromExplanation(
-      props.modelExplanationData?.[0]?.precomputedExplanations,
-      props.dataset.probability_y
-    );
-  }
-  if (props.dataset.task_type === DatasetTaskType.ImageClassification) {
-    if (classNames && classNames.length === 2) {
-      modelType = ModelTypes.ImageBinary;
-    } else {
-      modelType = ModelTypes.ImageMulticlass;
-    }
-  } else if (props.dataset.task_type === DatasetTaskType.TextClassification) {
-    if (classNames) {
-      if (classNames.length === 2) {
-        modelType = ModelTypes.TextBinary;
-      } else {
-        modelType = ModelTypes.TextMulticlass;
-      }
-    } else {
-      getModelTypeFromTextExplanation(
-        props.modelExplanationData?.[0]?.precomputedExplanations,
-        props.dataset.probability_y
-      );
-    }
-  } else if (
-    props.dataset.task_type === DatasetTaskType.MultilabelImageClassification
-  ) {
-    modelType = ModelTypes.ImageMultilabel;
-  } else if (
-    props.dataset.task_type === DatasetTaskType.MultilabelTextClassification
-  ) {
-    modelType = ModelTypes.TextMultilabel;
-  }
-  return modelType;
-}
-
 function buildModelMetadata(
   props: IModelAssessmentDashboardProps
 ): IExplanationModelMetadata {
   let classNames = props.dataset.class_names;
-  const modelType = getModelTypeFromProps(props, classNames);
+  const modelType = getModelTypeFromProps(props);
   let featureNames = props.dataset.feature_names;
   let featureNamesAbridged: string[];
   const maxLength = 18;
