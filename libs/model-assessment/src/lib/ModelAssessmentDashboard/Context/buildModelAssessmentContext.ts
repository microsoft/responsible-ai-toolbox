// Copyright (c) Microsoft Corporation.
// Licensed under the MIT License.

import {
  IMultiClassLocalFeatureImportance,
  ISingleClassLocalFeatureImportance,
  JointDataset,
  Cohort,
  CohortSource,
  IExplanationModelMetadata,
  isThreeDimArray,
  ErrorCohort,
  buildGlobalProperties,
  buildIndexedNames,
  getClassLength,
  getModelTypeFromExplanation,
  getModelTypeFromTextExplanation,
  MetricCohortStats,
  DatasetTaskType,
  ModelTypes,
  IDataset
} from "@responsible-ai/core-ui";
import { ErrorAnalysisOptions } from "@responsible-ai/error-analysis";
import { localization } from "@responsible-ai/localization";
import { ModelMetadata } from "@responsible-ai/mlchartlib";

import { getAvailableTabs } from "../AvailableTabs";
import { processPreBuiltCohort } from "../Cohort/ProcessPreBuiltCohort";
import { IModelAssessmentDashboardProps } from "../ModelAssessmentDashboardProps";
import {
  IModelAssessmentDashboardState,
  IModelAssessmentDashboardTab
} from "../ModelAssessmentDashboardState";
import { GlobalTabKeys } from "../ModelAssessmentEnums";

export function buildInitialModelAssessmentContext(
  props: IModelAssessmentDashboardProps
): IModelAssessmentDashboardState {
  const modelMetadata = buildModelMetadata(props);

  let localExplanations:
    | IMultiClassLocalFeatureImportance
    | ISingleClassLocalFeatureImportance
    | undefined = undefined;
  if (
    props.modelExplanationData?.[0]?.precomputedExplanations
      ?.localFeatureImportance?.scores
  ) {
    localExplanations =
      props.modelExplanationData[0].precomputedExplanations
        .localFeatureImportance;
  }
  validateForecastingSpecificMetadata(props.dataset);
  const jointDataset = new JointDataset({
    dataset: props.dataset.features,
    featureMetaData: props.dataset.feature_metadata,
    localExplanations,
    metadata: modelMetadata,
    predictedProbabilities: props.dataset.probability_y,
    predictedY: props.dataset.predicted_y,
    targetColumn: props.dataset.target_column,
    trueY: props.dataset.true_y
  });
  const globalProps = buildGlobalProperties(
    props.modelExplanationData?.[0]?.precomputedExplanations
  );

  let metricStats: MetricCohortStats | undefined = undefined;
  if (props.errorAnalysisData?.[0]?.root_stats) {
    const rootStats = props.errorAnalysisData?.[0]?.root_stats;
    metricStats = new MetricCohortStats(
      rootStats.totalSize,
      rootStats.totalSize,
      rootStats.metricValue,
      rootStats.metricName,
      rootStats.errorCoverage
    );
  }
  const defaultErrorCohort = new ErrorCohort(
    new Cohort(
      localization.ErrorAnalysis.Cohort.defaultLabel,
      jointDataset,
      []
    ),
    jointDataset,
    0,
    CohortSource.None,
    false,
    metricStats
  );
  let errorCohortList: ErrorCohort[] = [defaultErrorCohort];
  const [preBuiltErrorCohortList] = processPreBuiltCohort(props, jointDataset);
  errorCohortList = errorCohortList.concat(preBuiltErrorCohortList);
  const cohorts = errorCohortList;

  // only include tabs for which we have the required data
  const activeGlobalTabs: IModelAssessmentDashboardTab[] = getAvailableTabs(
    props,
    false
  ).map((item) => {
    return {
      dataCount: jointDataset.datasetRowCount,
      key: item.key as GlobalTabKeys,
      name: item.text as string
    };
  });
  return {
    activeGlobalTabs,
    baseCohort: cohorts[0],
    cohorts,
    customPoints: [],
    dataChartConfig: undefined,
    dependenceProps: undefined,
    errorAnalysisOption: ErrorAnalysisOptions.TreeMap,
    globalImportance: globalProps.globalImportance,
    globalImportanceIntercept: globalProps.globalImportanceIntercept,
    isGlobalImportanceDerivedFromLocal:
      globalProps.isGlobalImportanceDerivedFromLocal,
    jointDataset,
    modelChartConfig: undefined,
    modelMetadata,
    onAddMessage: "",
    saveCohortVisible: false,
    selectedCohort: cohorts[0],
    selectedWhatIfIndex: undefined,
    sortVector: undefined
  };
}

function getModelTypeFromProps(
  props: IModelAssessmentDashboardProps,
  classNames: string[] | undefined
): ModelTypes {
  let modelType: ModelTypes = ModelTypes.Multiclass;
  if (props.dataset.task_type === DatasetTaskType.Regression) {
    modelType = ModelTypes.Regression;
  } else if (props.dataset.task_type === DatasetTaskType.Classification) {
    modelType = getModelTypeFromExplanation(
      props.modelExplanationData?.[0]?.precomputedExplanations,
      props.dataset.probability_y
    );
  }
  if (props.dataset.task_type === DatasetTaskType.ImageClassification) {
    if (classNames && classNames.length === 2) {
      modelType = ModelTypes.ImageBinary;
    } else {
      modelType = ModelTypes.ImageMulticlass;
    }
  } else if (props.dataset.task_type === DatasetTaskType.TextClassification) {
    if (classNames) {
      if (classNames.length === 2) {
        modelType = ModelTypes.TextBinary;
      } else {
        modelType = ModelTypes.TextMulticlass;
      }
    } else {
      getModelTypeFromTextExplanation(
        props.modelExplanationData?.[0]?.precomputedExplanations,
        props.dataset.probability_y
      );
    }
  } else if (
    props.dataset.task_type === DatasetTaskType.MultilabelImageClassification
  ) {
    modelType = ModelTypes.ImageMultilabel;
  } else if (
    props.dataset.task_type === DatasetTaskType.MultilabelTextClassification
  ) {
    modelType = ModelTypes.TextMultilabel;
  }
  return modelType;
}

function buildModelMetadata(
  props: IModelAssessmentDashboardProps
): IExplanationModelMetadata {
  let classNames = props.dataset.class_names;
  const modelType = getModelTypeFromProps(props, classNames);
  let featureNames = props.dataset.feature_names;
  let featureNamesAbridged: string[];
  const maxLength = 18;
  if (featureNames !== undefined) {
    if (!featureNames.every((name) => typeof name === "string")) {
      featureNames = featureNames.map((x) => x.toString());
    }
    featureNamesAbridged = featureNames.map((name) => {
      return name.length <= maxLength ? name : `${name.slice(0, maxLength)}...`;
    });
  } else {
    let featureLength = 0;
    if (props.dataset.features && props.dataset.features[0] !== undefined) {
      featureLength = props.dataset.features[0].length;
    } else if (
      props.modelExplanationData?.[0]?.precomputedExplanations &&
      props.modelExplanationData?.[0]?.precomputedExplanations
        .globalFeatureImportance
    ) {
      featureLength =
        props.modelExplanationData?.[0]?.precomputedExplanations
          .globalFeatureImportance.scores.length;
    } else if (
      props.modelExplanationData?.[0]?.precomputedExplanations &&
      props.modelExplanationData?.[0]?.precomputedExplanations
        .localFeatureImportance
    ) {
      const localImportances =
        props.modelExplanationData?.[0]?.precomputedExplanations
          .localFeatureImportance.scores;
      if (isThreeDimArray(localImportances)) {
        featureLength = (
          props.modelExplanationData?.[0]?.precomputedExplanations
            .localFeatureImportance.scores[0][0] as number[]
        ).length;
      } else {
        featureLength = (
          props.modelExplanationData?.[0]?.precomputedExplanations
            .localFeatureImportance.scores[0] as number[]
        ).length;
      }
    } else if (
      props.modelExplanationData?.[0]?.precomputedExplanations &&
      props.modelExplanationData?.[0]?.precomputedExplanations
        .ebmGlobalExplanation
    ) {
      featureLength =
        props.modelExplanationData?.[0]?.precomputedExplanations
          .ebmGlobalExplanation.feature_list.length;
    }
    featureNames = buildIndexedNames(
      featureLength,
      localization.ErrorAnalysis.defaultFeatureNames
    );
    featureNamesAbridged = featureNames;
  }
  if (modelType !== ModelTypes.ImageMulticlass) {
    const classLength = getClassLength(
      props.modelExplanationData?.[0]?.precomputedExplanations,
      props.dataset.probability_y
    );
    if (!classNames || classNames.length !== classLength) {
      classNames = buildIndexedNames(
        classLength,
        localization.ErrorAnalysis.defaultClassNames
      );
    }
  } else if (!classNames) {
    throw new Error(
      "Invalid input data for image classification, class names required."
    );
  }
  const featureIsCategorical = ModelMetadata.buildIsCategorical(
    featureNames.length,
    props.dataset.features
  ).map(
    (v, i) =>
      v ||
      props.dataset.categorical_features.includes(
        props.dataset.feature_names[i]
      )
  );
  const featureRanges =
    ModelMetadata.buildFeatureRanges(
      props.dataset.features,
      featureIsCategorical
    ) || [];
  return {
    classNames,
    featureIsCategorical,
    featureNames,
    featureNamesAbridged,
    featureRanges,
    modelType
  };
}

function validateForecastingSpecificMetadata(dataset: IDataset): void {
  if (dataset.task_type === DatasetTaskType.Forecasting) {
    if (!dataset.feature_metadata) {
      throw new Error("feature_metadata is required for forecasting.");
    }
<<<<<<< HEAD
    if (dataset.feature_metadata.datetime_features === undefined) {
      throw new Error(
        "datetime_features within feature_metadata are required for forecasting."
      );
    }
    if (dataset.feature_metadata.datetime_features.length !== 1) {
      throw new Error(
        "Currently, only a single datetime feature is supported for forecasting."
      );
=======
    if (dataset.index === undefined) {
      throw new Error("A datetime index is required for forecasting.");
>>>>>>> 6d4055f3
    }
  }
}<|MERGE_RESOLUTION|>--- conflicted
+++ resolved
@@ -278,20 +278,8 @@
     if (!dataset.feature_metadata) {
       throw new Error("feature_metadata is required for forecasting.");
     }
-<<<<<<< HEAD
-    if (dataset.feature_metadata.datetime_features === undefined) {
-      throw new Error(
-        "datetime_features within feature_metadata are required for forecasting."
-      );
-    }
-    if (dataset.feature_metadata.datetime_features.length !== 1) {
-      throw new Error(
-        "Currently, only a single datetime feature is supported for forecasting."
-      );
-=======
     if (dataset.index === undefined) {
       throw new Error("A datetime index is required for forecasting.");
->>>>>>> 6d4055f3
     }
   }
 }