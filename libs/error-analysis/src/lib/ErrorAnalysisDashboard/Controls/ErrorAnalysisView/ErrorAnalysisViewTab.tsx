// Copyright (c) Microsoft Corporation.
// Licensed under the MIT License.

import {
  CohortInfo,
  defaultModelAssessmentContext,
  ModelAssessmentContext
} from "@responsible-ai/core-ui";
import { localization } from "@responsible-ai/localization";
import {
  CommandBarButton,
  IButtonStyles,
  IIconProps,
  Text,
  Pivot,
  PivotItem,
  Stack,
  Separator
} from "office-ui-fabric-react";
import React from "react";

import { ErrorAnalysisOptions } from "../../ErrorAnalysisEnums";
import { IStringsParam } from "../../Interfaces/IStringsParam";
import { FeatureList } from "../FeatureList/FeatureList";

import {
  ErrorAnalysisView,
  IErrorAnalysisViewProps
} from "./ErrorAnalysisView";

/* ErrorAnalysisViewTab wraps ErrorAnalysisView to provide its functionality
 * together with the map selector and feature list control. This way all
 * error analysis specific components can be plugged into a larger dashboard.
 */

const buttonStyle: IButtonStyles = {
  root: { padding: "0px 4px" }
};
const featureListIcon: IIconProps = { iconName: "BulletedListMirrored" };

export interface IErrorAnalysisViewTabProps extends IErrorAnalysisViewProps {
  stringParams?: IStringsParam;
  handleErrorDetectorChanged?: (
    item?: PivotItem,
    ev?: React.MouseEvent<HTMLElement>
  ) => void;
  selectFeatures: (features: string[]) => void;
  importances: number[];
  onSaveCohortClick: () => void;
}

interface IErrorAnalysisViewTabState {
  openFeatureList: boolean;
}

export class ErrorAnalysisViewTab extends React.PureComponent<
  IErrorAnalysisViewTabProps,
  IErrorAnalysisViewTabState
> {
  public static contextType = ModelAssessmentContext;
  public context: React.ContextType<
    typeof ModelAssessmentContext
  > = defaultModelAssessmentContext;

  public constructor(props: IErrorAnalysisViewTabProps) {
    super(props);
    this.state = { openFeatureList: false };
  }

  public render(): React.ReactNode {
    return (
<<<<<<< HEAD
      <Stack horizontal={true}>
        <Stack grow={true} tokens={{ padding: "16px 24px" }}>
          <Text variant={"xLarge"}>
            {localization.ErrorAnalysis.MainMenu.errorAnalysisLabel}
          </Text>
          <Stack horizontal={true} tokens={{ childrenGap: "10px" }}>
            <Pivot onLinkClick={this.props.handleErrorDetectorChanged}>
              <PivotItem
                itemKey={ErrorAnalysisOptions.TreeMap}
                headerText={localization.ErrorAnalysis.MainMenu.treeMap}
              />
              <PivotItem
                itemKey={ErrorAnalysisOptions.HeatMap}
                headerText={localization.ErrorAnalysis.MainMenu.heatMap}
              />
            </Pivot>
            {this.props.errorAnalysisOption ===
              ErrorAnalysisOptions.TreeMap && (
              <CommandBarButton
                styles={buttonStyle}
                iconProps={featureListIcon}
                key={"featureList"}
                onClick={(): void => this.setState({ openFeatureList: true })}
                text={localization.ErrorAnalysis.MainMenu.featureList}
              />
            )}
          </Stack>
          <ErrorAnalysisView {...this.props} />
          <FeatureList
            isOpen={this.state.openFeatureList}
            onDismiss={(): void => this.setState({ openFeatureList: false })}
            saveFeatures={this.saveFeatures.bind(this)}
            features={this.props.features}
            importances={this.props.importances}
            isEnabled={true}
            selectedFeatures={this.props.features}
          />
        </Stack>
        <Stack tokens={{ padding: "100px 0 0 0" }}>
          <Separator vertical styles={{ root: { height: "100px" } }} />
        </Stack>
        <Stack tokens={{ padding: "100px 80px 0 0" }}>
          <CohortInfo
            currentCohort={this.context.selectedErrorCohort}
            onSaveCohortClick={this.props.onSaveCohortClick}
            includeDividers={false}
          />
        </Stack>
=======
      <Stack grow tokens={{ padding: "16px 24px" }}>
        <Text variant={"xLarge"}>
          {localization.ErrorAnalysis.MainMenu.errorAnalysisLabel}
        </Text>
        <Stack horizontal tokens={{ childrenGap: "10px" }}>
          <Pivot onLinkClick={this.props.handleErrorDetectorChanged}>
            <PivotItem
              itemKey={ErrorAnalysisOptions.TreeMap}
              headerText={localization.ErrorAnalysis.MainMenu.treeMap}
            />
            <PivotItem
              itemKey={ErrorAnalysisOptions.HeatMap}
              headerText={localization.ErrorAnalysis.MainMenu.heatMap}
            />
          </Pivot>
          {this.props.errorAnalysisOption === ErrorAnalysisOptions.TreeMap && (
            <CommandBarButton
              styles={buttonStyle}
              iconProps={featureListIcon}
              key={"featureList"}
              onClick={(): void => this.setState({ openFeatureList: true })}
              text={localization.ErrorAnalysis.MainMenu.featureList}
            />
          )}
        </Stack>
        <ErrorAnalysisView {...this.props} />
        <FeatureList
          isOpen={this.state.openFeatureList}
          onDismiss={(): void => this.setState({ openFeatureList: false })}
          saveFeatures={this.saveFeatures.bind(this)}
          features={this.props.features}
          importances={this.props.importances}
          isEnabled
          selectedFeatures={this.props.features}
        />
>>>>>>> 1dd5623f
      </Stack>
    );
  }

  private saveFeatures(features: string[]): void {
    this.props.selectFeatures(features);
    this.setState({ openFeatureList: false });
  }
}<|MERGE_RESOLUTION|>--- conflicted
+++ resolved
@@ -69,7 +69,6 @@
 
   public render(): React.ReactNode {
     return (
-<<<<<<< HEAD
       <Stack horizontal={true}>
         <Stack grow={true} tokens={{ padding: "16px 24px" }}>
           <Text variant={"xLarge"}>
@@ -104,7 +103,7 @@
             saveFeatures={this.saveFeatures.bind(this)}
             features={this.props.features}
             importances={this.props.importances}
-            isEnabled={true}
+            isEnabled
             selectedFeatures={this.props.features}
           />
         </Stack>
@@ -118,43 +117,6 @@
             includeDividers={false}
           />
         </Stack>
-=======
-      <Stack grow tokens={{ padding: "16px 24px" }}>
-        <Text variant={"xLarge"}>
-          {localization.ErrorAnalysis.MainMenu.errorAnalysisLabel}
-        </Text>
-        <Stack horizontal tokens={{ childrenGap: "10px" }}>
-          <Pivot onLinkClick={this.props.handleErrorDetectorChanged}>
-            <PivotItem
-              itemKey={ErrorAnalysisOptions.TreeMap}
-              headerText={localization.ErrorAnalysis.MainMenu.treeMap}
-            />
-            <PivotItem
-              itemKey={ErrorAnalysisOptions.HeatMap}
-              headerText={localization.ErrorAnalysis.MainMenu.heatMap}
-            />
-          </Pivot>
-          {this.props.errorAnalysisOption === ErrorAnalysisOptions.TreeMap && (
-            <CommandBarButton
-              styles={buttonStyle}
-              iconProps={featureListIcon}
-              key={"featureList"}
-              onClick={(): void => this.setState({ openFeatureList: true })}
-              text={localization.ErrorAnalysis.MainMenu.featureList}
-            />
-          )}
-        </Stack>
-        <ErrorAnalysisView {...this.props} />
-        <FeatureList
-          isOpen={this.state.openFeatureList}
-          onDismiss={(): void => this.setState({ openFeatureList: false })}
-          saveFeatures={this.saveFeatures.bind(this)}
-          features={this.props.features}
-          importances={this.props.importances}
-          isEnabled
-          selectedFeatures={this.props.features}
-        />
->>>>>>> 1dd5623f
       </Stack>
     );
   }
