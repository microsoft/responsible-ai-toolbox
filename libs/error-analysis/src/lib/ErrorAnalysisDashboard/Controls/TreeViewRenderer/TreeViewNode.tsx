--- conflicted
+++ resolved
@@ -97,11 +97,7 @@
           />
           <rect
             x={-22}
-<<<<<<< HEAD
-            y={-12}
-=======
             y={-10.5}
->>>>>>> ac30fae1
             width={45}
             height={20}
             style={{ fill: ColorPalette.white }}
