--- conflicted
+++ resolved
@@ -239,463 +239,6 @@
       TelemetryEventName.CounterfactualNewDatapointSelectedFromChart
     );
   };
-
-<<<<<<< HEAD
-  private getOriginalData(
-    index: number
-  ): { [key: string]: string | number } | undefined {
-    const row = this.context.jointDataset.getRow(index);
-    const dataPoint = JointDataset.datasetSlice(
-      row,
-      this.context.jointDataset.metaDict,
-      this.context.jointDataset.datasetFeatureCount
-    );
-    const data = {
-      row: localization.formatString(
-        localization.Counterfactuals.referenceDatapoint,
-        index
-      )
-    };
-    const featureNames = this.context.dataset.feature_names;
-    featureNames.forEach((f, index) => {
-      data[f] = dataPoint[index];
-    });
-    const targetLabel = this.context.dataset.target_column || "y";
-    data[targetLabel] = row[JointDataset.TrueYLabel];
-    return data;
-  }
-
-  private toggleSelectionOfPoint(index?: number): void {
-    if (index === undefined) {
-      return;
-    }
-    const indexOf = this.state.selectedPointsIndexes.indexOf(index);
-    let newSelections = [...this.state.selectedPointsIndexes];
-    let pointIsActive = [...this.state.pointIsActive];
-    let originalData;
-    if (indexOf === -1) {
-      newSelections = [index];
-      pointIsActive = [true];
-      originalData = this.getOriginalData(index);
-    } else {
-      newSelections.splice(indexOf, 1);
-      pointIsActive.splice(indexOf, 1);
-    }
-    this.setState({
-      originalData,
-      pointIsActive,
-      selectedPointsIndexes: newSelections
-    });
-  }
-
-  // fetch prediction for temporary point
-  private fetchData = (fetchingReference: { [key: string]: any }): void => {
-    if (!this.props.invokeModel) {
-      return;
-    }
-    if (this.state.request !== undefined) {
-      this.state.request.abort();
-    }
-    const abortController = new AbortController();
-    const rawData = JointDataset.datasetSlice(
-      fetchingReference,
-      this.context.jointDataset.metaDict,
-      this.context.jointDataset.datasetFeatureCount
-    );
-    fetchingReference[JointDataset.PredictedYLabel] = undefined;
-    const promise = this.props.invokeModel([rawData], abortController.signal);
-
-    this.setState(
-      { errorMessage: undefined, request: abortController },
-      async () => {
-        try {
-          const fetchedData = await promise;
-          // returns predicted probabilities
-          if (Array.isArray(fetchedData[0])) {
-            const predictionVector = fetchedData[0];
-            let predictedClass = 0;
-            let maxProb = Number.MIN_SAFE_INTEGER;
-            for (const [i, element] of predictionVector.entries()) {
-              fetchingReference[JointDataset.ProbabilityYRoot + i.toString()] =
-                element;
-              if (element > maxProb) {
-                predictedClass = i;
-                maxProb = element;
-              }
-            }
-            fetchingReference[JointDataset.PredictedYLabel] = predictedClass;
-          } else {
-            // prediction is a scalar, no probabilities
-            fetchingReference[JointDataset.PredictedYLabel] = fetchedData[0];
-          }
-          if (this.context.jointDataset.hasTrueY) {
-            JointDataset.setErrorMetrics(
-              fetchingReference,
-              this.context.modelMetadata.modelType
-            );
-          }
-          this.setState({ request: undefined });
-        } catch (error) {
-          if (error.name === "AbortError") {
-            return;
-          }
-          if (error.name === "PythonError") {
-            this.setState({ errorMessage: error.message });
-          }
-        }
-      }
-    );
-  };
-
-  private generatePlotlyProps(
-    jointData: JointDataset,
-    chartProps: IGenericChartProps,
-    cohort: Cohort
-  ): IPlotlyProperty {
-    const plotlyProps = _.cloneDeep(WhatIfConstants.basePlotlyProperties);
-    plotlyProps.data[0].hoverinfo = "all";
-    const indexes = cohort.unwrap(JointDataset.IndexLabel);
-    plotlyProps.data[0].type = chartProps.chartType;
-    plotlyProps.data[0].mode = PlotlyMode.Markers;
-    plotlyProps.data[0].marker = {
-      color: indexes.map((rowIndex) => {
-        const selectionIndex =
-          this.state.selectedPointsIndexes.indexOf(rowIndex);
-        if (selectionIndex === -1) {
-          return FluentUIStyles.fabricColorInactiveSeries;
-        }
-        return FluentUIStyles.fluentUIColorPalette[selectionIndex];
-      }) as any,
-      size: 8,
-      symbol: indexes.map((i) =>
-        this.state.selectedPointsIndexes.includes(i) ? "square" : "circle"
-      ) as any
-    };
-
-    plotlyProps.data[1] = {
-      marker: {
-        color: this.state.customPoints.map(
-          (_, i) =>
-            FluentUIStyles.fluentUIColorPalette[
-              WhatIfConstants.MAX_SELECTION + 1 + i
-            ]
-        ),
-        size: 12,
-        symbol: "star"
-      },
-      mode: PlotlyMode.Markers,
-      type: "scatter"
-    };
-
-    plotlyProps.data[2] = {
-      hoverinfo: "text",
-      marker: {
-        color: "rgba(0,0,0,0)",
-        line: {
-          color:
-            FluentUIStyles.fluentUIColorPalette[
-              WhatIfConstants.MAX_SELECTION + 1 + this.state.customPoints.length
-            ],
-          width: 2
-        },
-        opacity: 0.5,
-        size: 12,
-        symbol: "star"
-      },
-      mode: PlotlyMode.Markers,
-      text: "Editable What-If point",
-      type: "scatter"
-    };
-
-    if (chartProps.xAxis) {
-      if (jointData.metaDict[chartProps.xAxis.property]?.treatAsCategorical) {
-        const xLabels =
-          jointData.metaDict[chartProps.xAxis.property].sortedCategoricalValues;
-        const xLabelIndexes = xLabels?.map((_, index) => index);
-        _.set(plotlyProps, "layout.xaxis.ticktext", xLabels);
-        _.set(plotlyProps, "layout.xaxis.tickvals", xLabelIndexes);
-      }
-    }
-    if (chartProps.yAxis) {
-      if (jointData.metaDict[chartProps.yAxis.property]?.treatAsCategorical) {
-        const yLabels =
-          jointData.metaDict[chartProps.yAxis.property].sortedCategoricalValues;
-        const yLabelIndexes = yLabels?.map((_, index) => index);
-        _.set(plotlyProps, "layout.yaxis.ticktext", yLabels);
-        _.set(plotlyProps, "layout.yaxis.tickvals", yLabelIndexes);
-      }
-    }
-
-    this.generateDataTrace(
-      cohort.filteredData,
-      chartProps,
-      plotlyProps.data[0]
-    );
-    this.generateDataTrace(
-      this.state.customPoints,
-      chartProps,
-      plotlyProps.data[1]
-    );
-    return plotlyProps;
-  }
-
-  private generateDataTrace(
-    dictionary: Array<{ [key: string]: number }>,
-    chartProps: IGenericChartProps,
-    trace: IData
-  ): void {
-    const customdata = JointDataset.unwrap(
-      dictionary,
-      JointDataset.IndexLabel
-    ).map((val) => {
-      const dict: Dictionary<any> = {};
-      dict[JointDataset.IndexLabel] = val;
-      return dict;
-    });
-
-    dictionary.forEach((val, index) => {
-      customdata[index].Name = val.Name ? val.Name : val.Index;
-    });
-    let hovertemplate = `{point.customdata.Name}<br>`;
-    if (chartProps.xAxis) {
-      const metaX =
-        this.context.jointDataset.metaDict[chartProps.xAxis.property];
-      const rawX = JointDataset.unwrap(dictionary, chartProps.xAxis.property);
-      hovertemplate += `${metaX.label}: {point.customdata.X}<br>`;
-
-      rawX.forEach((val, index) => {
-        if (metaX?.treatAsCategorical) {
-          customdata[index].X = metaX.sortedCategoricalValues?.[val];
-        } else {
-          customdata[index].X = (val as number).toLocaleString(undefined, {
-            maximumSignificantDigits: 5
-          });
-        }
-      });
-      if (chartProps.xAxis.options.dither) {
-        const dither = JointDataset.unwrap(
-          dictionary,
-          JointDataset.DitherLabel
-        );
-        trace.x = dither.map((ditherVal, index) => {
-          return rawX[index] + ditherVal;
-        });
-      } else {
-        trace.x = rawX;
-      }
-    }
-    if (chartProps.yAxis) {
-      const metaY =
-        this.context.jointDataset.metaDict[chartProps.yAxis.property];
-      const rawY = JointDataset.unwrap(dictionary, chartProps.yAxis.property);
-      hovertemplate += `${metaY.label}: {point.customdata.Y}<br>`;
-      rawY.forEach((val, index) => {
-        if (metaY?.treatAsCategorical) {
-          customdata[index].Y = metaY.sortedCategoricalValues?.[val];
-        } else {
-          customdata[index].Y = (val as number).toLocaleString(undefined, {
-            maximumSignificantDigits: 5
-          });
-        }
-      });
-      if (chartProps.yAxis.options.dither) {
-        const dither = JointDataset.unwrap(
-          dictionary,
-          JointDataset.DitherLabel2
-        );
-        trace.y = dither.map((ditherVal, index) => {
-          return rawY[index] + ditherVal;
-        });
-      } else {
-        trace.y = rawY;
-      }
-    }
-    if (
-      this.context.jointDataset.datasetMetaData !== undefined &&
-      this.context.jointDataset.datasetMetaData.featureMetaData !== undefined
-    ) {
-      const identityFeatureName =
-        this.context.jointDataset.datasetMetaData.featureMetaData
-          ?.identity_feature_name;
-
-      const jointDatasetFeatureName =
-        this.context.jointDataset.getJointDatasetFeatureName(
-          identityFeatureName
-        );
-
-      if (jointDatasetFeatureName !== undefined) {
-        const metaIdentityFeature =
-          this.context.jointDataset.metaDict[jointDatasetFeatureName];
-        const rawIdentityFeature = JointDataset.unwrap(
-          dictionary,
-          jointDatasetFeatureName
-        );
-        hovertemplate += `${localization.Common.identityFeature}(${metaIdentityFeature.label}): {point.customdata.ID}<br>`;
-        rawIdentityFeature.forEach((val, index) => {
-          if (metaIdentityFeature?.treatAsCategorical) {
-            customdata[index].ID =
-              metaIdentityFeature.sortedCategoricalValues?.[val];
-          } else {
-            customdata[index].ID = (val as number).toLocaleString(undefined, {
-              maximumSignificantDigits: 5
-            });
-          }
-        });
-      }
-    }
-
-    hovertemplate += `${localization.Interpret.Charts.rowIndex}: {point.customdata.Index}<br>`;
-    hovertemplate += "<extra></extra>";
-    trace.customdata = customdata as any;
-    trace.hovertemplate = hovertemplate;
-  }
-
-  private generateDefaultChartAxes(): IGenericChartProps | undefined {
-    const yKey = `${JointDataset.DataLabelRoot}0`;
-    const yIsDithered =
-      this.context.jointDataset.metaDict[yKey]?.treatAsCategorical;
-    const chartProps: IGenericChartProps = {
-      chartType: ChartTypes.Scatter,
-      xAxis: {
-        options: {},
-        property: this.context.jointDataset.hasPredictedProbabilities
-          ? `${JointDataset.ProbabilityYRoot}0`
-          : JointDataset.IndexLabel
-      },
-      yAxis: {
-        options: {
-          bin: false,
-          dither: yIsDithered
-        },
-        property: yKey
-      }
-    };
-    return chartProps;
-  }
-
-  private selectPointFromDropdown = (
-    _event: React.FormEvent<IComboBox>,
-    item?: IComboBoxOption
-  ): void => {
-    if (typeof item?.key === "string") {
-      const index = Number.parseInt(item.key);
-      this.setTemporaryPointToCopyOfDatasetPoint(index);
-      this.toggleSelectionOfPoint(index);
-      this.logTelemetryEvent(
-        TelemetryEventName.CounterfactualNewDatapointSelectedFromDropdown
-      );
-    }
-  };
-
-  private toggleCustomActivation = (index: number): void => {
-    const customPointIsActive = [...this.state.customPointIsActive];
-    customPointIsActive[index] = !customPointIsActive[index];
-    this.setState({ customPointIsActive });
-  };
-
-  private removeCustomPoint = (index: number): void => {
-    this.setState((prevState) => {
-      const customPoints = [...prevState.customPoints];
-      customPoints.splice(index, 1);
-      const customPointIsActive = [...prevState.customPointIsActive];
-      customPointIsActive.splice(index, 1);
-      return { customPointIsActive, customPoints };
-    });
-  };
-
-  private saveAsPoint = (): void => {
-    const customPoints = [...this.state.customPoints];
-    const customPointIsActive = [...this.state.customPointIsActive];
-    if (this.temporaryPoint) {
-      customPoints.push(this.temporaryPoint);
-    }
-    customPointIsActive.push(true);
-    this.temporaryPoint = _.cloneDeep(this.temporaryPoint);
-    this.setState({
-      customPointIsActive,
-      customPoints
-    });
-  };
-
-  private setCustomRowProperty = (
-    key: string | number,
-    isString: boolean,
-    newValue?: string | number
-  ): void => {
-    if (!this.temporaryPoint || (!newValue && newValue !== 0)) {
-      return;
-    }
-    const editingData = this.temporaryPoint;
-    if (isString) {
-      editingData[key] = newValue;
-      this.forceUpdate();
-    } else {
-      const asNumber = +newValue;
-      // because " " evaluates to 0 in js
-      const isWhitespaceOnly = /^\s*$/.test(newValue?.toString());
-      if (Number.isNaN(asNumber) || isWhitespaceOnly) {
-        this.validationErrors[key] =
-          localization.Interpret.WhatIfTab.nonNumericValue;
-        this.forceUpdate();
-      } else {
-        editingData[key] = asNumber;
-        this.validationErrors[key] = undefined;
-        this.forceUpdate();
-        this.fetchData(editingData);
-      }
-    }
-  };
-
-  private setCustomRowPropertyComboBox = (
-    key: string | number,
-    index?: number,
-    value?: string
-  ): void => {
-    if (!this.temporaryPoint || (!value && !index)) {
-      return;
-    }
-    const editingData = this.temporaryPoint;
-    if (index !== undefined) {
-      // User selected/de-selected an existing option
-      editingData[key] = index;
-    }
-
-    this.forceUpdate();
-    this.fetchData(editingData);
-  };
-
-  private disableCounterfactualPanel = (): boolean => {
-    return (
-      this.state.selectedPointsIndexes[0] === undefined ||
-      !this.props.data.cfs_list[this.state.selectedPointsIndexes[0]]
-    );
-  };
-
-  private getDataOptions(): IComboBoxOption[] {
-    const indexes = this.context.selectedErrorCohort.cohort.unwrap(
-      JointDataset.IndexLabel
-    );
-    indexes.sort((a, b) => Number.parseInt(a) - Number.parseInt(b));
-    return indexes.map((index) => {
-      return {
-        key: `${index}`,
-        text: `Index ${index}`
-      };
-    });
-  }
-  private togglePanel = (): void => {
-    if (!this.state.isPanelOpen) {
-      this.logTelemetryEvent(
-        TelemetryEventName.CounterfactualCreateWhatIfCounterfactualClick
-      );
-    }
-    this.setState((preState) => {
-      return { isPanelOpen: !preState.isPanelOpen };
-    });
-  };
-
-=======
->>>>>>> c7d96f5f
   private logTelemetryEvent = (eventName: TelemetryEventName) => {
     this.props.telemetryHook?.({
       level: TelemetryLevels.ButtonClick,
