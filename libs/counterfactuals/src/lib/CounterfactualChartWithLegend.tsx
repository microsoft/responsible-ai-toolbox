--- conflicted
+++ resolved
@@ -28,10 +28,7 @@
   indexSeries: number[];
   temporaryPoint: { [key: string]: any } | undefined;
   isCounterfactualsDataLoading?: boolean;
-<<<<<<< HEAD
   isRevertButtonClicked: boolean;
-=======
->>>>>>> 03603cd4
   onChartPropsUpdated: (chartProps: IGenericChartProps) => void;
   onCustomPointLengthUpdated: (customPointLength: number) => void;
   onSelectedPointsIndexesUpdated: (selectedPointsIndexes: number[]) => void;
@@ -49,16 +46,10 @@
     index: number,
     absoluteIndex?: number
   ) => void;
-<<<<<<< HEAD
-  setCounterfactualData: (absoluteIndex: number) => Promise<void>;
-  telemetryHook?: (message: ITelemetryEvent) => void;
-  onIndexSeriesUpdated?: (data: any) => void;
-  setIsRevertButtonClicked: (status: boolean) => void;
-=======
   setCounterfactualData: (absoluteIndex?: number) => Promise<void>;
   telemetryHook?: (message: ITelemetryEvent) => void;
   onIndexSeriesUpdated?: (indexSeries: number[]) => void;
->>>>>>> 03603cd4
+  setIsRevertButtonClicked: (status: boolean) => void;
 }
 
 export interface ICounterfactualChartWithLegendState {
@@ -139,10 +130,7 @@
             isCounterfactualsDataLoading={
               this.props.isCounterfactualsDataLoading
             }
-<<<<<<< HEAD
             setIsRevertButtonClicked={this.props.setIsRevertButtonClicked}
-=======
->>>>>>> 03603cd4
           />
         </Stack>
       </Stack.Item>
@@ -237,10 +225,7 @@
   private getLargeCounterfactualChartComponent = (): React.ReactNode => {
     return (
       <LargeCounterfactualChart
-<<<<<<< HEAD
         cohort={this.context.selectedErrorCohort.cohort}
-=======
->>>>>>> 03603cd4
         chartProps={this.props.chartProps}
         customPoints={this.state.customPoints}
         isPanelOpen={this.state.isPanelOpen}
@@ -260,11 +245,8 @@
         setCounterfactualData={this.props.setCounterfactualData}
         onIndexSeriesUpdated={this.props.onIndexSeriesUpdated}
         isCounterfactualsDataLoading={this.props.isCounterfactualsDataLoading}
-<<<<<<< HEAD
         isRevertButtonClicked={this.props.isRevertButtonClicked}
         setIsRevertButtonClicked={this.props.setIsRevertButtonClicked}
-=======
->>>>>>> 03603cd4
       />
     );
   };
