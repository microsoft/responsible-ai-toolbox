// Copyright (c) Microsoft Corporation.
// Licensed under the MIT License.

import {
  defaultModelAssessmentContext,
  ICounterfactualData,
  MissingParametersPlaceholder,
  ModelAssessmentContext
} from "@responsible-ai/core-ui";
import { localization } from "@responsible-ai/localization";
import _, { toLower, toNumber } from "lodash";
import {
  Callout,
  ConstrainMode,
  DetailsList,
  DetailsListLayoutMode,
  DetailsRow,
  IColumn,
  IDetailsFooterProps,
  Link,
  SelectionMode,
  Stack,
  Text,
  TextField
} from "office-ui-fabric-react";
import React from "react";

import { counterfactualPanelStyles } from "./CounterfactualPanelStyles";
import { CustomPredictionLabels } from "./CustomPredictionLabels";
import { ILocalImportanceData } from "./LocalImportanceChart";

export interface ICounterfactualListProps {
  selectedIndex: number;
  originalData: { [key: string]: string | number };
  data?: ICounterfactualData;
  filterText?: string;
  temporaryPoint: Record<string, string | number> | undefined;
  sortFeatures: boolean;
  setCustomRowProperty(
    key: string | number,
    isString: boolean,
    newValue?: string | number
  ): void;
}

interface ICounterfactualListState {
  data: Record<string, string | number>;
  showCallout: boolean;
}

const nameColumnKey = "row";

export class CounterfactualList extends React.Component<
  ICounterfactualListProps,
  ICounterfactualListState
> {
  public static contextType = ModelAssessmentContext;
  public context: React.ContextType<typeof ModelAssessmentContext> =
    defaultModelAssessmentContext;
  public constructor(props: ICounterfactualListProps) {
    super(props);
    this.state = {
      data: {},
      showCallout: false
    };
  }

  public componentDidMount() {
    this.onSelect(0);
  }

  public render(): React.ReactNode {
    const items = this.getItems();
    const columns = this.getColumns();
    if (columns.length === 0) {
      return (
        <MissingParametersPlaceholder>
          {localization.Counterfactuals.noFeatures}
        </MissingParametersPlaceholder>
      );
    }
    return (
      <DetailsList
        items={items}
        columns={columns}
        selectionMode={SelectionMode.none}
        setKey="set"
        constrainMode={ConstrainMode.unconstrained}
        layoutMode={DetailsListLayoutMode.fixedColumns}
        onRenderDetailsFooter={this.onRenderDetailsFooter}
      />
    );
  }

  private getItems(): Array<Record<string, string | number>> {
    const items: Array<Record<string, string | number>> = [];
    const selectedData =
      this.props.data?.cfs_list[
        this.props.selectedIndex % this.props.data?.cfs_list.length
      ];
    if (selectedData && this.props.originalData) {
      items.push(this.props.originalData);
      selectedData.forEach((point, i) => {
        const temp = {
          row: localization.formatString(
            localization.Counterfactuals.counterfactualEx,
            i + 1
          )
        };
        this.props.data?.feature_names_including_target.forEach((f, j) => {
          temp[f] = this.props.originalData?.[f] !== point[j] ? point[j] : "-";
        });
        items.push(temp);
      });
    }
    return items;
  }

  private onSelect(idx: number): void {
    const items = this.getItems();
    const data = _.cloneDeep(items[idx]);
    Object.keys(data).forEach((k) => {
      data[k] = data[k] === "-" ? items[0][k] : data[k];
      const keyIndex =
        this.props.data?.feature_names_including_target.indexOf(k);
      this.props.setCustomRowProperty(`Data${keyIndex}`, false, data[k]);
    });
    data.row = localization.formatString(
      localization.Interpret.WhatIf.defaultCustomRootName,
      this.props.selectedIndex
    );
    this.setState({ data });
  }

  private renderName = (
    item?: Record<string, string | number>,
    index?: number | undefined
  ) => {
    //footer
    if (index === -1) {
      return (
        <Stack>
          <Stack.Item>
            <TextField
              value={this.state.data[nameColumnKey]?.toString()}
              label={localization.Counterfactuals.createOwn}
              id={nameColumnKey}
              disabled
              onChange={this.updateColValue}
            />
          </Stack.Item>
          <Stack.Item>
            <Link id={"predictionLink"} onClick={this.toggleCallout}>
              {localization.Counterfactuals.seePrediction}
            </Link>
            {this.state.showCallout && (
              <Callout
                target={"#predictionLink"}
                onDismiss={this.toggleCallout}
                setInitialFocus
              >
                <CustomPredictionLabels
                  jointDataset={this.context.jointDataset}
                  metadata={this.context.modelMetadata}
                  selectedWhatIfRootIndex={this.props.selectedIndex}
                  temporaryPoint={this.props.temporaryPoint}
                />
              </Callout>
            )}
          </Stack.Item>
        </Stack>
      );
    }
    if (index === undefined || !item?.row) return React.Fragment;
    return (
      <Stack>
        <Text>{item.row}</Text>
        <Link onClick={this.onSelect.bind(this, index)}>
          {localization.Counterfactuals.WhatIf.setValue}
        </Link>
      </Stack>
    );
  };
  private getColumns(): IColumn[] {
    const columns: IColumn[] = [];
    const featureNames = this.getFilterFeatures();
    if (!featureNames || featureNames.length === 0) {
      return columns;
    }
    columns.push({
      fieldName: nameColumnKey,
      isResizable: true,
      key: nameColumnKey,
      minWidth: 200,
      name: "",
      onRender: this.renderName
    });
    featureNames.forEach((f) =>
      columns.push({
        fieldName: f,
        isResizable: true,
        key: f,
        minWidth: 175,
        name: f
      })
    );
    return columns;
  }

  private updateColValue = (
    evt: React.FormEvent<HTMLInputElement | HTMLTextAreaElement>,
    newValue?: string
  ): void => {
    const target = evt.target as Element;
    const id = target.id;
    const keyIndex =
      this.props.data?.feature_names_including_target.indexOf(id);
    this.props.setCustomRowProperty(`Data${keyIndex}`, false, newValue);
    this.setState((prevState) => {
      prevState.data[id] = toNumber(newValue);
      return { data: prevState.data };
    });
  };

  private toggleCallout = (): void => {
    this.setState((preState) => {
      return {
        showCallout: !preState.showCallout
      };
    });
  };

  private renderDetailsFooterItemColumn = (
    _item: Record<string, string | number>,
    _index?: number,
    column?: IColumn
  ): React.ReactNode | undefined => {
    if (column) {
      const classNames = counterfactualPanelStyles();
      return (
        <Stack horizontal={false}>
          <Stack.Item>
            <TextField
              value={this.state.data[column.key]?.toString()}
              label={column.key}
              id={column.key}
              onChange={this.updateColValue}
            />
          </Stack.Item>
<<<<<<< HEAD
          {column.key === "row" && (
            <Stack.Item>
              <div
                id={"predictionLink"}
                className={classNames.predictedLink}
                onMouseOver={this.toggleCallout.bind(this)}
                onFocus={this.toggleCallout.bind(this)}
                onMouseOut={this.toggleCallout.bind(this)}
                onBlur={this.toggleCallout.bind(this)}
              >
                {localization.Counterfactuals.seePrediction}
              </div>
              {this.state.showCallout && (
                <Callout
                  target={"#predictionLink"}
                  onDismiss={this.toggleCallout}
                  setInitialFocus
                >
                  <CustomPredictionLabels
                    jointDataset={this.context.jointDataset}
                    metadata={this.context.modelMetadata}
                    selectedWhatIfRootIndex={this.props.selectedIndex}
                    temporaryPoint={this.props.temporaryPoint}
                  />
                </Callout>
              )}
            </Stack.Item>
          )}
=======
>>>>>>> 1e16ffe2
        </Stack>
      );
    }
    return undefined;
  };

  private onRenderDetailsFooter = (
    detailsFooterProps?: IDetailsFooterProps
  ): JSX.Element => {
    if (detailsFooterProps) {
      return (
        <DetailsRow
          {...detailsFooterProps}
          columns={detailsFooterProps.columns}
          item={this.state.data}
          itemIndex={-1}
          groupNestingDepth={detailsFooterProps.groupNestingDepth}
          selectionMode={SelectionMode.none}
          onRenderItemColumn={this.renderDetailsFooterItemColumn}
        />
      );
    }
    return <div />;
  };

  private getFilterFeatures = (): string[] => {
    const allFeatures = this.getSortedFeatureNames();
    const filterText = this.props.filterText;
    const invalidInput =
      filterText === undefined || filterText === null || !/\S/.test(filterText);
    const filtered = invalidInput
      ? allFeatures
      : allFeatures.filter((f) => toLower(f).includes(toLower(filterText)));
    return filtered;
  };

  private getSortedFeatureNames(): string[] {
    const data: ILocalImportanceData[] = [];
    const localImportanceData =
      this.props.data?.local_importance?.[this.props.selectedIndex];
    if (!localImportanceData || !this.props.sortFeatures) {
      return this.props?.data?.feature_names_including_target || [];
    }
    this.props?.data?.feature_names_including_target.forEach((f, index) => {
      data.push({
        label: f,
        value: localImportanceData[index] || -Infinity
      });
    });
    data.sort((d1, d2) => d2.value - d1.value);
    const result = data.map((p) => p.label);
    return result;
  }
}<|MERGE_RESOLUTION|>--- conflicted
+++ resolved
@@ -138,6 +138,7 @@
   ) => {
     //footer
     if (index === -1) {
+      const classNames = counterfactualPanelStyles();
       return (
         <Stack>
           <Stack.Item>
@@ -149,10 +150,17 @@
               onChange={this.updateColValue}
             />
           </Stack.Item>
-          <Stack.Item>
-            <Link id={"predictionLink"} onClick={this.toggleCallout}>
+          <Stack.Item className={classNames.predictedLink}>
+            <div
+              id={"predictionLink"}
+              className={classNames.predictedLink}
+              onMouseOver={this.toggleCallout}
+              onFocus={this.toggleCallout}
+              onMouseOut={this.toggleCallout}
+              onBlur={this.toggleCallout}
+            >
               {localization.Counterfactuals.seePrediction}
-            </Link>
+            </div>
             {this.state.showCallout && (
               <Callout
                 target={"#predictionLink"}
@@ -236,7 +244,6 @@
     column?: IColumn
   ): React.ReactNode | undefined => {
     if (column) {
-      const classNames = counterfactualPanelStyles();
       return (
         <Stack horizontal={false}>
           <Stack.Item>
@@ -247,37 +254,6 @@
               onChange={this.updateColValue}
             />
           </Stack.Item>
-<<<<<<< HEAD
-          {column.key === "row" && (
-            <Stack.Item>
-              <div
-                id={"predictionLink"}
-                className={classNames.predictedLink}
-                onMouseOver={this.toggleCallout.bind(this)}
-                onFocus={this.toggleCallout.bind(this)}
-                onMouseOut={this.toggleCallout.bind(this)}
-                onBlur={this.toggleCallout.bind(this)}
-              >
-                {localization.Counterfactuals.seePrediction}
-              </div>
-              {this.state.showCallout && (
-                <Callout
-                  target={"#predictionLink"}
-                  onDismiss={this.toggleCallout}
-                  setInitialFocus
-                >
-                  <CustomPredictionLabels
-                    jointDataset={this.context.jointDataset}
-                    metadata={this.context.modelMetadata}
-                    selectedWhatIfRootIndex={this.props.selectedIndex}
-                    temporaryPoint={this.props.temporaryPoint}
-                  />
-                </Callout>
-              )}
-            </Stack.Item>
-          )}
-=======
->>>>>>> 1e16ffe2
         </Stack>
       );
     }
