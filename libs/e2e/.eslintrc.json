--- conflicted
+++ resolved
@@ -8,15 +8,12 @@
     {
       "files": ["*.ts", "*.tsx", "*.js", "*.jsx"],
       "rules": {}
-<<<<<<< HEAD
-=======
     },
     {
       "files": ["charts.ts"],
       "rules": {
         "cypress/no-unnecessary-waiting": "off"
       }
->>>>>>> 1f89e683
     }
   ]
 }