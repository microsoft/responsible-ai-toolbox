--- conflicted
+++ resolved
@@ -31,14 +31,6 @@
         name: "All data",
         sampleSize: "10"
       }
-<<<<<<< HEAD
-    ]
-  },
-  visionDataExplorerData: {
-    hasVisionDataExplorerComponent: true,
-    errorInstances: 2,
-    successInstances: 8
-=======
     ],
     newCohort: {
       metrics: {
@@ -48,6 +40,10 @@
       name: "CohortCreateE2E-multilabel",
       sampleSize: "3"
     }
->>>>>>> 37c340c8
+  },
+  visionDataExplorerData: {
+    hasVisionDataExplorerComponent: true,
+    errorInstances: 2,
+    successInstances: 8
   }
 };