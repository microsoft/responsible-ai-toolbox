// Copyright (c) Microsoft Corporation.
// Licensed under the MIT License.

import { getOS } from "../../../../util/getOS";
import { getPythonVersion } from "../../../../util/getPythonVersion";

<<<<<<< HEAD
const isLinux = getOS() === "Linux";
const isPython37 = getPythonVersion() === "3.7";

const FeatureCohorts = isLinux && isPython37 ? 3 : 2;
=======
const FeatureCohorts = getOS() === "Linux" ? [2, 3] : 3;
>>>>>>> 34a301a8

export const FridgeObjectDetectionModelDebugging = {
  causalAnalysisData: {
    hasCausalAnalysisComponent: false
  },
  checkDupCohort: false,
  cohortDefaultName: "All data",
  dataBalanceData: {
    aggregateBalanceMeasuresComputed: false,
    distributionBalanceMeasuresComputed: false,
    featureBalanceMeasuresComputed: false
  },
  errorAnalysisData: {
    hasErrorAnalysisComponent: true
  },
  featureImportanceData: {
    hasFeatureImportanceComponent: false
  },
  featureNames: ["image"],
  isObjectDetection: true,
  modelOverviewData: {
    featureCohortView: {
      firstFeatureToSelect: "mean_pixel_value",
      multiFeatureCohorts: FeatureCohorts,
      secondFeatureToSelect: "Make",
      singleFeatureCohorts: FeatureCohorts
    },
    hasModelOverviewComponent: true,
    initialCohorts: [
      {
        metrics: {
          averagePrecision: "N/A",
          averageRecall: "N/A",
          meanAveragePrecision: "N/A"
        },
        name: "All data",
        sampleSize: "5"
      }
    ],
    newCohort: {
      metrics: {
        averagePrecision: "1",
        averageRecall: "1",
        meanAveragePrecision: "1"
      },
      name: "CohortCreateE2E-object-detection",
      sampleSize: "2"
    }
  },
  visionDataExplorerData: {
    errorInstances: 0,
    hasVisionDataExplorerComponent: true,
    successInstances: 5
  }
};<|MERGE_RESOLUTION|>--- conflicted
+++ resolved
@@ -2,16 +2,8 @@
 // Licensed under the MIT License.
 
 import { getOS } from "../../../../util/getOS";
-import { getPythonVersion } from "../../../../util/getPythonVersion";
 
-<<<<<<< HEAD
-const isLinux = getOS() === "Linux";
-const isPython37 = getPythonVersion() === "3.7";
-
-const FeatureCohorts = isLinux && isPython37 ? 3 : 2;
-=======
 const FeatureCohorts = getOS() === "Linux" ? [2, 3] : 3;
->>>>>>> 34a301a8
 
 export const FridgeObjectDetectionModelDebugging = {
   causalAnalysisData: {
