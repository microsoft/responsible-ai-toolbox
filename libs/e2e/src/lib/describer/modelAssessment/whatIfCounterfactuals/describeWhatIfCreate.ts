--- conflicted
+++ resolved
@@ -10,55 +10,6 @@
   dataShape: IModelAssessmentData,
   name?: keyof typeof modelAssessmentDatasets
 ): void {
-<<<<<<< HEAD
-  describe("What if Create counterfactual", () => {
-    before(() => {
-      cy.get(Locators.WICDatapointDropbox).click();
-      getSpan(
-        dataShape.whatIfCounterfactualsData?.selectedDatapoint || "Index 1"
-      ).click();
-      cy.get(Locators.CreateWhatIfCounterfactualButton)
-        .click()
-        .get(Locators.WhatIfCounterfactualPanel)
-        .should("exist");
-    });
-    after(() => {
-      cy.get(Locators.WhatIfCloseButton).click();
-    });
-
-    it("should filter by included letters in search query", () => {
-      cy.get(Locators.WhatIfSearchBar).type(
-        dataShape.whatIfCounterfactualsData?.searchBarQuery || ""
-      );
-      cy.get(Locators.WhatIfColumnHeaders)
-        .eq(2)
-        .contains(dataShape.whatIfCounterfactualsData?.searchBarQuery || "");
-      cy.get(Locators.WhatIfSearchBarClearTextButton).click();
-      cy.get(Locators.WhatIfColumnHeaders).contains(
-        dataShape.whatIfCounterfactualsData?.columnHeaderAfterSort || ""
-      );
-    });
-    // AML do not need to execute below tests, as these options are not available for static view
-    if (name) {
-      it("Should have 'Create your own counterfactual' section and it should be editable", () => {
-        cy.get(Locators.CreateYourOwnCounterfactualInputField)
-          .eq(2)
-          .clear()
-          .type(
-            dataShape.whatIfCounterfactualsData
-              ?.createYourOwnCounterfactualInputFieldUpdated || "25"
-          );
-        cy.get(Locators.CreateYourOwnCounterfactualInputField).eq(2).focus();
-        cy.focused()
-          .should("have.attr", "value")
-          .and(
-            "contain",
-            dataShape.whatIfCounterfactualsData
-              ?.createYourOwnCounterfactualInputFieldUpdated || "25"
-          );
-      });
-
-=======
   // AML do not need to execute below tests, as these options are not available for static view
   if (name) {
     describe("What if Create counterfactual", () => {
@@ -106,7 +57,6 @@
           );
       });
 
->>>>>>> f9685462
       it("Should have what-if counterfactual name as 'Copy of row <index selected>' by default and should be editable", () => {
         cy.get(Locators.WhatIfNameLabel)
           .should("have.attr", "value")
@@ -122,13 +72,8 @@
             dataShape.whatIfCounterfactualsData?.whatIfNameLabelUpdated
           );
       });
-<<<<<<< HEAD
-    }
-  });
-=======
     });
   }
->>>>>>> f9685462
 
   describe.skip("What-If save scenario", () => {
     before(() => {
