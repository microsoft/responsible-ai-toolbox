--- conflicted
+++ resolved
@@ -79,13 +79,8 @@
         );
         ensureAllModelOverviewFeatureCohortsViewElementsAfterSelectionArePresent(
           datasetShape,
-<<<<<<< HEAD
-          isVision,
+          isTabular,
           1
-=======
-          1,
-          isTabular
->>>>>>> e2665874
         );
       });
 
@@ -97,13 +92,8 @@
         );
         ensureAllModelOverviewFeatureCohortsViewElementsAfterSelectionArePresent(
           datasetShape,
-<<<<<<< HEAD
-          isVision,
+          isTabular,
           2
-=======
-          2,
-          isTabular
->>>>>>> e2665874
         );
       });
 
