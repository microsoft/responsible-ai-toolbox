--- conflicted
+++ resolved
@@ -24,13 +24,9 @@
         selectRow("Index", "4");
       });
       it("should have more than one point", () => {
-<<<<<<< HEAD
-        cy.get(Locators.ICENoOfPoints).its("length").should("be.gte", 1);
-=======
         cy.get(Locators.ICENoOfPoints).then(($noOfPoints) => {
           expect($noOfPoints).length.to.be.at.least(1);
         });
->>>>>>> f9685462
       });
 
       it("should update x-axis value when 'Feature' dropdown is changed", () => {
