import _ from "lodash";
<<<<<<< HEAD
import {
  AccessibleChart,
  ChartBuilder,
  IPlotlyProperty,
  PlotlyMode,
  SelectionContext
} from "@responsible-ai/mlchartlib";
=======
import { AccessibleChart, ChartBuilder, IPlotlyProperty, PlotlyMode } from "@responsible-ai/mlchartlib";
>>>>>>> 846a341f
import {
  getTheme,
  Text,
  ActionButton,
  ChoiceGroup,
  IChoiceGroupOption,
  Spinner,
  SpinnerSize,
  Stack
} from "office-ui-fabric-react";

import React from "react";
import { AccuracyOptions } from "../AccuracyMetrics";
import {
  IAccuracyPickerProps,
  IFeatureBinPickerProps,
  IParityPickerProps
} from "../FairnessWizard";
import { FormatMetrics } from "../FormatMetrics";
import { IFairnessContext } from "../IFairnessContext";
import { PredictionTypes } from "../IFairnessProps";
import { localization } from "../Localization/localization";
import { MetricsCache } from "../MetricsCache";
import { ParityModes } from "../ParityMetrics";
import { ModelComparisionChartStyles } from "./ModelComparisionChart.styles";

const theme = getTheme();
export interface IModelComparisonProps {
<<<<<<< HEAD
  dashboardContext: IFairnessContext;
  selections: SelectionContext;
  metricsCache: MetricsCache;
  modelCount: number;
  accuracyPickerProps: IAccuracyPickerProps;
  parityPickerProps: IParityPickerProps;
  featureBinPickerProps: IFeatureBinPickerProps;
  onEditConfigs: () => void;
=======
    dashboardContext: IFairnessContext;
    metricsCache: MetricsCache;
    modelCount: number;
    accuracyPickerProps: IAccuracyPickerProps;
    parityPickerProps: IParityPickerProps;
    featureBinPickerProps: IFeatureBinPickerProps;
    onEditConfigs: () => void;
    onChartClick?: (data: any) => void;
>>>>>>> 846a341f
}

export interface IState {
  accuracyArray?: number[];
  disparityArray?: number[];
  disparityInOutcomes: boolean;
}

export class ModelComparisonChart extends React.PureComponent<
  IModelComparisonProps,
  IState
> {
  private readonly plotlyProps: IPlotlyProperty = {
    config: {
      displaylogo: false,
      responsive: true,
      modeBarButtonsToRemove: [
        "toggleSpikelines",
        "hoverClosestCartesian",
        "hoverCompareCartesian",
        "zoom2d",
        "pan2d",
        "select2d",
        "lasso2d",
        "zoomIn2d",
        "zoomOut2d",
        "autoScale2d",
        "resetScale2d"
      ]
    },
    data: [
      {
        datapointLevelAccessors: {
          customdata: {
            path: ["index"],
            plotlyPath: "customdata"
          }
        },
        mode: PlotlyMode.markers,
        marker: {
          size: 14
        },
        type: "scatter",
        xAccessor: "Accuracy",
        yAccessor: "Parity",
        hoverinfo: "text"
      }
    ],
    layout: {
      autosize: true,
      font: {
        size: 10
      },
      margin: {
        t: 4,
        r: 0
      },
      hovermode: "closest",
      xaxis: {
        automargin: true,
        fixedrange: true,
        mirror: true,
        linecolor: theme.semanticColors.disabledBorder,
        linewidth: 1,
        title: {
          text: "Error"
        }
      },
      yaxis: {
        automargin: true,
        fixedrange: true,
        title: {
          text: "Disparity"
        }
      }
    } as any
  };

  public constructor(props: IModelComparisonProps) {
    super(props);
    this.state = {
      disparityInOutcomes: true
    };
  }

  public render(): React.ReactNode {
    const styles = ModelComparisionChartStyles();
    if (
      !this.state ||
      this.state.accuracyArray === undefined ||
      this.state.disparityArray === undefined
    ) {
      this.loadData();
      return (
        <Spinner
          className={styles.spinner}
          size={SpinnerSize.large}
          label={localization.calculating}
        />
      );
    }
    const data = this.state.accuracyArray.map((accuracy, index) => {
      return {
        Parity: this.state.disparityArray[index],
        Accuracy: accuracy,
        index: index
      };
    });

    let minAccuracy: number = Number.MAX_SAFE_INTEGER;
    let maxAccuracy: number = Number.MIN_SAFE_INTEGER;
    let maxDisparity: number = Number.MIN_SAFE_INTEGER;
    let minDisparity: number = Number.MAX_SAFE_INTEGER;
    let minAccuracyIndex: number;
    let maxAccuracyIndex: number;
    let minDisparityIndex: number;
    this.state.accuracyArray.forEach((value, index) => {
      if (value >= maxAccuracy) {
        maxAccuracyIndex = index;
        maxAccuracy = value;
      }
      if (value <= minAccuracy) {
        minAccuracyIndex = index;
        minAccuracy = value;
      }
    });
    this.state.disparityArray.forEach((value, index) => {
      if (value >= maxDisparity) {
        maxDisparity = value;
      }
      if (value <= minDisparity) {
        minDisparityIndex = index;
        minDisparity = value;
      }
    });
    const formattedMinAccuracy = FormatMetrics.formatNumbers(
      minAccuracy,
      this.props.accuracyPickerProps.selectedAccuracyKey
    );
    const formattedMaxAccuracy = FormatMetrics.formatNumbers(
      maxAccuracy,
      this.props.accuracyPickerProps.selectedAccuracyKey
    );
    const formattedMinDisparity = FormatMetrics.formatNumbers(
      minDisparity,
      this.props.accuracyPickerProps.selectedAccuracyKey
    );
    const formattedMaxDisparity = FormatMetrics.formatNumbers(
      maxDisparity,
      this.props.accuracyPickerProps.selectedAccuracyKey
    );
    let selectedMetric =
      AccuracyOptions[this.props.accuracyPickerProps.selectedAccuracyKey];
    // handle custom metric case
    if (selectedMetric === undefined) {
      selectedMetric = this.props.accuracyPickerProps.accuracyOptions.find(
        (metric) =>
          metric.key === this.props.accuracyPickerProps.selectedAccuracyKey
      );
    }
    const insights2 = localization.formatString(
      localization.ModelComparison.insightsText2,
      selectedMetric.title,
      formattedMinAccuracy,
      formattedMaxAccuracy,
      formattedMinDisparity,
      formattedMaxDisparity
    );
    const metricTitleAppropriateCase = selectedMetric.alwaysUpperCase
      ? selectedMetric.title
      : selectedMetric.title.toLowerCase();
    const insights3 = localization.formatString(
      localization.ModelComparison.insightsText3,
      metricTitleAppropriateCase,
      selectedMetric.isMinimization
        ? formattedMinAccuracy
        : formattedMaxAccuracy,
      FormatMetrics.formatNumbers(
        this.state.disparityArray[
          selectedMetric.isMinimization ? minAccuracyIndex : maxAccuracyIndex
        ],
        this.props.accuracyPickerProps.selectedAccuracyKey
      )
    );

    const insights4 = localization.formatString(
      localization.ModelComparison.insightsText4,
      metricTitleAppropriateCase,
      FormatMetrics.formatNumbers(
        this.state.accuracyArray[minDisparityIndex],
        this.props.accuracyPickerProps.selectedAccuracyKey
      ),
      formattedMinDisparity
    );

    const howToReadText = localization.formatString(
      localization.ModelComparison.howToReadText,
      this.props.modelCount.toString(),
      metricTitleAppropriateCase,
      selectedMetric.isMinimization
        ? localization.ModelComparison.lower
        : localization.ModelComparison.higher
    );

    const props = _.cloneDeep(this.plotlyProps);
    props.data = ChartBuilder.buildPlotlySeries(props.data[0], data).map(
      (series) => {
        series.name = this.props.dashboardContext.modelNames[series.name];
        series.text = this.props.dashboardContext.modelNames;
        return series;
      }
    );
    const accuracyMetricTitle = selectedMetric.title;
    props.layout.xaxis.title = accuracyMetricTitle;
    props.layout.yaxis.title = this.state.disparityInOutcomes
      ? localization.ModelComparison.disparityInOutcomes
      : (localization.formatString(
          localization.ModelComparison.disparityInAccuracy,
          metricTitleAppropriateCase
        ) as string);
    return (
      <Stack className={styles.frame}>
        <div className={styles.header}>
          <Text variant={"large"} className={styles.headerTitle} block>
            {localization.ModelComparison.title}
          </Text>
          <ActionButton
            iconProps={{ iconName: "Edit" }}
            onClick={this.props.onEditConfigs}
            className={styles.editButton}
          >
            {localization.Report.editConfiguration}
          </ActionButton>
        </div>
        <div className={styles.main}>
          <div className={styles.chart}>
            <AccessibleChart
              plotlyProps={props}
              // sharedSelectionContext={this.props.selections}
              theme={undefined}
            />
          </div>
          <div className={styles.mainRight}>
            <Text className={styles.rightTitle} block>
              {localization.ModelComparison.howToRead}
            </Text>
            <Text className={styles.rightText} block>
              {howToReadText}
            </Text>
            <Text className={styles.insights} block>
              {localization.ModelComparison.insights}
            </Text>
            <div className={styles.insightsText}>
              <Text className={styles.textSection} block>
                {insights2}
              </Text>
              <Text className={styles.textSection} block>
                {insights3}
              </Text>
              <Text className={styles.textSection} block>
                {insights4}
              </Text>
            </div>
          </div>
        </div>
        <div>
          <ChoiceGroup
            className={styles.radio}
            selectedKey={
              this.state.disparityInOutcomes ? "outcomes" : "accuracy"
            }
            options={[
              {
                key: "accuracy",
                text: localization.formatString(
                  localization.ModelComparison.disparityInAccuracy,
<<<<<<< HEAD
                  metricTitleAppropriateCase
                ) as string,
                styles: { choiceFieldWrapper: styles.radioOptions }
              },
              {
                key: "outcomes",
                text: localization.ModelComparison.disparityInOutcomes,
                styles: { choiceFieldWrapper: styles.radioOptions }
              }
            ]}
            onChange={this.disparityChanged}
            label={localization.ModelComparison.howToMeasureDisparity}
            required={false}
          ></ChoiceGroup>
        </div>
      </Stack>
    );
  }
=======
                  metricTitleAppropriateCase,
              ) as string);
        return (
            <Stack className={styles.frame}>
                <div className={styles.header}>
                    <Text variant={"large"} className={styles.headerTitle} block>
                        {localization.ModelComparison.title}
                    </Text>
                    <ActionButton
                        iconProps={{ iconName: "Edit" }}
                        onClick={this.props.onEditConfigs}
                        className={styles.editButton}
                    >
                        {localization.Report.editConfiguration}
                    </ActionButton>
                </div>
                <div className={styles.main}>
                    <div className={styles.chart}>
                        <AccessibleChart
                            plotlyProps={props}
                            onClickHandler={this.props.onChartClick}
                            theme={undefined}
                        />
                    </div>
                    <div className={styles.mainRight}>
                        <Text className={styles.rightTitle} block>
                            {localization.ModelComparison.howToRead}
                        </Text>
                        <Text className={styles.rightText} block>
                            {howToReadText}
                        </Text>
                        <Text className={styles.insights} block>
                            {localization.ModelComparison.insights}
                        </Text>
                        <div className={styles.insightsText}>
                            <Text className={styles.textSection} block>
                                {insights2}
                            </Text>
                            <Text className={styles.textSection} block>
                                {insights3}
                            </Text>
                            <Text className={styles.textSection} block>
                                {insights4}
                            </Text>
                        </div>
                    </div>
                </div>
                <div>
                    <ChoiceGroup
                        className={styles.radio}
                        selectedKey={this.state.disparityInOutcomes ? "outcomes" : "accuracy"}
                        options={[
                            {
                                key: "accuracy",
                                text: localization.formatString(
                                    localization.ModelComparison.disparityInAccuracy,
                                    metricTitleAppropriateCase,
                                ) as string,
                                styles: { choiceFieldWrapper: styles.radioOptions },
                            },
                            {
                                key: "outcomes",
                                text: localization.ModelComparison.disparityInOutcomes,
                                styles: { choiceFieldWrapper: styles.radioOptions },
                            },
                        ]}
                        onChange={this.disparityChanged}
                        label={localization.ModelComparison.howToMeasureDisparity}
                        required={false}
                    ></ChoiceGroup>
                </div>
            </Stack>
        );
    }
>>>>>>> 846a341f

  private async loadData(): Promise<void> {
    try {
      const accuracyPromises = new Array(this.props.modelCount)
        .fill(0)
        .map((_, modelIndex) => {
          return this.props.metricsCache.getMetric(
            this.props.dashboardContext.binVector,
            this.props.featureBinPickerProps.selectedBinIndex,
            modelIndex,
            this.props.accuracyPickerProps.selectedAccuracyKey
          );
        });
      const disparityMetric = this.state.disparityInOutcomes
        ? this.props.dashboardContext.modelMetadata.predictionType ===
          PredictionTypes.binaryClassification
          ? "selection_rate"
          : "average"
        : this.props.accuracyPickerProps.selectedAccuracyKey;
      const disparityPromises = new Array(this.props.modelCount)
        .fill(0)
        .map((_, modelIndex) => {
          return this.props.metricsCache.getDisparityMetric(
            this.props.dashboardContext.binVector,
            this.props.featureBinPickerProps.selectedBinIndex,
            modelIndex,
            disparityMetric,
            ParityModes.difference
          );
        });

      const accuracyArray = (await Promise.all(accuracyPromises)).map(
        (metric) => metric.global
      );
      const disparityArray = await Promise.all(disparityPromises);
      this.setState({ accuracyArray, disparityArray });
    } catch {
      // todo;
    }
  }

  private readonly disparityChanged = (
    _ev: React.FormEvent<HTMLInputElement>,
    option: IChoiceGroupOption
  ): void => {
    const disparityInOutcomes = option.key !== "accuracy";
    if (this.state.disparityInOutcomes !== disparityInOutcomes) {
      this.setState({ disparityInOutcomes, disparityArray: undefined });
    }
  };
  // TODO: Reuse if multiselect re-enters design
  // private readonly applySelections = (chartId: string, selectionIds: string[], plotlyProps: IPlotlyProperty) => {
  //     if (!plotlyProps.data || plotlyProps.data.length === 0) {
  //         return;
  //     }
  //     const customData: string[] = (plotlyProps.data[0] as any).customdata;
  //     if (!customData) {
  //         return;
  //     }
  //     const colors = customData.map(modelIndex => {
  //         const selectedIndex = this.props.selections.selectedIds.indexOf(modelIndex);
  //         if (selectedIndex !== -1) {
  //             return FabricStyles.plotlyColorPalette[selectedIndex % FabricStyles.plotlyColorPalette.length];
  //         }
  //         return "#111111";
  //     });
  //     const shapes = customData.map(modelIndex => {
  //         const selectedIndex = this.props.selections.selectedIds.indexOf(modelIndex);
  //         if (selectedIndex !== -1) {
  //             return 1
  //         }
  //         return 0;
  //     });
  //     Plotly.restyle(chartId, 'marker.color' as any, [colors] as any);
  //     Plotly.restyle(chartId, 'marker.symbol' as any, [shapes] as any);
  // }
}<|MERGE_RESOLUTION|>--- conflicted
+++ resolved
@@ -1,15 +1,10 @@
 import _ from "lodash";
-<<<<<<< HEAD
 import {
   AccessibleChart,
   ChartBuilder,
   IPlotlyProperty,
-  PlotlyMode,
-  SelectionContext
+  PlotlyMode
 } from "@responsible-ai/mlchartlib";
-=======
-import { AccessibleChart, ChartBuilder, IPlotlyProperty, PlotlyMode } from "@responsible-ai/mlchartlib";
->>>>>>> 846a341f
 import {
   getTheme,
   Text,
@@ -38,25 +33,14 @@
 
 const theme = getTheme();
 export interface IModelComparisonProps {
-<<<<<<< HEAD
   dashboardContext: IFairnessContext;
-  selections: SelectionContext;
   metricsCache: MetricsCache;
   modelCount: number;
   accuracyPickerProps: IAccuracyPickerProps;
   parityPickerProps: IParityPickerProps;
   featureBinPickerProps: IFeatureBinPickerProps;
   onEditConfigs: () => void;
-=======
-    dashboardContext: IFairnessContext;
-    metricsCache: MetricsCache;
-    modelCount: number;
-    accuracyPickerProps: IAccuracyPickerProps;
-    parityPickerProps: IParityPickerProps;
-    featureBinPickerProps: IFeatureBinPickerProps;
-    onEditConfigs: () => void;
-    onChartClick?: (data: any) => void;
->>>>>>> 846a341f
+  onChartClick?: (data: any) => void;
 }
 
 export interface IState {
@@ -295,7 +279,7 @@
           <div className={styles.chart}>
             <AccessibleChart
               plotlyProps={props}
-              // sharedSelectionContext={this.props.selections}
+              onClickHandler={this.props.onChartClick}
               theme={undefined}
             />
           </div>
@@ -333,7 +317,6 @@
                 key: "accuracy",
                 text: localization.formatString(
                   localization.ModelComparison.disparityInAccuracy,
-<<<<<<< HEAD
                   metricTitleAppropriateCase
                 ) as string,
                 styles: { choiceFieldWrapper: styles.radioOptions }
@@ -352,82 +335,6 @@
       </Stack>
     );
   }
-=======
-                  metricTitleAppropriateCase,
-              ) as string);
-        return (
-            <Stack className={styles.frame}>
-                <div className={styles.header}>
-                    <Text variant={"large"} className={styles.headerTitle} block>
-                        {localization.ModelComparison.title}
-                    </Text>
-                    <ActionButton
-                        iconProps={{ iconName: "Edit" }}
-                        onClick={this.props.onEditConfigs}
-                        className={styles.editButton}
-                    >
-                        {localization.Report.editConfiguration}
-                    </ActionButton>
-                </div>
-                <div className={styles.main}>
-                    <div className={styles.chart}>
-                        <AccessibleChart
-                            plotlyProps={props}
-                            onClickHandler={this.props.onChartClick}
-                            theme={undefined}
-                        />
-                    </div>
-                    <div className={styles.mainRight}>
-                        <Text className={styles.rightTitle} block>
-                            {localization.ModelComparison.howToRead}
-                        </Text>
-                        <Text className={styles.rightText} block>
-                            {howToReadText}
-                        </Text>
-                        <Text className={styles.insights} block>
-                            {localization.ModelComparison.insights}
-                        </Text>
-                        <div className={styles.insightsText}>
-                            <Text className={styles.textSection} block>
-                                {insights2}
-                            </Text>
-                            <Text className={styles.textSection} block>
-                                {insights3}
-                            </Text>
-                            <Text className={styles.textSection} block>
-                                {insights4}
-                            </Text>
-                        </div>
-                    </div>
-                </div>
-                <div>
-                    <ChoiceGroup
-                        className={styles.radio}
-                        selectedKey={this.state.disparityInOutcomes ? "outcomes" : "accuracy"}
-                        options={[
-                            {
-                                key: "accuracy",
-                                text: localization.formatString(
-                                    localization.ModelComparison.disparityInAccuracy,
-                                    metricTitleAppropriateCase,
-                                ) as string,
-                                styles: { choiceFieldWrapper: styles.radioOptions },
-                            },
-                            {
-                                key: "outcomes",
-                                text: localization.ModelComparison.disparityInOutcomes,
-                                styles: { choiceFieldWrapper: styles.radioOptions },
-                            },
-                        ]}
-                        onChange={this.disparityChanged}
-                        label={localization.ModelComparison.howToMeasureDisparity}
-                        required={false}
-                    ></ChoiceGroup>
-                </div>
-            </Stack>
-        );
-    }
->>>>>>> 846a341f
 
   private async loadData(): Promise<void> {
     try {
