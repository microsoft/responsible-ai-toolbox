--- conflicted
+++ resolved
@@ -1,12 +1,6 @@
-<<<<<<< HEAD
-import { Data, Datum } from "plotly.js/lib/core";
+import { Data, Datum } from "plotly.js";
 import jmespath from "jmespath";
 import _ from "lodash";
-=======
-import { Data, Datum } from "plotly.js";
-import * as jmespath from "jmespath";
-import * as _ from "lodash";
->>>>>>> f8d0578d
 import { IData } from "./IData";
 import { AccessorMappingFunctions } from "./AccessorMappingFunctions";
 
