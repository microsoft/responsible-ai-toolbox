--- conflicted
+++ resolved
@@ -1,63 +1,57 @@
-// Copyright (c) Microsoft Corporation.
-// Licensed under the MIT License.
-
-import { IFeatureMetaData } from "../Interfaces/IMetaData";
-
-export function orderByTime(
-  values: number[],
-  rowIndices: string[]
-): Array<[number, number]> {
-  return values
-    .map((predictedValue: number, idx: number) => {
-      return [Date.parse(rowIndices[idx]), predictedValue] as [number, number];
-    })
-    .sort(
-      (objA: [number, number], objB: [number, number]) => objA[0] - objB[1]
-    );
-}
-
-export function isTimeOrTimeSeriesIDColumn(
-  featureName: string,
-  featureMetaData?: IFeatureMetaData
-): boolean {
-  // The if-condition below should always be true since these are all required
-  // for forecasting and validated upon building the model assessment context.
-  // The if statement exists merely to satisfy the compiler.
-  if (
-<<<<<<< HEAD
-    featureMetaData &&
-    featureMetaData.datetime_features &&
-    featureMetaData.datetime_features?.length > 0
-=======
-    featureMetaData?.datetime_features &&
-    featureMetaData.datetime_features.length > 0
->>>>>>> 6d4055f3
-  ) {
-    const isDatetimeFeature =
-      featureMetaData.datetime_features[0] === featureName;
-    const isTimeSeriesIdColumn =
-      featureMetaData.time_series_id_features?.includes(featureName) ?? false;
-    return isDatetimeFeature || isTimeSeriesIdColumn;
-  }
-  // If we don't have feature metadata then we can assume that there are no
-  // time or time series identifying columns.
-  return false;
-}
-
-export function featureColumnsExist(
-  featureNames: string[],
-  featureMetaData?: IFeatureMetaData
-): boolean {
-  if (featureNames.length === 0) {
-    return false;
-  }
-  if (featureMetaData === undefined) {
-    // features exist but none of them are time or time series id columns
-    return true;
-  }
-  return (
-    featureNames.filter(
-      (featureName) => !isTimeOrTimeSeriesIDColumn(featureName, featureMetaData)
-    ).length > 0
-  );
-}
+// Copyright (c) Microsoft Corporation.
+// Licensed under the MIT License.
+
+import { IFeatureMetaData } from "../Interfaces/IMetaData";
+
+export function orderByTime(
+  values: number[],
+  rowIndices: string[]
+): Array<[number, number]> {
+  return values
+    .map((predictedValue: number, idx: number) => {
+      return [Date.parse(rowIndices[idx]), predictedValue] as [number, number];
+    })
+    .sort(
+      (objA: [number, number], objB: [number, number]) => objA[0] - objB[1]
+    );
+}
+
+export function isTimeOrTimeSeriesIDColumn(
+  featureName: string,
+  featureMetaData?: IFeatureMetaData
+): boolean {
+  // The if-condition below should always be true since these are all required
+  // for forecasting and validated upon building the model assessment context.
+  // The if statement exists merely to satisfy the compiler.
+  if (
+    featureMetaData?.datetime_features &&
+    featureMetaData.datetime_features.length > 0
+  ) {
+    const isDatetimeFeature =
+      featureMetaData.datetime_features[0] === featureName;
+    const isTimeSeriesIdColumn =
+      featureMetaData.time_series_id_features?.includes(featureName) ?? false;
+    return isDatetimeFeature || isTimeSeriesIdColumn;
+  }
+  // If we don't have feature metadata then we can assume that there are no
+  // time or time series identifying columns.
+  return false;
+}
+
+export function featureColumnsExist(
+  featureNames: string[],
+  featureMetaData?: IFeatureMetaData
+): boolean {
+  if (featureNames.length === 0) {
+    return false;
+  }
+  if (featureMetaData === undefined) {
+    // features exist but none of them are time or time series id columns
+    return true;
+  }
+  return (
+    featureNames.filter(
+      (featureName) => !isTimeOrTimeSeriesIDColumn(featureName, featureMetaData)
+    ).length > 0
+  );
+}