// Copyright (c) Microsoft Corporation.
// Licensed under the MIT License.

import { ModelMetadata } from "@responsible-ai/mlchartlib";

import {
  IMultiClassLocalFeatureImportance,
  ISingleClassLocalFeatureImportance,
  IExplanationModelMetadata
} from "../Interfaces/ExplanationInterfaces";
import { IFeatureMetaData } from "../Interfaces/IMetaData";

import { JointDataset } from "./JointDataset";

function getJointDatasetRegression(addFeatureMetaData: boolean): JointDataset {
  const features = [
    [
      0.06724, 0, 3.24, 0, 0.46, 6.333, 17.2, 5.2146, 4, 430, 16.9, 375.21, 7.34
    ],
    [9.2323, 0, 18.1, 1, 0.631, 6.216, 100, 1.1691, 24, 666, 20.2, 366.15, 9.53]
  ];
  const predictedY = [24.91644033, 25.08208277];
  const trueY = [22.6, 50];
  const localExplanations:
    | IMultiClassLocalFeatureImportance
    | ISingleClassLocalFeatureImportance
    | undefined = undefined;
  const featureIsCategorical = [
    false,
    false,
    false,
    true,
    false,
    false,
    false,
    false,
    false,
    false,
    false,
    false,
    false
  ];
  const featureRanges = ModelMetadata.buildFeatureRanges(
    features,
    featureIsCategorical
  );
  const modelMetadata = {
    classNames: ["Class 0"],
    featureIsCategorical,
    featureNames: [
      "CRIM",
      "ZN",
      "INDUS",
      "CHAS",
      "NOX",
      "RM",
      "AGE",
      "DIS",
      "RAD",
      "TAX",
      "PTRATIO",
      "B",
      "LSTAT"
    ],
    featureNamesAbridged: [
      "CRIM",
      "ZN",
      "INDUS",
      "CHAS",
      "NOX",
      "RM",
      "AGE",
      "DIS",
      "RAD",
      "TAX",
      "PTRATIO",
      "B",
      "LSTAT"
    ],
    featureRanges,
    modelType: "regression"
  } as IExplanationModelMetadata;

  const featureMetaData = {
    categorical_features: ["c1", "c2"],
<<<<<<< HEAD
    time_column_name: "d1",
=======
>>>>>>> 7156699d
    dropped_features: ["d3", "d4"],
    identity_feature_name: "INDUS",
    time_column_name: "d1"
  } as IFeatureMetaData;

  if (addFeatureMetaData) {
    const jointDataset = new JointDataset({
      dataset: features,
      featureMetaData,
      localExplanations,
      metadata: modelMetadata,
      predictedY,
      trueY
    });
    return jointDataset;
  }
  const jointDataset = new JointDataset({
    dataset: features,
    localExplanations,
    metadata: modelMetadata,
    predictedY,
    trueY
  });
  return jointDataset;
}

describe("Test JointDataset with and without feature metadata", () => {
  const mockJointDatasetWithFeatureMetaData = getJointDatasetRegression(true);
  const mockJointDatasetWithoutFeatureMetaData =
    getJointDatasetRegression(false);
  it("should set the dataset metadata within JointDataset", () => {
    expect(mockJointDatasetWithFeatureMetaData).toBeInstanceOf(JointDataset);
    expect(mockJointDatasetWithFeatureMetaData.datasetMetaData).toBeDefined();
  });
  it("should set the feature metadata within JointDataset dataset meta data", () => {
    expect(
      mockJointDatasetWithFeatureMetaData.datasetMetaData.featureMetaData
    ).toBeDefined();
  });
  it("should set categorical features", () => {
    expect(
      mockJointDatasetWithFeatureMetaData.datasetMetaData.featureMetaData
        .categorical_features
    ).toEqual(["c1", "c2"]);
  });
  it("should set datetime features", () => {
    expect(
      mockJointDatasetWithFeatureMetaData.datasetMetaData.featureMetaData
        ?.time_column_name
    ).toEqual("d1");
  });
  it("should set dropped features", () => {
    expect(
      mockJointDatasetWithFeatureMetaData.datasetMetaData.featureMetaData
        .dropped_features
    ).toEqual(["d3", "d4"]);
  });
  it("should set identity feature name", () => {
    expect(
      mockJointDatasetWithFeatureMetaData.datasetMetaData.featureMetaData
        .identity_feature_name
    ).toEqual("INDUS");
  });
  it("should return the JointDataset internal feature name", () => {
    expect(
      mockJointDatasetWithFeatureMetaData.getJointDatasetFeatureName("INDUS")
    ).toEqual("Data2");
  });
  it("should return undefined as the JointDataset internal feature name", () => {
    expect(
      mockJointDatasetWithFeatureMetaData.getJointDatasetFeatureName("INDUS1")
    ).toEqual(undefined);
  });
  it("should not set the dataset metadata within JointDataset", () => {
    expect(mockJointDatasetWithoutFeatureMetaData).toBeInstanceOf(JointDataset);
    expect(
      mockJointDatasetWithoutFeatureMetaData.datasetMetaData
    ).toBeUndefined();
  });
});<|MERGE_RESOLUTION|>--- conflicted
+++ resolved
@@ -83,10 +83,6 @@
 
   const featureMetaData = {
     categorical_features: ["c1", "c2"],
-<<<<<<< HEAD
-    time_column_name: "d1",
-=======
->>>>>>> 7156699d
     dropped_features: ["d3", "d4"],
     identity_feature_name: "INDUS",
     time_column_name: "d1"
