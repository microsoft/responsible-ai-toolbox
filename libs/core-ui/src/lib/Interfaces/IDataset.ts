--- conflicted
+++ resolved
@@ -10,11 +10,8 @@
   ImageClassification = "image_classification",
   TextClassification = "text_classification",
   MultilabelTextClassification = "multilabel_text_classification",
-<<<<<<< HEAD
+  MultilabelImageClassification = "multilabel_image_classification",
   Forecasting = "forecasting"
-=======
-  MultilabelImageClassification = "multilabel_image_classification"
->>>>>>> b6e89dd6
 }
 
 export interface IDataset {
