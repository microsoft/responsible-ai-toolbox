// Copyright (c) Microsoft Corporation.
// Licensed under the MIT License.

import _ from "lodash";
import { getTheme, Stack, Text } from "office-ui-fabric-react";
import React from "react";

import { getFeatureImportanceBarOptions } from "../util/getFeatureImportanceBarOptions";
import { getFeatureImportanceBoxOptions } from "../util/getFeatureImportanceBoxOptions";
import { ChartTypes } from "../util/IGenericChartProps";
import { JointDataset } from "../util/JointDataset";

import { BasicHighChart } from "./BasicHighChart";
import { featureImportanceBarStyles } from "./FeatureImportanceBar.styles";
import { IHighchartsConfig } from "./IHighchartsConfig";

export interface IGlobalSeries {
  unsortedAggregateY: number[];
  unsortedIndividualY?: number[][];
  unsortedFeatureValues?: number[];
  name: string;
  colorIndex: number;
  id?: number;
}

export interface IFeatureBarProps {
  jointDataset: JointDataset | undefined;
  chartType: ChartTypes;
  yAxisLabels: string[];
  sortArray: number[];
  selectedFeatureIndex?: number;
  selectedSeriesIndex?: number;
  topK: number;
  unsortedX: string[];
  unsortedSeries: IGlobalSeries[];
  originX?: string[];
  xMapping?: string[];
  onFeatureSelection?: (seriesIndex: number, featureIndex: number) => void;
}

interface IFeatureImportanceBarState {
  highchartOption: IHighchartsConfig;
}

export class FeatureImportanceBar extends React.Component<
  IFeatureBarProps,
  IFeatureImportanceBarState
> {
  public constructor(props: IFeatureBarProps) {
    super(props);
    this.state = {
      highchartOption: this.getHightChartOption()
    };
  }

  public componentDidUpdate(prevProps: IFeatureBarProps): void {
    if (
      this.props.unsortedSeries !== prevProps.unsortedSeries ||
      this.props.sortArray !== prevProps.sortArray ||
      this.props.chartType !== prevProps.chartType
    ) {
      this.setState({
        highchartOption: this.getHightChartOption()
      });
    }
  }

  public render(): React.ReactNode {
    return (
      <Stack
        horizontal
        id="FeatureImportanceBar"
        className={featureImportanceBarStyles.chartWithVertical}
      >
        <Stack.Item className={featureImportanceBarStyles.verticalAxis}>
          <div className={featureImportanceBarStyles.rotatedVerticalBox}>
            <div>
              {this.props.yAxisLabels.map((label, i) => (
                <Text
                  block
                  variant="medium"
                  className={featureImportanceBarStyles.boldText}
                  key={i}
                >
                  {label}
                </Text>
              ))}
            </div>
          </div>
<<<<<<< HEAD
        </Stack.Item>
        <Stack.Item className={featureImportanceBarStyles.chart}>
          <BasicHighChart configOverride={highchartOption} />
        </Stack.Item>
      </Stack>
=======
        </div>
        <div className={featureImportanceBarStyles.container}>
          <BasicHighChart configOverride={this.state.highchartOption} />
        </div>
      </div>
>>>>>>> dcfe998a
    );
  }

  private getHightChartOption(): IHighchartsConfig {
    return this.props.chartType === ChartTypes.Bar
      ? getFeatureImportanceBarOptions(
          this.props.sortArray,
          this.props.unsortedX,
          this.props.unsortedSeries,
          this.props.topK,
          this.props.originX,
          getTheme(),
          this.props.onFeatureSelection
        )
      : getFeatureImportanceBoxOptions(
          this.props.sortArray,
          this.props.unsortedX,
          this.props.unsortedSeries,
          this.props.topK,
          getTheme(),
          this.props.onFeatureSelection
        );
  }
}<|MERGE_RESOLUTION|>--- conflicted
+++ resolved
@@ -87,19 +87,11 @@
               ))}
             </div>
           </div>
-<<<<<<< HEAD
         </Stack.Item>
         <Stack.Item className={featureImportanceBarStyles.chart}>
-          <BasicHighChart configOverride={highchartOption} />
+          <BasicHighChart configOverride={this.state.highchartOption} />
         </Stack.Item>
       </Stack>
-=======
-        </div>
-        <div className={featureImportanceBarStyles.container}>
-          <BasicHighChart configOverride={this.state.highchartOption} />
-        </div>
-      </div>
->>>>>>> dcfe998a
     );
   }
 
