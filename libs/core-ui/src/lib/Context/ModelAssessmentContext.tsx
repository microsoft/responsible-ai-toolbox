// Copyright (c) Microsoft Corporation.
// Licensed under the MIT License.

import { ITheme } from "@fluentui/react";
import React from "react";

import { Cohort } from "../Cohort/Cohort";
import { ErrorCohort } from "../Cohort/ErrorCohort";
import {
  ICausalAnalysisData,
  ICausalWhatIfData
} from "../Interfaces/ICausalAnalysisData";
import { ICounterfactualData } from "../Interfaces/ICounterfactualData";
import { IDataset } from "../Interfaces/IDataset";
import { IErrorAnalysisData } from "../Interfaces/IErrorAnalysisData";
import { IExplanationModelMetadata } from "../Interfaces/IExplanationContext";
import { IHighchartBoxData } from "../Interfaces/IHighchartBoxData";
import { IModelExplanationData } from "../Interfaces/IModelExplanationData";
import { IVisionModelExplanationData } from "../Interfaces/IVisionModelExplanationData";
import { ITelemetryEvent } from "../util/ITelemetryEvent";
import { JointDataset } from "../util/JointDataset";

export interface IModelAssessmentContext {
  causalAnalysisData?: ICausalAnalysisData;
  counterfactualData?: ICounterfactualData;
  dataset: IDataset;
  modelExplanationData?: IModelExplanationData;
  visionModelExplanationData?: IVisionModelExplanationData;
  errorAnalysisData?: IErrorAnalysisData;
  theme?: ITheme;
  featureFlights?: string[];
  errorCohorts: ErrorCohort[];
  readonly baseErrorCohort: ErrorCohort;
  readonly selectedErrorCohort: ErrorCohort;

  // jointDataset and modelMetadata should eventually be removed.
  // Instead, dataset and modelExplanationData should suffice.
  jointDataset: JointDataset;
  modelMetadata: IExplanationModelMetadata;

  telemetryHook: (message: ITelemetryEvent) => void;
  requestCausalWhatIf?: (
    id: string,
    features: unknown[],
    featureName: string,
    newValue: unknown[],
    target: unknown[],
    abortSignal: AbortSignal
  ) => Promise<ICausalWhatIfData[]>;
  requestPredictions:
    | ((request: any[], abortSignal: AbortSignal) => Promise<any[]>)
    | undefined;
  requestLocalFeatureExplanations:
    | ((
        request: any[],
        abortSignal: AbortSignal,
        explanationAlgorithm?: string
      ) => Promise<any[]>)
    | undefined;
<<<<<<< HEAD
  requestBoxPlotDistribution?: (
    request: any,
    abortSignal: AbortSignal
  ) => Promise<IHighchartBoxData>;
=======
  requestExp?:
    | ((index: number, abortSignal: AbortSignal) => Promise<any[]>)
    | undefined;
>>>>>>> 0ebfb885
  shiftErrorCohort(cohort: ErrorCohort): void;
  addCohort(cohort: Cohort, switchNew?: boolean): void;
  editCohort(cohort: Cohort, switchNew?: boolean): void;
  deleteCohort(cohort: ErrorCohort): void;
}

export const defaultModelAssessmentContext: IModelAssessmentContext = {
  addCohort: () => undefined,
  baseErrorCohort: {} as ErrorCohort,
  dataset: {} as IDataset,
  deleteCohort: () => undefined,
  editCohort: () => undefined,
  errorCohorts: [],
  jointDataset: {} as JointDataset,
  modelExplanationData: undefined,
  modelMetadata: {} as IExplanationModelMetadata,
  requestExp: undefined,
  requestLocalFeatureExplanations: undefined,
  requestPredictions: undefined,
  selectedErrorCohort: {} as ErrorCohort,
  shiftErrorCohort: () => undefined,
  telemetryHook: () => undefined,
  theme: {} as ITheme
};
const modelAssessmentContext = React.createContext<IModelAssessmentContext>(
  defaultModelAssessmentContext
);
export { modelAssessmentContext as ModelAssessmentContext };<|MERGE_RESOLUTION|>--- conflicted
+++ resolved
@@ -57,16 +57,13 @@
         explanationAlgorithm?: string
       ) => Promise<any[]>)
     | undefined;
-<<<<<<< HEAD
   requestBoxPlotDistribution?: (
     request: any,
     abortSignal: AbortSignal
   ) => Promise<IHighchartBoxData>;
-=======
   requestExp?:
     | ((index: number, abortSignal: AbortSignal) => Promise<any[]>)
     | undefined;
->>>>>>> 0ebfb885
   shiftErrorCohort(cohort: ErrorCohort): void;
   addCohort(cohort: Cohort, switchNew?: boolean): void;
   editCohort(cohort: Cohort, switchNew?: boolean): void;
