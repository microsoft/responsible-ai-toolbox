// Copyright (c) Microsoft Corporation.
// Licensed under the MIT License.

import { ErrorCohort } from "@responsible-ai/core-ui";
import { ITheme } from "office-ui-fabric-react";
import React from "react";

import { IPrecomputedExplanations } from "../Interfaces/ExplanationInterfaces";
import { IDataset } from "../Interfaces/IDataset";
import { IExplanationModelMetadata } from "../Interfaces/IExplanationContext";
import { IModelExplanationData } from "../Interfaces/IModelExplanationData";
import { ITelemetryMessage } from "../util/ITelemetryMessage";
import { JointDataset } from "../util/JointDataset";

export interface IModelAssessmentContext {
  dataset: IDataset;
  modelExplanationData: IModelExplanationData;
  theme?: ITheme;
  // Everything below this comment should eventually be removed.
  // Instead, dataset and modelExplanationData should suffice.
  errorCohorts: ErrorCohort[];
<<<<<<< HEAD
  selectedCohort: ErrorCohort;
=======
  readonly baseErrorCohort: ErrorCohort;
  readonly selectedErrorCohort: ErrorCohort;
>>>>>>> 44ed5fca
  precomputedExplanations?: IPrecomputedExplanations;
  jointDataset: JointDataset;
  modelMetadata: IExplanationModelMetadata;
  telemetryHook: (message: ITelemetryMessage) => void;
  requestPredictions:
    | ((request: any[], abortSignal: AbortSignal) => Promise<any[]>)
    | undefined;
  requestLocalFeatureExplanations:
    | ((
        request: any[],
        abortSignal: AbortSignal,
        explanationAlgorithm?: string
      ) => Promise<any[]>)
    | undefined;
  updateErrorCohorts(
    cohorts: ErrorCohort[],
    selectedCohort: ErrorCohort,
    baseCohort?: ErrorCohort
  ): void;
}

export const defaultModelAssessmentContext: IModelAssessmentContext = {
  baseErrorCohort: {} as ErrorCohort,
  dataset: {} as IDataset,
  errorCohorts: [],
  jointDataset: {} as JointDataset,
  modelExplanationData: {} as IModelExplanationData,
  modelMetadata: {} as IExplanationModelMetadata,
  precomputedExplanations: undefined,
  requestLocalFeatureExplanations: undefined,
  requestPredictions: undefined,
<<<<<<< HEAD
  selectedCohort: {} as ErrorCohort,
=======
  selectedErrorCohort: {} as ErrorCohort,
>>>>>>> 44ed5fca
  telemetryHook: () => undefined,
  theme: {} as ITheme,
  updateErrorCohorts: () => undefined
};
const modelAssessmentContext = React.createContext<IModelAssessmentContext>(
  defaultModelAssessmentContext
);
export { modelAssessmentContext as ModelAssessmentContext };<|MERGE_RESOLUTION|>--- conflicted
+++ resolved
@@ -19,12 +19,8 @@
   // Everything below this comment should eventually be removed.
   // Instead, dataset and modelExplanationData should suffice.
   errorCohorts: ErrorCohort[];
-<<<<<<< HEAD
-  selectedCohort: ErrorCohort;
-=======
   readonly baseErrorCohort: ErrorCohort;
   readonly selectedErrorCohort: ErrorCohort;
->>>>>>> 44ed5fca
   precomputedExplanations?: IPrecomputedExplanations;
   jointDataset: JointDataset;
   modelMetadata: IExplanationModelMetadata;
@@ -56,11 +52,7 @@
   precomputedExplanations: undefined,
   requestLocalFeatureExplanations: undefined,
   requestPredictions: undefined,
-<<<<<<< HEAD
-  selectedCohort: {} as ErrorCohort,
-=======
   selectedErrorCohort: {} as ErrorCohort,
->>>>>>> 44ed5fca
   telemetryHook: () => undefined,
   theme: {} as ITheme,
   updateErrorCohorts: () => undefined
