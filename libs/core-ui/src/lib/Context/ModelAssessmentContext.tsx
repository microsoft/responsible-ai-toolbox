// Copyright (c) Microsoft Corporation.
// Licensed under the MIT License.

import { ITheme } from "@fluentui/react";
import React from "react";

import { Cohort } from "../Cohort/Cohort";
import { ErrorCohort } from "../Cohort/ErrorCohort";
import {
  ICausalAnalysisData,
  ICausalWhatIfData
} from "../Interfaces/ICausalAnalysisData";
import { ICounterfactualData } from "../Interfaces/ICounterfactualData";
import { IDataset } from "../Interfaces/IDataset";
import { IErrorAnalysisData } from "../Interfaces/IErrorAnalysisData";
import { IExplanationModelMetadata } from "../Interfaces/IExplanationContext";
import { IHighchartBoxData } from "../Interfaces/IHighchartBoxData";
import { IHighchartBubbleSDKData } from "../Interfaces/IHighchartBubbleData";
import { IModelExplanationData } from "../Interfaces/IModelExplanationData";
import { ITelemetryEvent } from "../util/ITelemetryEvent";
import { JointDataset } from "../util/JointDataset";

export interface IModelAssessmentContext {
  causalAnalysisData?: ICausalAnalysisData;
  counterfactualData?: ICounterfactualData;
  dataset: IDataset;
  modelExplanationData?: IModelExplanationData;
  errorAnalysisData?: IErrorAnalysisData;
  theme?: ITheme;
  featureFlights?: string[];
  errorCohorts: ErrorCohort[];
  readonly baseErrorCohort: ErrorCohort;
  readonly selectedErrorCohort: ErrorCohort;

  // jointDataset and modelMetadata should eventually be removed.
  // Instead, dataset and modelExplanationData should suffice.
  jointDataset: JointDataset;
  modelMetadata: IExplanationModelMetadata;

  telemetryHook: (message: ITelemetryEvent) => void;
  requestCausalWhatIf?: (
    id: string,
    features: unknown[],
    featureName: string,
    newValue: unknown[],
    target: unknown[],
    abortSignal: AbortSignal
  ) => Promise<ICausalWhatIfData[]>;
  requestPredictions:
    | ((request: any[], abortSignal: AbortSignal) => Promise<any[]>)
    | undefined;
  requestLocalFeatureExplanations:
    | ((
        request: any[],
        abortSignal: AbortSignal,
        explanationAlgorithm?: string
      ) => Promise<any[]>)
    | undefined;
  requestBoxPlotDistribution?: (
    request: any,
    abortSignal: AbortSignal
  ) => Promise<IHighchartBoxData>;
<<<<<<< HEAD
  requestBubblePlotData?: (
    request: any,
    abortSignal: AbortSignal
  ) => Promise<IHighchartBubbleSDKData>;
  requestLocalCounterfactuals?: (
    request: any,
    abortSignal: AbortSignal
  ) => Promise<any>;
=======
  requestGlobalCausalEffects?: (
    id: string,
    filter: unknown[],
    compositeFilter: unknown[],
    abortSignal: AbortSignal
  ) => Promise<ICausalAnalysisData>;
  requestGlobalCausalPolicy?: (
    id: string,
    filter: unknown[],
    compositeFilter: unknown[],
    abortSignal: AbortSignal
  ) => Promise<ICausalAnalysisData>;
>>>>>>> b6e89dd6
  requestDatasetAnalysisBarChart?: (
    filter: unknown[],
    compositeFilter: unknown[],
    columnNameX: string,
    treatColumnXAsCategorical: boolean,
    columnNameY: string,
    treatColumnYAsCategorical: boolean,
    numBins: number,
    abortSignal: AbortSignal
  ) => Promise<any>;
  requestDatasetAnalysisBoxChart?: (
    filter: unknown[],
    compositeFilter: unknown[],
    columnNameX: string,
    columnNameY: string,
    numBins: number,
    abortSignal: AbortSignal
  ) => Promise<any>;
  requestGlobalExplanations?: (
    filter: unknown[],
    compositeFilter: unknown[],
    abortSignal: AbortSignal
  ) => Promise<any>;
  requestMetrics?: (
    filter: unknown[],
    compositeFilter: unknown[],
    metric: string,
    abortSignal: AbortSignal
  ) => Promise<any>;
  requestExp?:
    | ((index: number, abortSignal: AbortSignal) => Promise<any[]>)
    | undefined;
  shiftErrorCohort(cohort: ErrorCohort): void;
  addCohort(cohort: Cohort, switchNew?: boolean): void;
  editCohort(cohort: Cohort, switchNew?: boolean): void;
  deleteCohort(cohort: ErrorCohort): void;
}

export const defaultModelAssessmentContext: IModelAssessmentContext = {
  addCohort: () => undefined,
  baseErrorCohort: {} as ErrorCohort,
  dataset: {} as IDataset,
  deleteCohort: () => undefined,
  editCohort: () => undefined,
  errorCohorts: [],
  jointDataset: {} as JointDataset,
  modelExplanationData: undefined,
  modelMetadata: {} as IExplanationModelMetadata,
  requestExp: undefined,
  requestLocalFeatureExplanations: undefined,
  requestPredictions: undefined,
  selectedErrorCohort: {} as ErrorCohort,
  shiftErrorCohort: () => undefined,
  telemetryHook: () => undefined,
  theme: {} as ITheme
};
const modelAssessmentContext = React.createContext<IModelAssessmentContext>(
  defaultModelAssessmentContext
);
export { modelAssessmentContext as ModelAssessmentContext };<|MERGE_RESOLUTION|>--- conflicted
+++ resolved
@@ -60,7 +60,6 @@
     request: any,
     abortSignal: AbortSignal
   ) => Promise<IHighchartBoxData>;
-<<<<<<< HEAD
   requestBubblePlotData?: (
     request: any,
     abortSignal: AbortSignal
@@ -69,7 +68,6 @@
     request: any,
     abortSignal: AbortSignal
   ) => Promise<any>;
-=======
   requestGlobalCausalEffects?: (
     id: string,
     filter: unknown[],
@@ -82,7 +80,6 @@
     compositeFilter: unknown[],
     abortSignal: AbortSignal
   ) => Promise<ICausalAnalysisData>;
->>>>>>> b6e89dd6
   requestDatasetAnalysisBarChart?: (
     filter: unknown[],
     compositeFilter: unknown[],
