--- conflicted
+++ resolved
@@ -92,11 +92,7 @@
         height: "100%",
         justifyContent: "space-evenly",
         padding: "10px 15px 11px 30px",
-<<<<<<< HEAD
-        width: "245px"
-=======
         width: "255px"
->>>>>>> d4614c6a
       },
       rotatedVerticalBox: {
         marginLeft: "28px",
