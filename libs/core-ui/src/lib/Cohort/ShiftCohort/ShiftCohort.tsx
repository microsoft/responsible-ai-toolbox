--- conflicted
+++ resolved
@@ -110,11 +110,7 @@
         maxWidth={1000}
       >
         <Dropdown
-<<<<<<< HEAD
           placeholder={localization.Core.ShiftCohort.selectCohort}
-=======
-          placeholder="Select a cohort"
->>>>>>> eb68a1b5
           label={localization.Core.ShiftCohort.cohortList}
           selectedKey={this.state.selectedCohort}
           options={this.state.options}
