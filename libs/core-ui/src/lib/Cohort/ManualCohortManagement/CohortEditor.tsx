// Copyright (c) Microsoft Corporation.
// Licensed under the MIT License.

import { localization } from "@responsible-ai/localization";
import { RangeTypes } from "@responsible-ai/mlchartlib";
import _ from "lodash";
import {
  Text,
  TextField,
  DefaultButton,
  PrimaryButton,
  IComboBox,
  IComboBoxOption,
  Stack,
  Panel,
  ChoiceGroup,
  IChoiceGroupOption,
  Link
} from "office-ui-fabric-react";
import React, { FormEvent } from "react";

import { ConfirmationDialog } from "../../components/ConfirmationDialog";
import {
  FilterMethods,
  ICompositeFilter,
  IFilter
} from "../../Interfaces/IFilter";
import { IJointMeta, JointDataset } from "../../util/JointDataset";
import { Cohort } from "../Cohort";

import { cohortEditorStyles } from "./CohortEditor.styles";
import { CohortEditorFilter } from "./CohortEditorFilter";
import { CohortEditorFilterList } from "./CohortEditorFilterList";
import { EmptyCohortDialog } from "./EmptyCohortDialog";

export interface ICohortEditorProps {
  jointDataset: JointDataset;
  cohortName: string;
  isNewCohort: boolean;
  deleteIsDisabled: boolean;
  disableEditName?: boolean;
  existingCohortNames?: string[];
  onSave: (newCohort: Cohort, switchNew?: boolean) => void;
  closeCohortEditor: () => void;
  closeCohortEditorPanel: () => void;
  filterList?: IFilter[];
  compositeFilters?: ICompositeFilter[];
  onDelete?: () => void;
}

export interface ICohortEditorState {
  openedFilter?: IFilter;
  filterIndex?: number;
  filters: IFilter[];
  compositeFilters: ICompositeFilter[];
  cohortName?: string;
  selectedFilterCategory?: string;
  showConfirmation: boolean;
<<<<<<< HEAD
  showInvalidMinMaxValueError: boolean;
  showInvalidValueError: boolean;
=======
  showEmptyCohortError: boolean;
>>>>>>> f7d75d32
}

export class CohortEditor extends React.PureComponent<
  ICohortEditorProps,
  ICohortEditorState
> {
  private readonly leftItems: IChoiceGroupOption[] = [
    JointDataset.IndexLabel,
    JointDataset.DataLabelRoot,
    JointDataset.PredictedYLabel,
    JointDataset.TrueYLabel,
    JointDataset.ClassificationError,
    JointDataset.RegressionError
  ].reduce((previousValue: IChoiceGroupOption[], key: string) => {
    const metaVal = this.props.jointDataset.metaDict[key];
    if (
      key === JointDataset.DataLabelRoot &&
      this.props.jointDataset.hasDataset
    ) {
      previousValue.push({ key, text: "Dataset" });
      return previousValue;
    }
    if (metaVal === undefined) {
      return previousValue;
    }
    previousValue.push({ key, text: metaVal.abbridgedLabel });
    return previousValue;
  }, []);
  private _isInitialized = false;

  public constructor(props: ICohortEditorProps) {
    super(props);
    this.state = {
      cohortName: this.props.cohortName,
      compositeFilters: this.props.compositeFilters || [],
      filterIndex: this.props.filterList?.length || 0,
      filters: this.props.filterList || [],
      openedFilter: undefined,
      selectedFilterCategory: undefined,
      showConfirmation: false,
<<<<<<< HEAD
      showInvalidMinMaxValueError: false,
      showInvalidValueError: false
=======
      showEmptyCohortError: false
>>>>>>> f7d75d32
    };
    this._isInitialized = true;
  }

  public render(): React.ReactNode {
    const openedFilter = this.state.openedFilter;
    const styles = cohortEditorStyles();
    return (
      <>
        <Panel
          onOuterClick={(): number => {
            return 0;
          }} // https://github.com/microsoft/fluentui/issues/6476
          id="cohortEditPanel"
          isOpen
          onDismiss={this.props.closeCohortEditorPanel}
          onRenderFooter={this.renderFooter}
          isFooterAtBottom
          isLightDismiss
        >
          <Stack tokens={{ childrenGap: "l1" }}>
            <Stack.Item>
              <TextField
                value={this.state.cohortName}
                label={localization.Interpret.CohortEditor.cohortNameLabel}
                placeholder={
                  localization.Interpret.CohortEditor.cohortNamePlaceholder
                }
                onGetErrorMessage={this._getErrorMessage}
                disabled={this.props.disableEditName}
                onChange={this.setCohortName}
              />
            </Stack.Item>
            <Stack.Item>
              <ChoiceGroup
                options={this.leftItems}
                label={localization.Interpret.CohortEditor.selectFilter}
                onChange={this.onFilterCategoryChange}
                selectedKey={this.state.selectedFilterCategory}
              />
            </Stack.Item>
            <Stack.Item>
              {!openedFilter ? (
                <Text variant={"medium"}>
                  {localization.Interpret.CohortEditor.defaultFilterState}
                </Text>
              ) : (
                <CohortEditorFilter
                  cancelFilter={this.cancelFilter}
                  filters={this.state.filters}
                  jointDataset={this.props.jointDataset}
                  openedFilter={openedFilter}
                  saveState={this.saveState}
                  setAsCategorical={this.setAsCategorical}
                  setCategoricalValues={this.setCategoricalValues}
                  setComparison={this.setComparison}
                  setNumericValue={this.setNumericValue}
                  setSelectedProperty={this.setSelectedProperty}
                  showInvalidValueError={this.state.showInvalidValueError}
                  showInvalidMinMaxValueError={
                    this.state.showInvalidMinMaxValueError
                  }
                  filterIndex={this.state.filterIndex}
                />
              )}
            </Stack.Item>
            <Stack.Item>
              <CohortEditorFilterList
                compositeFilters={this.state.compositeFilters}
                editFilter={this.editFilter}
                removeCompositeFilter={this.removeCompositeFilter}
                removeFilter={this.removeFilter}
                filters={this.state.filters}
                jointDataset={this.props.jointDataset}
              />
            </Stack.Item>
            <Stack.Item>
              <Link
                className={styles.clearFilter}
                onClick={this.clearAllFilters}
              >
                {localization.Interpret.CohortEditor.clearAllFilters}
              </Link>
            </Stack.Item>
          </Stack>
        </Panel>
        {this.renderCancelDialog()}
        {this.renderEmptyCohortDialog()}
      </>
    );
  }
  private renderFooter = (): JSX.Element => {
    const styles = cohortEditorStyles();
    return (
      <Stack horizontal tokens={{ childrenGap: "l1", padding: "l1" }}>
        {!this.props.isNewCohort && !this.props.disableEditName && (
          <DefaultButton
            disabled={this.props.deleteIsDisabled}
            onClick={this.deleteCohort}
            className={styles.deleteCohort}
          >
            {localization.Interpret.CohortEditor.delete}
          </DefaultButton>
        )}
        <PrimaryButton
          onClick={() => this.saveCohort()}
          disabled={this.isSaveDisabled()}
        >
          {localization.Interpret.CohortEditor.save}
        </PrimaryButton>
        <DefaultButton
          onClick={() => this.saveCohort(true)}
          disabled={this.isSaveDisabled()}
        >
          {localization.Interpret.CohortEditor.saveAndSwitch}
        </DefaultButton>
        <DefaultButton onClick={this.onCancelClick}>
          {localization.Interpret.CohortEditor.cancel}
        </DefaultButton>
      </Stack>
    );
  };

  private readonly renderCancelDialog = (): React.ReactNode => {
    if (!this.state.showConfirmation) {
      return undefined;
    }
    return (
      <ConfirmationDialog
        title={localization.Interpret.CohortEditor.cancelTitle}
        subText={
          this.props.isNewCohort
            ? localization.Interpret.CohortEditor.cancelNewCohort
            : localization.Interpret.CohortEditor.cancelExistingCohort
        }
        confirmButtonText={localization.Interpret.CohortEditor.cancelYes}
        cancelButtonText={localization.Interpret.CohortEditor.cancelNo}
        onConfirm={this.onCancelConfirm}
        onClose={this.onCancelClose}
      />
    );
  };

  private readonly renderEmptyCohortDialog = (): React.ReactNode => {
    if (!this.state.showEmptyCohortError) {
      return undefined;
    }
    return <EmptyCohortDialog onClose={this.onEmptyCohortClose} />;
  };

  private isSaveDisabled = (): boolean => {
    return (
      this.isDuplicate() ||
      (!this.state.compositeFilters?.length && !this.state.filters?.length)
    );
  };

  private isDuplicate = (): boolean => {
    return !!(
      this.props.isNewCohort &&
      this.state.cohortName &&
      this.props.existingCohortNames?.includes(this.state.cohortName)
    );
  };

  private clearAllFilters = (): void => {
    this.setState({ compositeFilters: [], filters: [] });
  };

  private deleteCohort = (): void => {
    if (this.props.onDelete) {
      this.props.onDelete();
    }
  };

  private readonly onCancelClick = (): void => {
    this.setState({ showConfirmation: true });
  };

  private readonly onCancelConfirm = async (): Promise<void> => {
    const callback = this.props.isNewCohort
      ? this.props.closeCohortEditorPanel
      : this.props.closeCohortEditor;
    callback();
    this.setState({ showConfirmation: false });
  };

  private readonly onCancelClose = (): void => {
    this.setState({ showConfirmation: false });
  };

  private readonly onEmptyCohortClose = (): void => {
    this.setState({ showEmptyCohortError: false });
  };

  private readonly setAsCategorical = (
    _ev?: React.FormEvent,
    checked?: boolean
  ): void => {
    if (checked === undefined || !this.state.openedFilter) {
      return;
    }
    const openedFilter = this.state.openedFilter;
    this.props.jointDataset.setTreatAsCategorical(openedFilter.column, checked);
    if (checked) {
      this.setState({
        openedFilter: {
          arg: [],
          column: openedFilter.column,
          method: FilterMethods.Includes
        }
      });
    } else {
      this.setState({
        openedFilter: {
          arg: [
            this.props.jointDataset.metaDict[openedFilter.column].featureRange
              ?.max || Number.MAX_SAFE_INTEGER
          ],
          column: openedFilter.column,
          method: FilterMethods.LessThan
        }
      });
    }
  };

  private _getErrorMessage = (): string | undefined => {
    if (!this.state.cohortName?.length) {
      return localization.Interpret.CohortEditor.cohortNameError;
    }
    if (this.isDuplicate()) {
      return localization.Interpret.CohortEditor.cohortNameDupError;
    }
    return undefined;
  };
  private readonly onFilterCategoryChange = (
    _?: FormEvent<HTMLElement | HTMLInputElement> | undefined,
    option?: IChoiceGroupOption | undefined
  ): void => {
    if (typeof option?.key === "string") {
      this.setState({
        filterIndex: this.state.filters.length,
        selectedFilterCategory: option.key
      });
      this.setSelection(option.key);
    }
  };

  private readonly setSelection = (property: string): void => {
    if (!this._isInitialized) {
      return;
    }
    if (property === JointDataset.DataLabelRoot) {
      property += "0";
    }
    this.setDefaultStateForKey(property);
  };

  private readonly setSelectedProperty = (
    _: React.FormEvent<IComboBox>,
    item?: IComboBoxOption
  ): void => {
    if (typeof item?.key === "string") {
      const property = item.key;
      this.setDefaultStateForKey(property);
    }
  };

  private saveState = (index?: number): void => {
    if (!this.state.openedFilter || index === undefined) {
      return;
    }
    this.updateFilter(this.state.openedFilter, index);
    this.setState({ selectedFilterCategory: undefined });
  };

  private readonly setCategoricalValues = (
    _ev?: React.FormEvent<IComboBox>,
    item?: IComboBoxOption
  ): void => {
    if (!this.state.openedFilter || (!item?.key && item?.key !== 0)) {
      return;
    }
    const openedFilter = this.state.openedFilter;
    const selectedVals = [...(openedFilter.arg as number[])];

    const index = selectedVals.indexOf(item.key as number);
    if (item.selected && index === -1) {
      selectedVals.push(item.key as number);
    } else {
      selectedVals.splice(index, 1);
    }
    this.setState({
      openedFilter: {
        arg: selectedVals,
        column: openedFilter.column,
        method: openedFilter.method
      }
    });
  };

  private readonly setComparison = (
    _ev?: React.FormEvent<IComboBox>,
    item?: IComboBoxOption
  ): void => {
    if (!this.state.openedFilter || !item) {
      return;
    }
    const openedFilter = this.state.openedFilter;
    if ((item.key as FilterMethods) === FilterMethods.InTheRangeOf) {
      //default values for in the range operation
      const meta =
        this.props.jointDataset.metaDict[openedFilter.column].featureRange;
      if (meta?.min === undefined) {
        openedFilter.arg[0] = Number.MIN_SAFE_INTEGER;
      } else {
        openedFilter.arg[0] = meta.min;
      }
      if (meta?.max === undefined) {
        openedFilter.arg[1] = Number.MAX_SAFE_INTEGER;
      } else {
        openedFilter.arg[1] = meta.max;
      }
    } else {
      //handle switch from in the range to less than, equals etc
      openedFilter.arg = openedFilter.arg.slice(0, 1);
    }
    this.setState({
      openedFilter: {
        arg: openedFilter.arg,
        column: openedFilter.column,
        method: item.key as FilterMethods
      }
    });
  };

  private readonly setNumericValue = (
    delta: number,
    column: IJointMeta,
    index: number,
    stringVal: string
  ): string | void => {
    if (!this.state.openedFilter) {
      return;
    }
    const openArg = this.state.openedFilter.arg;
    const max = column.featureRange?.max || Number.MAX_SAFE_INTEGER;
    const min = column.featureRange?.min || Number.MIN_SAFE_INTEGER;
    if (delta === 0) {
      const numberVal = +stringVal;
      if (
        (!Number.isInteger(numberVal) &&
          column.featureRange?.rangeType === RangeTypes.Integer) ||
        numberVal > max ||
        numberVal < min
      ) {
        this.setState({
          showInvalidMinMaxValueError: false,
          showInvalidValueError: true
        });
        return this.state.openedFilter.arg[index].toString();
      }
      this.setState({ showInvalidValueError: false });
      openArg[index] = numberVal;
    } else {
      const prevVal = openArg[index];
      const newVal = prevVal + delta;
      if (newVal > max || newVal < min) {
        this.setState({
          showInvalidMinMaxValueError: false,
          showInvalidValueError: true
        });
        return prevVal.toString();
      }
      this.setState({ showInvalidValueError: false });
      openArg[index] = newVal;
    }

    // in the range validation
    if (openArg[1] <= openArg[0]) {
      openArg[1] = max;
      this.setState({
        showInvalidMinMaxValueError: true,
        showInvalidValueError: false
      });
    } else {
      this.setState({ showInvalidMinMaxValueError: false });
    }

    this.setState({
      openedFilter: {
        arg: openArg,
        column: this.state.openedFilter.column,
        method: this.state.openedFilter.method
      }
    });
  };

  private setDefaultStateForKey(key: string): void {
    const filter: IFilter = { column: key } as IFilter;
    const meta = this.props.jointDataset.metaDict[key];
    if (meta.treatAsCategorical && meta.sortedCategoricalValues) {
      filter.method = FilterMethods.Includes;
      filter.arg = [...new Array(meta.sortedCategoricalValues.length).keys()];
    } else {
      filter.method = FilterMethods.LessThan;
      filter.arg = [meta.featureRange?.max || Number.MAX_SAFE_INTEGER];
    }
    this.setState({
      openedFilter: filter
    });
  }

  private updateFilter(filter: IFilter, index: number): void {
    const filters = [...this.state.filters];
    filters[index] = filter;
    this.setState({
      filters,
      openedFilter: undefined
    });
  }

  private cancelFilter = (): void => {
    this.setState({
      openedFilter: undefined,
      selectedFilterCategory: undefined
    });
  };

  private removeFilter = (index: number): void => {
    const filters = [...this.state.filters];
    filters.splice(index, 1);
    this.setState({ filters });
  };

  private removeCompositeFilter = (index: number): void => {
    const compositeFilters = [...this.state.compositeFilters];
    compositeFilters.splice(index, 1);
    this.setState({ compositeFilters });
  };

  private editFilter = (index: number): void => {
    const editFilter = this.state.filters[index];
    this.setState({
      filterIndex: index,
      openedFilter: _.cloneDeep(editFilter)
    });
  };

  private saveCohort = (switchNew?: boolean): void => {
    if (this.state.cohortName?.length) {
      const newCohort = new Cohort(
        this.state.cohortName,
        this.props.jointDataset,
        this.state.filters,
        this.state.compositeFilters
      );
      if (newCohort.filteredData.length === 0) {
        this.setState({ showEmptyCohortError: true });
      } else {
        this.props.onSave(newCohort, switchNew);
      }
    }
  };

  private setCohortName = (
    _event: React.FormEvent<HTMLInputElement | HTMLTextAreaElement>,
    newValue?: string
  ): void => {
    this.setState({ cohortName: newValue });
  };
}<|MERGE_RESOLUTION|>--- conflicted
+++ resolved
@@ -56,12 +56,9 @@
   cohortName?: string;
   selectedFilterCategory?: string;
   showConfirmation: boolean;
-<<<<<<< HEAD
+  showEmptyCohortError: boolean;
   showInvalidMinMaxValueError: boolean;
   showInvalidValueError: boolean;
-=======
-  showEmptyCohortError: boolean;
->>>>>>> f7d75d32
 }
 
 export class CohortEditor extends React.PureComponent<
@@ -102,12 +99,9 @@
       openedFilter: undefined,
       selectedFilterCategory: undefined,
       showConfirmation: false,
-<<<<<<< HEAD
+      showEmptyCohortError: false,
       showInvalidMinMaxValueError: false,
       showInvalidValueError: false
-=======
-      showEmptyCohortError: false
->>>>>>> f7d75d32
     };
     this._isInitialized = true;
   }
