--- conflicted
+++ resolved
@@ -12,10 +12,7 @@
    */
   cohorts: ErrorCohort[];
   dataSummary: IVisionExplanationDashboardData;
-<<<<<<< HEAD
   requestExp?: (index: number | number[], abortSignal: AbortSignal) => Promise<any[]>;
-=======
-  requestExp?: (index: number, abortSignal: AbortSignal) => Promise<any[]>;
   requestObjectDetectionMetrics?: (
     trueY: number[][][],
     predictedY: number[][][],
@@ -23,7 +20,6 @@
     className: string,
     iouThresh: number
   ) => Promise<any[]>;
->>>>>>> 52ec38e8
   selectedCohort: ErrorCohort;
   setSelectedCohort: (cohort: ErrorCohort) => void;
 }