// Copyright (c) Microsoft Corporation.
// Licensed under the MIT License.

import {
  Cohort,
  ExpandableText,
  JointDataset,
  WeightVectorOption,
  ModelExplanationUtils,
  ChartTypes,
  IGenericChartProps,
  MissingParametersPlaceholder,
<<<<<<< HEAD
  defaultModelAssessmentContext,
  ModelAssessmentContext
=======
  FabricStyles
>>>>>>> 51b5ea69
} from "@responsible-ai/core-ui";
import { localization } from "@responsible-ai/localization";
import { Dictionary } from "lodash";
import {
  ComboBox,
  IComboBox,
  IComboBoxOption,
  IDropdownOption,
  Dropdown,
  Text,
  Link,
  Slider
} from "office-ui-fabric-react";
import React from "react";

import { LabelWithCallout } from "../Callout/LabelWithCallout";
import { DependencePlot } from "../DependencePlot/DependencePlot";
import { explainerCalloutDictionary } from "../ExplainerCallouts/explainerCalloutDictionary";
import { FeatureImportanceBar } from "../FeatureImportanceBar/FeatureImportanceBar";
import { GlobalOnlyChart } from "../GlobalOnlyChart/GlobalOnlyChart";

import { globalTabStyles } from "./GlobalExplanationTab.styles";
import { IGlobalSeries } from "./IGlobalSeries";
import { SidePanel } from "./SidePanel";

export interface IGlobalBarSettings {
  topK: number;
  sortOption: string;
  includeOverallGlobal: boolean;
}

export interface IGlobalExplanationTabProps {
  cohorts: Cohort[];
  cohortIDs: string[];
  selectedWeightVector: WeightVectorOption;
  weightOptions: WeightVectorOption[];
  weightLabels: Dictionary<string>;
  explanationMethod?: string;
  onWeightChange: (option: WeightVectorOption) => void;
  initialCohortIndex?: number;
}

interface IGlobalExplanationTabState {
  topK: number;
  minK: number;
  maxK: number;
  sortingSeriesIndex: number;
  sortArray: number[];
  seriesIsActive: boolean[];
  selectedCohortIndex: number;
  selectedFeatureIndex?: number;
  crossClassInfoVisible: boolean;
  chartType: ChartTypes;
  globalBarSettings?: IGlobalBarSettings;
  dependenceProps?: IGenericChartProps;
  cohortSeries: IGlobalSeries[];
  activeSeries: IGlobalSeries[];
}

export class GlobalExplanationTab extends React.PureComponent<
  IGlobalExplanationTabProps,
  IGlobalExplanationTabState
> {
  public static contextType = ModelAssessmentContext;
  public context: React.ContextType<
    typeof ModelAssessmentContext
  > = defaultModelAssessmentContext;

  private readonly explainerCalloutInfo = this.props.explanationMethod
    ? explainerCalloutDictionary[this.props.explanationMethod]
    : undefined;

  private defaultMinK = 4;
  private defaultMaxK = 30;

  public constructor(props: IGlobalExplanationTabProps) {
    super(props);

    let initialCohortIndex = 0;
    if (this.props.initialCohortIndex !== undefined) {
      initialCohortIndex = this.props.initialCohortIndex;
    }
    this.state = {
      activeSeries: [],
      chartType: ChartTypes.Bar,
      // set in componentDidMount()
      cohortSeries: this.getGlobalSeries(),
      crossClassInfoVisible: false,
      maxK: this.defaultMaxK,
      minK: this.defaultMinK,
      selectedCohortIndex: initialCohortIndex,
      seriesIsActive: this.props.cohorts.map(() => true),
      sortArray: ModelExplanationUtils.getSortIndices(
        this.props.cohorts[initialCohortIndex].calculateAverageImportance()
      ).reverse(),
      sortingSeriesIndex: 0,
      topK: this.defaultMinK
    };
  }

  public componentDidMount() {
    const minK = Math.min(
      4,
      this.context.jointDataset.localExplanationFeatureCount
    );

    const maxK = Math.min(
      this.defaultMaxK,
      this.context.jointDataset.localExplanationFeatureCount
    );

    this.setState({
      activeSeries: this.getActiveCohortSeries(
        this.state.sortArray.map(() => true)
      ),
      globalBarSettings: this.getDefaultSettings(),
      maxK,
      minK
    });
  }

  public componentDidUpdate(prevProps: IGlobalExplanationTabProps): void {
    if (
      this.props.cohorts !== prevProps.cohorts ||
      this.props.selectedWeightVector !== prevProps.selectedWeightVector
    ) {
      this.updateIncludedCohortsOnCohortEdit();
    }
  }

  public render(): React.ReactNode {
    const classNames = globalTabStyles();

    if (!this.context.jointDataset.hasLocalExplanations) {
      return <GlobalOnlyChart />;
    }

    if (this.state.globalBarSettings === undefined) {
      return <div />;
    }
    const cohortOptions: IDropdownOption[] = this.props.cohorts.map(
      (cohort, index) => {
        return { key: index, text: cohort.name };
      }
    );
    const featureOptions: IDropdownOption[] = [];
    for (let i = 0; i < this.context.jointDataset.datasetFeatureCount; i++) {
      const key = JointDataset.DataLabelRoot + i.toString();
      featureOptions.push({
        key,
        text: this.context.jointDataset.metaDict[key].label
      });
    }

    return (
      <div className={classNames.page}>
        <div className={classNames.infoWithText}>
          <ExpandableText iconName="Info">
            {localization.Interpret.GlobalTab.helperText}
          </ExpandableText>
        </div>
        <div
          className={classNames.globalChartControls}
          id="TopKSliderContainer"
        >
          <Slider
            label={localization.formatString(
              localization.Interpret.GlobalTab.topAtoB,
              1,
              this.state.topK
            )}
            className={classNames.startingK}
            ariaLabel={localization.Interpret.AggregateImportance.topKFeatures}
            max={this.context.jointDataset.localExplanationFeatureCount}
            min={1}
            step={1}
            value={this.state.topK}
            onChange={this.setTopK}
            showValue={false}
          />
        </div>
        <div className={classNames.rightJustifiedContainer}>
          {this.explainerCalloutInfo && (
            <LabelWithCallout
              label={
                localization.Interpret.ExplanationSummary.whatDoExplanationsMean
              }
              calloutTitle={this.explainerCalloutInfo.title}
              type="button"
            >
              <Text block>{this.explainerCalloutInfo.description}</Text>
              {this.explainerCalloutInfo.linkUrl && (
                <Link href={this.explainerCalloutInfo.linkUrl} target="_blank">
                  {localization.Interpret.ExplanationSummary.clickHere}
                </Link>
              )}
            </LabelWithCallout>
          )}
        </div>
        <div className={classNames.globalChartWithLegend}>
          <FeatureImportanceBar
            jointDataset={this.context.jointDataset}
            yAxisLabels={[
              localization.Interpret.GlobalTab.aggregateFeatureImportance
            ]}
            sortArray={this.state.sortArray}
            chartType={this.state.chartType}
            unsortedX={this.context.modelMetadata.featureNamesAbridged}
            originX={this.context.modelMetadata.featureNames}
            unsortedSeries={this.state.activeSeries}
            topK={this.state.topK}
            onFeatureSelection={this.handleFeatureSelection}
            selectedFeatureIndex={this.state.selectedFeatureIndex}
          />
          <SidePanel
            cohortSeries={this.state.cohortSeries}
            cohorts={this.props.cohorts}
            metadata={this.context.modelMetadata}
            onWeightChange={this.props.onWeightChange}
            selectedWeightVector={this.props.selectedWeightVector}
            seriesIsActive={this.state.seriesIsActive}
            setSortIndex={this.setSortIndex}
            sortingSeriesIndex={this.state.sortingSeriesIndex}
            toggleActivation={this.toggleActivation}
            weightLabels={this.props.weightLabels}
            weightOptions={this.props.weightOptions}
            onChartTypeChange={this.onChartTypeChange}
            chartType={this.state.chartType}
          />
        </div>
        {!this.context.jointDataset.hasDataset && (
          <MissingParametersPlaceholder>
            {localization.Interpret.GlobalTab.datasetRequired}
          </MissingParametersPlaceholder>
        )}
        {this.context.jointDataset.hasDataset && (
          <div>
            <div className={classNames.rightJustifiedContainer}>
              <LabelWithCallout
                label={localization.Interpret.Charts.howToRead}
                calloutTitle={
                  localization.Interpret.GlobalTab.dependencePlotTitle
                }
                type="button"
              >
                <Text>
                  {localization.Interpret.GlobalTab.dependencePlotHelperText}
                </Text>
              </LabelWithCallout>
            </div>
            <div
              id="DependencePlot"
              className={classNames.secondaryChartAndLegend}
            >
              <DependencePlot
                chartProps={this.state.dependenceProps}
                cohortIndex={this.state.selectedCohortIndex}
                cohort={this.props.cohorts[this.state.selectedCohortIndex]}
                jointDataset={this.context.jointDataset}
                metadata={this.context.modelMetadata}
                onChange={this.onDependenceChange}
                selectedWeight={this.props.selectedWeightVector}
                selectedWeightLabel={
                  this.props.weightLabels[this.props.selectedWeightVector]
                }
              />
              <div className={classNames.legendAndSort}>
                {featureOptions && (
                  <ComboBox
                    id="DependencePlotFeatureSelection"
                    label={
                      localization.Interpret.GlobalTab.viewDependencePlotFor
                    }
                    options={featureOptions}
                    allowFreeform={false}
                    autoComplete="on"
                    placeholder={
                      localization.Interpret.GlobalTab
                        .dependencePlotFeatureSelectPlaceholder
                    }
                    selectedKey={this.state.dependenceProps?.xAxis.property}
                    onChange={this.onXSet}
                    calloutProps={FabricStyles.calloutProps}
                    styles={FabricStyles.defaultDropdownStyle}
                  />
                )}
                {cohortOptions && (
                  <Dropdown
                    label={
                      localization.Interpret.GlobalTab.datasetCohortSelector
                    }
                    options={cohortOptions}
                    selectedKey={this.state.selectedCohortIndex}
                    onChange={this.setSelectedCohort}
                  />
                )}
              </div>
            </div>
          </div>
        )}
      </div>
    );
  }

  private setSelectedCohort = (
    _event: React.FormEvent,
    item?: IDropdownOption
  ): void => {
    if (item?.key !== undefined) {
      this.setState({ selectedCohortIndex: item.key as number });
    }
  };

  private setTopK = (newValue: number): void => {
    this.setState({ topK: newValue });
  };

  private onChartTypeChange = (chartType: ChartTypes): void => {
    this.setState({ chartType });
  };

  private toggleActivation = (index: number): void => {
    const seriesIsActive = [...this.state.seriesIsActive];
    seriesIsActive[index] = !seriesIsActive[index];
    this.setState({
      activeSeries: this.getActiveCohortSeries(seriesIsActive),
      seriesIsActive
    });
  };

  private getGlobalSeries(): IGlobalSeries[] {
    return this.props.cohorts.map((cohort, i) => {
      return {
        colorIndex: i,
        name: cohort.name,
        unsortedAggregateY: cohort.calculateAverageImportance(),
        unsortedIndividualY: cohort.transposedLocalFeatureImportances()
      };
    });
  }

  // This can probably be done cheaper by passing the active array to the charts, and zeroing
  // the series in the plotlyProps. Later optimization.
  private getActiveCohortSeries(activeArray: boolean[]): IGlobalSeries[] {
    return this.state.cohortSeries.filter((_series, idx) => activeArray[idx]);
  }

  private updateIncludedCohortsOnCohortEdit(): void {
    let selectedCohortIndex = this.state.selectedCohortIndex;
    if (selectedCohortIndex >= this.props.cohorts.length) {
      selectedCohortIndex = 0;
    }
    const seriesIsActive: boolean[] = this.props.cohorts.map(() => true);
    this.setState({
      activeSeries: this.getActiveCohortSeries(seriesIsActive),
      cohortSeries: this.getGlobalSeries(),
      selectedCohortIndex,
      seriesIsActive
    });
  }

  private getDefaultSettings(): IGlobalBarSettings | undefined {
    const result: IGlobalBarSettings = {} as IGlobalBarSettings;
    result.topK = Math.min(
      this.context.jointDataset.localExplanationFeatureCount,
      4
    );
    result.sortOption = "global";
    result.includeOverallGlobal = true;
    return result;
  }

  private setSortIndex = (newIndex: number): void => {
    const sortArray = ModelExplanationUtils.getSortIndices(
      this.state.cohortSeries[newIndex].unsortedAggregateY
    ).reverse();
    this.setState({ sortArray, sortingSeriesIndex: newIndex });
  };

  private onXSet = (
    _event: React.FormEvent<IComboBox>,
    item?: IComboBoxOption
  ): void => {
    if (typeof item?.key === "string") {
      const key = item.key as string;
      const index = this.context.jointDataset.metaDict[key].index;
      if (index !== undefined) {
        this.handleFeatureSelection(this.state.selectedCohortIndex, index);
      }
    }
  };

  private handleFeatureSelection = (
    cohortIndex: number,
    featureIndex: number
  ): void => {
    // set to dependence plot initially, can be changed if other feature importances available
    const xKey = JointDataset.DataLabelRoot + featureIndex.toString();
    const xIsDithered = this.context.jointDataset.metaDict[xKey]
      .treatAsCategorical;
    const yKey =
      JointDataset.ReducedLocalImportanceRoot + featureIndex.toString();
    const chartProps: IGenericChartProps = {
      chartType: ChartTypes.Scatter,
      xAxis: {
        options: {
          bin: false,
          dither: xIsDithered
        },
        property: xKey
      },
      yAxis: {
        options: {},
        property: yKey
      }
    };
    this.setState({
      dependenceProps: chartProps,
      selectedCohortIndex: cohortIndex,
      selectedFeatureIndex: featureIndex
    });
  };

  private readonly onDependenceChange = (
    chartProps: IGenericChartProps | undefined
  ): void => {
    this.setState({ dependenceProps: chartProps });
  };
}<|MERGE_RESOLUTION|>--- conflicted
+++ resolved
@@ -10,12 +10,9 @@
   ChartTypes,
   IGenericChartProps,
   MissingParametersPlaceholder,
-<<<<<<< HEAD
   defaultModelAssessmentContext,
-  ModelAssessmentContext
-=======
+  ModelAssessmentContext,
   FabricStyles
->>>>>>> 51b5ea69
 } from "@responsible-ai/core-ui";
 import { localization } from "@responsible-ai/localization";
 import { Dictionary } from "lodash";
