// Copyright (c) Microsoft Corporation.
// Licensed under the MIT License.

import {
  Cohort,
  JointDataset,
  WeightVectorOption,
  ModelExplanationUtils,
  ChartTypes,
  IGenericChartProps,
  MissingParametersPlaceholder,
  defaultModelAssessmentContext,
  ModelAssessmentContext,
  FabricStyles,
  LabelWithCallout,
<<<<<<< HEAD
  FeatureImportanceBar
=======
  FeatureImportanceDependence
>>>>>>> 1278ded5
} from "@responsible-ai/core-ui";
import { localization } from "@responsible-ai/localization";
import { Dictionary } from "lodash";
import {
  ComboBox,
  IComboBox,
  IComboBoxOption,
  IDropdownOption,
  Dropdown,
  Text,
  Link,
  Slider
} from "office-ui-fabric-react";
import React from "react";

import { explainerCalloutDictionary } from "../ExplainerCallouts/explainerCalloutDictionary";
import { GlobalOnlyChart } from "../GlobalOnlyChart/GlobalOnlyChart";

import { globalTabStyles } from "./GlobalExplanationTab.styles";
import { IGlobalSeries } from "./IGlobalSeries";
import { SidePanel } from "./SidePanel";

export interface IGlobalBarSettings {
  topK: number;
  sortOption: string;
  includeOverallGlobal: boolean;
}

export interface IGlobalExplanationTabProps {
  cohorts: Cohort[];
  cohortIDs: string[];
  selectedWeightVector: WeightVectorOption;
  weightOptions: WeightVectorOption[];
  weightLabels: Dictionary<string>;
  explanationMethod?: string;
  onWeightChange: (option: WeightVectorOption) => void;
  initialCohortIndex?: number;
}

interface IGlobalExplanationTabState {
  topK: number;
  sortingSeriesIndex: number;
  sortArray: number[];
  seriesIsActive: boolean[];
  selectedCohortIndex: number;
  selectedFeatureIndex?: number;
  chartType: ChartTypes;
  globalBarSettings?: IGlobalBarSettings;
  dependenceProps?: IGenericChartProps;
  cohortSeries: IGlobalSeries[];
}

export class GlobalExplanationTab extends React.PureComponent<
  IGlobalExplanationTabProps,
  IGlobalExplanationTabState
> {
  public static contextType = ModelAssessmentContext;
  public context: React.ContextType<typeof ModelAssessmentContext> =
    defaultModelAssessmentContext;

  private readonly explainerCalloutInfo = this.props.explanationMethod
    ? explainerCalloutDictionary[this.props.explanationMethod]
    : undefined;

  private depPlot = React.createRef<HTMLDivElement>();

  private defaultMinK = 4;

  public constructor(props: IGlobalExplanationTabProps) {
    super(props);

    let initialCohortIndex = 0;
    if (this.props.initialCohortIndex !== undefined) {
      initialCohortIndex = this.props.initialCohortIndex;
    }
    this.state = {
      chartType: ChartTypes.Bar,
      cohortSeries: [],
      selectedCohortIndex: initialCohortIndex,
      seriesIsActive: this.props.cohorts.map(() => true),
      sortArray: [],
      sortingSeriesIndex: 0,
      topK: this.defaultMinK
    };
  }

  public componentDidMount(): void {
    if (!this.context.jointDataset.hasLocalExplanations) {
      return;
    }

    const sortArray = ModelExplanationUtils.getSortIndices(
      this.props.cohorts[
        this.state.selectedCohortIndex
      ].calculateAverageImportance()
    ).reverse();

    const cohortSeries = this.getGlobalSeries();
    this.setState({
      cohortSeries,
      globalBarSettings: this.getDefaultSettings(),
      sortArray
    });
  }

  public componentDidUpdate(prevProps: IGlobalExplanationTabProps): void {
    if (
      this.props.cohorts !== prevProps.cohorts ||
      this.props.selectedWeightVector !== prevProps.selectedWeightVector
    ) {
      this.updateIncludedCohortsOnCohortEdit();
    }
  }

  public render(): React.ReactNode {
    const classNames = globalTabStyles();

    if (!this.context.jointDataset.hasLocalExplanations) {
      return <GlobalOnlyChart />;
    }

    if (this.state.globalBarSettings === undefined) {
      return <div />;
    }
    const cohortOptions: IDropdownOption[] = this.props.cohorts.map(
      (cohort, index) => {
        return { key: index, text: cohort.name };
      }
    );
    const featureOptions: IDropdownOption[] = [];
    for (let i = 0; i < this.context.jointDataset.datasetFeatureCount; i++) {
      const key = JointDataset.DataLabelRoot + i.toString();
      featureOptions.push({
        key,
        text: this.context.jointDataset.metaDict[key].label
      });
    }

    return (
      <div className={classNames.page}>
        <div className={classNames.infoWithText}>
          <Text variant="medium">
            {localization.Interpret.GlobalTab.helperText}
          </Text>
        </div>
        <div
          className={classNames.globalChartControls}
          id="TopKSliderContainer"
        >
          <Slider
            label={localization.formatString(
              localization.Interpret.GlobalTab.topAtoB,
              this.state.topK
            )}
            className={classNames.startingK}
            ariaLabel={localization.Interpret.AggregateImportance.topKFeatures}
            max={this.context.jointDataset.localExplanationFeatureCount}
            min={1}
            step={1}
            value={this.state.topK}
            onChange={this.setTopK}
            showValue={false}
          />
        </div>
        <div className={classNames.rightJustifiedContainer}>
          {this.explainerCalloutInfo && (
            <LabelWithCallout
              label={
                localization.Interpret.ExplanationSummary.whatDoFeatureMean
              }
              calloutTitle={this.explainerCalloutInfo.title}
              type="button"
            >
              <Text block>{this.explainerCalloutInfo.description}</Text>
              {this.explainerCalloutInfo.linkUrl && (
                <Link href={this.explainerCalloutInfo.linkUrl} target="_blank">
                  {localization.Interpret.ExplanationSummary.clickHere}
                </Link>
              )}
            </LabelWithCallout>
          )}
        </div>
        <div className={classNames.globalChartWithLegend}>
          <FeatureImportanceBar
            jointDataset={this.context.jointDataset}
            yAxisLabels={[
              localization.Interpret.GlobalTab.aggregateFeatureImportance
            ]}
            sortArray={this.state.sortArray}
            chartType={this.state.chartType}
            unsortedX={this.context.modelMetadata.featureNamesAbridged}
            originX={this.context.modelMetadata.featureNames}
            unsortedSeries={this.getActiveCohortSeries(
              this.state.seriesIsActive
            )}
            topK={this.state.topK}
            onFeatureSelection={this.onFeatureSelection}
            selectedFeatureIndex={this.state.selectedFeatureIndex}
          />
          <SidePanel
            cohortSeries={this.state.cohortSeries}
            cohorts={this.props.cohorts}
            metadata={this.context.modelMetadata}
            onWeightChange={this.props.onWeightChange}
            selectedWeightVector={this.props.selectedWeightVector}
            seriesIsActive={this.state.seriesIsActive}
            setSortIndex={this.setSortIndex}
            sortingSeriesIndex={this.state.sortingSeriesIndex}
            toggleActivation={this.toggleActivation}
            weightLabels={this.props.weightLabels}
            weightOptions={this.props.weightOptions}
            onChartTypeChange={this.onChartTypeChange}
            chartType={this.state.chartType}
          />
        </div>
        {!this.context.jointDataset.hasDataset && (
          <MissingParametersPlaceholder>
            {localization.Interpret.GlobalTab.datasetRequired}
          </MissingParametersPlaceholder>
        )}
        {this.context.jointDataset.hasDataset && (
          <div>
            <div className={classNames.rightJustifiedContainer}>
              <LabelWithCallout
                label={localization.Interpret.Charts.howToRead}
                calloutTitle={
                  localization.Interpret.GlobalTab.dependencePlotTitle
                }
                type="button"
              >
                <Text>
                  {localization.Interpret.GlobalTab.dependencePlotHelperText}
                </Text>
              </LabelWithCallout>
            </div>
            <div
              id="DependencePlot"
              className={classNames.secondaryChartAndLegend}
              ref={this.depPlot}
            >
              <FeatureImportanceDependence
                chartProps={this.state.dependenceProps}
                cohortIndex={this.state.selectedCohortIndex}
                cohort={this.props.cohorts[this.state.selectedCohortIndex]}
                jointDataset={this.context.jointDataset}
                metadata={this.context.modelMetadata}
                onChange={this.onDependenceChange}
                selectedWeight={this.props.selectedWeightVector}
                selectedWeightLabel={
                  this.props.weightLabels[this.props.selectedWeightVector]
                }
              />
              <div className={classNames.legendAndSort}>
                {featureOptions && (
                  <ComboBox
                    id="DependencePlotFeatureSelection"
                    label={
                      localization.Interpret.GlobalTab.viewDependencePlotFor
                    }
                    options={featureOptions}
                    allowFreeform={false}
                    autoComplete="on"
                    placeholder={
                      localization.Interpret.GlobalTab
                        .dependencePlotFeatureSelectPlaceholder
                    }
                    selectedKey={this.state.dependenceProps?.xAxis.property}
                    onChange={this.onXSet}
                    calloutProps={FabricStyles.calloutProps}
                    styles={FabricStyles.defaultDropdownStyle}
                  />
                )}
                {cohortOptions && (
                  <Dropdown
                    label={
                      localization.Interpret.GlobalTab.datasetCohortSelector
                    }
                    options={cohortOptions}
                    selectedKey={this.state.selectedCohortIndex}
                    onChange={this.setSelectedCohort}
                  />
                )}
              </div>
            </div>
          </div>
        )}
      </div>
    );
  }

  private setSelectedCohort = (
    _event: React.FormEvent,
    item?: IDropdownOption
  ): void => {
    if (item?.key !== undefined) {
      this.setState({ selectedCohortIndex: item.key as number });
    }
  };

  private setTopK = (newValue: number): void => {
    this.setState({ topK: newValue });
  };

  private onChartTypeChange = (chartType: ChartTypes): void => {
    this.setState({ chartType });
  };

  private toggleActivation = (index: number): void => {
    const seriesIsActive = [...this.state.seriesIsActive];
    seriesIsActive[index] = !seriesIsActive[index];
    this.setState({
      seriesIsActive
    });
  };

  private getGlobalSeries(): IGlobalSeries[] {
    return this.props.cohorts.map((cohort, i) => {
      return {
        colorIndex: i,
        name: cohort.name,
        unsortedAggregateY: cohort.calculateAverageImportance(),
        unsortedIndividualY: cohort.transposedLocalFeatureImportances()
      };
    });
  }

  // This can probably be done cheaper by passing the active array to the charts, and zeroing
  // the series in the plotlyProps. Later optimization.
  private getActiveCohortSeries(
    activeArray: boolean[],
    cohortSeries?: IGlobalSeries[]
  ): IGlobalSeries[] {
    // In the initial call this.state.cohortSeries isn't set yet.
    // The cohortSeries optional arg solves that problem.
    if (cohortSeries) {
      return cohortSeries.filter((_series, idx) => activeArray[idx]);
    }
    return this.state.cohortSeries.filter((_series, idx) => activeArray[idx]);
  }

  private updateIncludedCohortsOnCohortEdit(): void {
    let selectedCohortIndex = this.state.selectedCohortIndex;
    if (selectedCohortIndex >= this.props.cohorts.length) {
      selectedCohortIndex = 0;
    }
    const seriesIsActive: boolean[] = this.props.cohorts.map(() => true);
    this.setState({
      cohortSeries: this.getGlobalSeries(),
      selectedCohortIndex,
      seriesIsActive
    });
  }

  private getDefaultSettings(): IGlobalBarSettings | undefined {
    const result: IGlobalBarSettings = {} as IGlobalBarSettings;
    result.topK = Math.min(
      this.context.jointDataset.localExplanationFeatureCount,
      4
    );
    result.sortOption = "global";
    result.includeOverallGlobal = true;
    return result;
  }

  private setSortIndex = (newIndex: number): void => {
    const sortArray = ModelExplanationUtils.getSortIndices(
      this.state.cohortSeries[newIndex].unsortedAggregateY
    ).reverse();
    this.setState({ sortArray, sortingSeriesIndex: newIndex });
  };

  private onXSet = (
    _event: React.FormEvent<IComboBox>,
    item?: IComboBoxOption
  ): void => {
    if (typeof item?.key === "string") {
      const key = item.key;
      const index = this.context.jointDataset.metaDict[key].index;
      if (index !== undefined) {
        this.handleFeatureSelection(this.state.selectedCohortIndex, index);
      }
    }
  };
  private onFeatureSelection = (
    cohortIndex: number,
    featureIndex: number
  ): void => {
    for (let i = 0; i < this.state.seriesIsActive.length; i++) {
      if (!this.state.seriesIsActive[i]) continue;
      if (cohortIndex-- === 0) {
        this.handleFeatureSelection(i, featureIndex);
        return;
      }
    }
  };

  private handleFeatureSelection = (
    cohortIndex: number,
    featureIndex: number
  ): void => {
    // set to dependence plot initially, can be changed if other feature importances available
    const xKey = JointDataset.DataLabelRoot + featureIndex.toString();
    const xIsDithered =
      this.context.jointDataset.metaDict[xKey].treatAsCategorical;
    const yKey =
      JointDataset.ReducedLocalImportanceRoot + featureIndex.toString();
    const chartProps: IGenericChartProps = {
      chartType: ChartTypes.Scatter,
      xAxis: {
        options: {
          bin: false,
          dither: xIsDithered
        },
        property: xKey
      },
      yAxis: {
        options: {},
        property: yKey
      }
    };
    this.setState({
      dependenceProps: chartProps,
      selectedCohortIndex: cohortIndex,
      selectedFeatureIndex: featureIndex
    });
    // some how scroll does not work in studio under certain reslution
    // put a manual timeout to handle the issue
    setTimeout(() => {
      this.depPlot.current?.scrollIntoView({
        behavior: "smooth",
        block: "end"
      });
    }, 0.5);
  };

  private readonly onDependenceChange = (
    chartProps: IGenericChartProps | undefined
  ): void => {
    this.setState({ dependenceProps: chartProps });
  };
}<|MERGE_RESOLUTION|>--- conflicted
+++ resolved
@@ -13,11 +13,8 @@
   ModelAssessmentContext,
   FabricStyles,
   LabelWithCallout,
-<<<<<<< HEAD
+  FeatureImportanceDependence,
   FeatureImportanceBar
-=======
-  FeatureImportanceDependence
->>>>>>> 1278ded5
 } from "@responsible-ai/core-ui";
 import { localization } from "@responsible-ai/localization";
 import { Dictionary } from "lodash";
