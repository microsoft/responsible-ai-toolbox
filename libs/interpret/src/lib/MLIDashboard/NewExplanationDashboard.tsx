--- conflicted
+++ resolved
@@ -6,12 +6,8 @@
   Cohort,
   ModelAssessmentContext,
   IDataset,
-<<<<<<< HEAD
   IModelExplanationData,
   ErrorCohort
-=======
-  IModelExplanationData
->>>>>>> 89310ed5
 } from "@responsible-ai/core-ui";
 import { localization } from "@responsible-ai/localization";
 import _ from "lodash";
@@ -88,17 +84,8 @@
     return (
       <ModelAssessmentContext.Provider
         value={{
-<<<<<<< HEAD
-          dataset: {} as IDataset,
-          modelExplanationData: {} as IModelExplanationData,
-          theme: getTheme(),
-          cohorts: this.state.cohorts.map(
-            (cohort) => new ErrorCohort(cohort, this.state.jointDataset)
-          ),
-=======
           cohorts: this.state.cohorts,
           dataset: {} as IDataset,
->>>>>>> 89310ed5
           jointDataset: this.state.jointDataset,
           modelExplanationData: {} as IModelExplanationData,
           modelMetadata: this.state.modelMetadata,
