--- conflicted
+++ resolved
@@ -16,13 +16,7 @@
 import { ModelMetadata } from "@responsible-ai/mlchartlib";
 import { Dictionary } from "lodash";
 
-<<<<<<< HEAD
-import {
-  IExplanationDashboardProps
-} from "./Interfaces/IExplanationDashboardProps";
-=======
 import { IExplanationDashboardProps } from "./Interfaces/IExplanationDashboardProps";
->>>>>>> 89310ed5
 import { getClassLength } from "./utils/getClassLength";
 import { ValidateProperties } from "./ValidateProperties";
 
