// Copyright (c) Microsoft Corporation.
// Licensed under the MIT License.

import {
  Stack,
  Text,
  Label,
  ComboBox,
  IComboBox,
  IComboBoxOption,
  TextField
} from "@fluentui/react";
import {
  defaultModelAssessmentContext,
  ModelAssessmentContext
} from "@responsible-ai/core-ui";
import { localization } from "@responsible-ai/localization";
import React from "react";

import { forecastingDashboardStyles } from "../ForecastingDashboard.styles";
import {
  Operation,
  Feature,
  isMultiplicationOrDivision,
  transformationOperations
} from "../Interfaces/Transformation";

export interface ITransformationCreationContinuousProps {
  transformationOperation?: Operation;
  transformationFeature?: Feature;
  transformationValue: string;
  transformationValueErrorMessage?: string;
  onChangeTransformationValue: (newValue: string) => void;
  onChangeTransformationOperation: (operation: Operation) => void;
}

export class TransformationCreationContinuous extends React.Component<ITransformationCreationContinuousProps> {
  public static contextType = ModelAssessmentContext;
  public context: React.ContextType<typeof ModelAssessmentContext> =
    defaultModelAssessmentContext;

  private transformationValueStep = 0.01;

  public render(): React.ReactNode {
    const classNames = forecastingDashboardStyles();

    return (
      <>
        {this.isFeatureSelected() && (
          <Stack.Item>
            <Label>
              {
                localization.Forecasting.TransformationCreation
                  .operationDropdownHeader
              }
            </Label>
            <ComboBox
<<<<<<< HEAD
              id="ForecastingWhatIfTransformationOperationDropdown"
=======
              id={"ForecastingWhatIfTransformationOperationDropdown"}
>>>>>>> 6926272c
              errorMessage={
                this.props.transformationOperation === undefined
                  ? localization.Forecasting.TransformationCreation
                      .operationInstructions
                  : undefined
              }
              options={transformationOperations.map((t) => {
                return { key: t.key, text: t.displayName };
              })}
              selectedKey={this.props.transformationOperation?.key}
              className={classNames.smallDropdown}
              onChange={this.onChangeTransformationOperation}
            />
          </Stack.Item>
        )}
        {this.props.transformationOperation && (
          <>
            {isMultiplicationOrDivision(this.props.transformationOperation) && (
              <Stack.Item tokens={{ padding: "36px 0 0 0" }}>
                <Text>
                  {
                    localization.Forecasting.TransformationCreation
                      .divisionAndMultiplicationBy
                  }
                </Text>
              </Stack.Item>
            )}
            <Stack.Item>
              <Label>
                {
                  localization.Forecasting.TransformationCreation
                    .valueSpinButtonHeader
                }
              </Label>
              <TextField
<<<<<<< HEAD
                id="ForecastingWhatIfTransformationValueField"
=======
                id={"ForecastingWhatIfTransformationValueField"}
>>>>>>> 6926272c
                type="number"
                step={this.transformationValueStep}
                value={this.props.transformationValue.toString()}
                className={classNames.smallDropdown}
                onChange={this.onChangeTransformationValue}
              />
              {this.props.transformationValueErrorMessage && (
                <div className={classNames.errorText}>
                  <Text variant={"small"} className={classNames.errorText}>
                    {this.props.transformationValueErrorMessage}
                  </Text>
                </div>
              )}
            </Stack.Item>
          </>
        )}
      </>
    );
  }

  private isFeatureSelected = (): boolean => {
    return (
      this.props.transformationFeature !== undefined &&
      this.context !== undefined
    );
  };

  private onChangeTransformationValue = (
    _event: React.SyntheticEvent<HTMLElement>,
    newValue?: string
  ): void => {
    if (newValue !== undefined) {
      this.props.onChangeTransformationValue(newValue);
    }
  };

  private onChangeTransformationOperation = (
    _event: React.FormEvent<IComboBox>,
    item?: IComboBoxOption
  ): void => {
    if (item) {
      const transformationOperation = transformationOperations.find(
        (op) => op.key === item.key
      );
      if (transformationOperation) {
        this.props.onChangeTransformationOperation(transformationOperation);
      }
    }
  };
}<|MERGE_RESOLUTION|>--- conflicted
+++ resolved
@@ -55,11 +55,7 @@
               }
             </Label>
             <ComboBox
-<<<<<<< HEAD
-              id="ForecastingWhatIfTransformationOperationDropdown"
-=======
               id={"ForecastingWhatIfTransformationOperationDropdown"}
->>>>>>> 6926272c
               errorMessage={
                 this.props.transformationOperation === undefined
                   ? localization.Forecasting.TransformationCreation
@@ -95,11 +91,7 @@
                 }
               </Label>
               <TextField
-<<<<<<< HEAD
-                id="ForecastingWhatIfTransformationValueField"
-=======
                 id={"ForecastingWhatIfTransformationValueField"}
->>>>>>> 6926272c
                 type="number"
                 step={this.transformationValueStep}
                 value={this.props.transformationValue.toString()}
