--- conflicted
+++ resolved
@@ -35,11 +35,7 @@
       <>
         <Stack.Item>
           <PrimaryButton
-<<<<<<< HEAD
-            id="ForecastingWhatIfTransformationCreationButton"
-=======
             id={"ForecastingWhatIfTransformationCreationButton"}
->>>>>>> 6926272c
             disabled={false}
             onClick={this.props.onClickWhatIfButton}
             text={localization.Forecasting.TransformationCreation.title}
