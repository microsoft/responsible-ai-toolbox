--- conflicted
+++ resolved
@@ -142,13 +142,10 @@
           ) {
             value = featureMeta.sortedCategoricalValues[value];
           }
-<<<<<<< HEAD
-=======
           // example method strings:
           // "Temperature add 5"
           // "Temperature divide by 2.5" (incl. divisionAndMultiplicationBy)
           // "Outdoor seating available change to no"
->>>>>>> 7156699d
           const method = `${transformation.feature.text} ${
             transformation.operation.displayName
           } ${
