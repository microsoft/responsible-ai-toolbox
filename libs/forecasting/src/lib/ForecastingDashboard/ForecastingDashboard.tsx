// Copyright (c) Microsoft Corporation.
// Licensed under the MIT License.

import {
  Dropdown,
  IDropdownOption,
  PrimaryButton,
  Stack,
  Text
} from "@fluentui/react";
import {
  defaultModelAssessmentContext,
  isAllDataErrorCohort,
  ModelAssessmentContext
} from "@responsible-ai/core-ui";
import { localization } from "@responsible-ai/localization";
import React from "react";

import { ForecastComparison } from "./Controls/ForecastComparison";
import { TransformationCreationDialog } from "./Controls/TransformationCreationDialog";
import { TransformationsTable } from "./Controls/TransformationsTable";
import { forecastingDashboardStyles } from "./ForecastingDashboard.styles";
import { Transformation } from "./Interfaces/Transformation";

export class IForecastingDashboardProps {}

export interface IForecastingDashboardState {
  transformations?: Map<number, Map<string, Transformation>>;
  isTransformationCreatorVisible: boolean;
}

export class ForecastingDashboard extends React.Component<
  IForecastingDashboardProps,
  IForecastingDashboardState
> {
  public static contextType = ModelAssessmentContext;
  public context: React.ContextType<typeof ModelAssessmentContext> =
    defaultModelAssessmentContext;

  public constructor(props: IForecastingDashboardProps) {
    super(props);

    this.state = {
      isTransformationCreatorVisible: false
    };
  }

<<<<<<< HEAD
  public componentDidMount(): void {
    const transformations = new Map<number, Map<string, Transformation>>();
    transformations.set(
      this.context.baseErrorCohort.cohort.getCohortID(),
      new Map<string, Transformation>()
    );
  }

=======
>>>>>>> 051133a9
  public render(): React.ReactNode {
    const classNames = forecastingDashboardStyles();

    if (
      this.context === undefined ||
      this.context.baseErrorCohort === undefined
    ) {
      return;
    }

    // "All data" cohort selected, so no particular time series selected yet.
    // special case: only 1 time series in dataset, needs to be handled! TODO
    const noCohortSelected = isAllDataErrorCohort(this.context.baseErrorCohort);

    const dropdownOptions: IDropdownOption[] = this.context.errorCohorts
      .filter((cohort) => !isAllDataErrorCohort(cohort))
      .map((cohort) => {
        return {
          key: cohort.cohort.getCohortID(),
          text: cohort.cohort.name
        };
      });

    const cohortTransformations =
      this.state.transformations?.get(
        this.context.baseErrorCohort.cohort.getCohortID()
      ) ?? new Map<string, Transformation>();

    return (
      <>
        <Stack
          className={classNames.sectionStack}
          tokens={{ childrenGap: "24px", padding: "0 0 100px 0" }}
          id="ForecastingDashboard"
        >
          <Stack.Item className={classNames.topLevelDescriptionText}>
            <Text>{localization.Forecasting.whatIfDescription}</Text>
          </Stack.Item>
          <Stack.Item>
            <Dropdown
              label={localization.Forecasting.timeSeries}
              className={classNames.dropdown}
              options={dropdownOptions}
              onChange={this.onChangeCohort}
              selectedKey={
                isAllDataErrorCohort(this.context.baseErrorCohort)
                  ? undefined
                  : this.context.baseErrorCohort.cohort.getCohortID()
              }
              placeholder={localization.Forecasting.selectTimeSeries}
            />
          </Stack.Item>
          {!noCohortSelected && (
            <>
              <Stack.Item>
                <PrimaryButton
                  disabled={false}
                  onClick={(): void => {
                    this.setState({ isTransformationCreatorVisible: true });
                  }}
                  text={localization.Forecasting.TransformationCreation.title}
                />
              </Stack.Item>

              <Stack tokens={{ childrenGap: "20pt" }}>
                {cohortTransformations.size > 0 && (
                  <Stack.Item>
                    <TransformationsTable
                      transformations={cohortTransformations}
                    />
                  </Stack.Item>
                )}
                <Stack.Item>
                  <ForecastComparison transformations={cohortTransformations} />
                </Stack.Item>
              </Stack>
            </>
          )}
        </Stack>
        <TransformationCreationDialog
          addTransformation={this.addTransformation}
          transformations={cohortTransformations}
          isVisible={this.state.isTransformationCreatorVisible}
        />
      </>
    );
  }

  private onChangeCohort = (
    _event: React.FormEvent<HTMLDivElement>,
    option?: IDropdownOption<string> | undefined
  ): void => {
    if (option) {
      const newCohortId = option.key as number;
      const newCohort = this.context.errorCohorts.find(
        (cohort) => cohort.cohort.getCohortID() === newCohortId
      );
      if (newCohort) {
        this.context.shiftErrorCohort(newCohort);
      }
    }
  };

  private addTransformation = (
    name: string,
    transformation: Transformation
  ): void => {
    const currentCohortID = this.context.baseErrorCohort.cohort.getCohortID();
    const newMap =
      this.state.transformations ??
      new Map<number, Map<string, Transformation>>();
    const cohortMap =
      this.state.transformations?.get(currentCohortID) ??
      new Map<string, Transformation>();
    cohortMap.set(name, transformation);
    newMap.set(currentCohortID, cohortMap);
    this.setState({
      isTransformationCreatorVisible: false,
      transformations: newMap
    });
  };
}<|MERGE_RESOLUTION|>--- conflicted
+++ resolved
@@ -45,17 +45,6 @@
     };
   }
 
-<<<<<<< HEAD
-  public componentDidMount(): void {
-    const transformations = new Map<number, Map<string, Transformation>>();
-    transformations.set(
-      this.context.baseErrorCohort.cohort.getCohortID(),
-      new Map<string, Transformation>()
-    );
-  }
-
-=======
->>>>>>> 051133a9
   public render(): React.ReactNode {
     const classNames = forecastingDashboardStyles();
 
