--- conflicted
+++ resolved
@@ -26,11 +26,7 @@
         marginTop: "10px !important",
         paddingBottom: "10px",
         paddingTop: "10px",
-<<<<<<< HEAD
-        width: "150px"
-=======
         width: "200px"
->>>>>>> ce56108a
       },
       chart: flexLgDown,
       chartWithAxes: {
