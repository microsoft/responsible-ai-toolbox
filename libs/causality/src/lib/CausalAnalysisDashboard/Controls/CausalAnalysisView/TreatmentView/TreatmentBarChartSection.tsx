// Copyright (c) Microsoft Corporation.
// Licensed under the MIT License.

import {
  defaultModelAssessmentContext,
  ICausalPolicy,
  ModelAssessmentContext
} from "@responsible-ai/core-ui";
import { localization } from "@responsible-ai/localization";
import { Label, Stack, Text } from "office-ui-fabric-react";
import React from "react";

import { TreatmentBarChart } from "./TreatmentBarChart";
import { TreatmentTableStyles } from "./TreatmentTable.styles";

export interface ITreatmentBarChartSectionProps {
  data: ICausalPolicy;
}

export class TreatmentBarChartSection extends React.PureComponent<ITreatmentBarChartSectionProps> {
  public static contextType = ModelAssessmentContext;
  public context: React.ContextType<typeof ModelAssessmentContext> =
    defaultModelAssessmentContext;

  public render(): React.ReactNode {
    const styles = TreatmentTableStyles();
    const isBinaryFeature = this.context.dataset.categorical_features.includes(
      this.props.data.treatment_feature
    );
    return (
      <Stack horizontal={false} grow tokens={{ padding: "16px 24px" }}>
        <Stack.Item>
<<<<<<< HEAD
          <Text variant={"medium"} className={styles.header}>
            {isBinaryFeature
              ? localization.formatString(
                  localization.CausalAnalysis.TreatmentPolicy.averageGainBinary,
                  this.props.data.treatment_feature
                )
              : localization.formatString(
                  localization.CausalAnalysis.TreatmentPolicy
                    .averageGainContinuous,
                  this.props.data.control_treatment,
                  this.props.data.treatment_feature
                )}
          </Text>
=======
          <Label>
            {localization.formatString(
              localization.CausalAnalysis.TreatmentPolicy.averageGain,
              this.props.data.control_treatment,
              this.props.data.treatment_feature
            )}
          </Label>
>>>>>>> 8f04eb04
        </Stack.Item>
        <Stack.Item>
          <Stack horizontal grow tokens={{ padding: "16px 24px" }}>
            <Stack.Item className={styles.chartContainer}>
              <TreatmentBarChart data={this.props.data?.policy_gains} />
            </Stack.Item>
            <Stack.Item className={styles.description}>
              <Text variant={"medium"} className={styles.label}>
                {isBinaryFeature
                  ? localization.formatString(
                      localization.CausalAnalysis.TreatmentPolicy
                        .BarDescriptionBinary,
                      this.props.data?.treatment_feature
                    )
                  : localization.CausalAnalysis.TreatmentPolicy
                      .BarDescriptionContinuous}
              </Text>
              <Text variant={"medium"} className={styles.label}>
                {isBinaryFeature
                  ? localization.CausalAnalysis.TreatmentPolicy.BarTextBinary
                  : localization.CausalAnalysis.TreatmentPolicy
                      .BarTextContinuous}
              </Text>
            </Stack.Item>
          </Stack>
        </Stack.Item>
      </Stack>
    );
  }
}<|MERGE_RESOLUTION|>--- conflicted
+++ resolved
@@ -30,8 +30,7 @@
     return (
       <Stack horizontal={false} grow tokens={{ padding: "16px 24px" }}>
         <Stack.Item>
-<<<<<<< HEAD
-          <Text variant={"medium"} className={styles.header}>
+          <Label>
             {isBinaryFeature
               ? localization.formatString(
                   localization.CausalAnalysis.TreatmentPolicy.averageGainBinary,
@@ -40,19 +39,9 @@
               : localization.formatString(
                   localization.CausalAnalysis.TreatmentPolicy
                     .averageGainContinuous,
-                  this.props.data.control_treatment,
                   this.props.data.treatment_feature
                 )}
-          </Text>
-=======
-          <Label>
-            {localization.formatString(
-              localization.CausalAnalysis.TreatmentPolicy.averageGain,
-              this.props.data.control_treatment,
-              this.props.data.treatment_feature
-            )}
           </Label>
->>>>>>> 8f04eb04
         </Stack.Item>
         <Stack.Item>
           <Stack horizontal grow tokens={{ padding: "16px 24px" }}>
