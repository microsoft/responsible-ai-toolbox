// Copyright (c) Microsoft Corporation.
// Licensed under the MIT License.

import { localization } from "@responsible-ai/localization";
import React from "react";

import { OverallTableStyles } from "./OverallTable.styles";

export interface IOverallTableProps {
  binValues: number[];
  formattedBinValues: Array<string[] | undefined>;
  binLabels: string[];
  metricLabels: string[];
  expandAttributes: boolean;
  overallMetrics: string[];
  binGroup: string;
}

// interface IBinItem {
//     title: string;
//     score: string;
//     isMin: boolean;
//     isMax: boolean;
// }

export class OverallTable extends React.PureComponent<IOverallTableProps> {
  public render(): React.ReactNode {
    const styles = OverallTableStyles();
    let minIndexes = [];
    let maxIndexes = [];
    let minValue = Number.MAX_SAFE_INTEGER;
    let maxValue = Number.MIN_SAFE_INTEGER;
    this.props.binValues.forEach((value, index) => {
      if (value >= maxValue) {
        if (value === maxValue) {
          maxIndexes.push(index);
        } else {
          maxIndexes = [index];
          maxValue = value;
        }
      }
      if (value <= minValue) {
        if (value === minValue) {
          minIndexes.push(index);
        } else {
          minIndexes = [index];
          minValue = value;
        }
      }
    });
    return (
      <div className={styles.frame}>
        <div className={styles.groupCol}>
          <div className={styles.groupLabel}>{/*this.props.binGroup*/}</div>
          <div className={styles.flexCol}>
            <div className={styles.binBox}>
              <div className={styles.binTitle}>
                {localization.Fairness.Report.overallLabel}
              </div>
            </div>
            {this.props.binLabels.map((label, index) => {
              if (this.props.expandAttributes) {
                return (
                  <div className={styles.binBox} key={index}>
                    <div className={styles.binLabel}>{label}</div>
                    {/* <Stack horizontal>
<<<<<<< HEAD
                          {minIndexes.includes(index) && <div className={styles.minMaxLabel}>{localization.Report.minTag}</div>}
                          {maxIndexes.includes(index) && <div className={styles.minMaxLabel}>{localization.Report.maxTag}</div>}
                        </Stack> */}
=======
                                    {minIndexes.includes(index) && <div className={styles.minMaxLabel}>{localization.Fairness.Report.minTag}</div>}
                                    {maxIndexes.includes(index) && <div className={styles.minMaxLabel}>{localization.Fairness.Report.maxTag}</div>}
                                </Stack> */}
>>>>>>> e00b2a88
                  </div>
                );
              }
              return <div style={{ display: "none" }}></div>;
            })}
          </div>
        </div>
        {this.props.metricLabels.map((metric, index) => {
          return (
            <div className={styles.metricCol}>
              <div className={styles.metricLabel}>{metric}</div>
              <div className={styles.flexCol}>
                <div className={styles.metricBox}>
                  {this.props.overallMetrics[index]}
                </div>
                {this.props.formattedBinValues[index]?.map((value, index) => {
                  if (this.props.expandAttributes) {
                    return (
                      <div className={styles.metricBox} key={index}>
                        {value !== undefined ? value : "empty"}
                      </div>
                    );
                  }
                  return <div style={{ display: "none" }}></div>;
                })}
              </div>
            </div>
          );
        })}
      </div>
    );
  }
}<|MERGE_RESOLUTION|>--- conflicted
+++ resolved
@@ -64,15 +64,9 @@
                   <div className={styles.binBox} key={index}>
                     <div className={styles.binLabel}>{label}</div>
                     {/* <Stack horizontal>
-<<<<<<< HEAD
-                          {minIndexes.includes(index) && <div className={styles.minMaxLabel}>{localization.Report.minTag}</div>}
-                          {maxIndexes.includes(index) && <div className={styles.minMaxLabel}>{localization.Report.maxTag}</div>}
-                        </Stack> */}
-=======
-                                    {minIndexes.includes(index) && <div className={styles.minMaxLabel}>{localization.Fairness.Report.minTag}</div>}
-                                    {maxIndexes.includes(index) && <div className={styles.minMaxLabel}>{localization.Fairness.Report.maxTag}</div>}
-                                </Stack> */}
->>>>>>> e00b2a88
+                        {minIndexes.includes(index) && <div className={styles.minMaxLabel}>{localization.Fairness.Report.minTag}</div>}
+                        {maxIndexes.includes(index) && <div className={styles.minMaxLabel}>{localization.Fairness.Report.maxTag}</div>}
+                    </Stack> */}
                   </div>
                 );
               }
