// Copyright (c) Microsoft Corporation.
// Licensed under the MIT License.

import { AccessibleChart, IPlotlyProperty } from "@responsible-ai/mlchartlib";
import { getTheme } from "@uifabric/styling";
import _ from "lodash";
import {
  IDropdownStyles,
  IDropdownOption,
  Dropdown,
  Modal,
  IIconProps,
  Icon
} from "office-ui-fabric-react";
import {
  ActionButton,
  IconButton,
  PrimaryButton
} from "office-ui-fabric-react/lib/Button";
import { Spinner, SpinnerSize } from "office-ui-fabric-react/lib/Spinner";
import { Text } from "office-ui-fabric-react/lib/Text";
import React from "react";

import { IMetricResponse, PredictionTypes } from "../IFairnessProps";
import { chartColors } from "../util/chartColors";
import { FormatMetrics } from "../util/FormatMetrics";
import { ParityModes } from "../util/ParityMetrics";
import { performanceOptions } from "../util/PerformanceMetrics";

import { localization } from "./../Localization/localization";
import { IModelComparisonProps } from "./Controls/ModelComparisonChart";
import { OverallTable } from "./Controls/OverallTable";
import { SummaryTable } from "./Controls/SummaryTable";
import { WizardReportStyles } from "./WizardReport.styles";

const theme = getTheme();
interface IMetrics {
  globalPerformance: number;
  binnedPerformance: number[];
  performanceDisparity: number;
  globalOutcome: number;
  outcomeDisparity: number;
  binnedOutcome: number[];
  // Optional, based on model type
  globalOverprediction?: number;
  globalUnderprediction?: number;
  binnedOverprediction?: number[];
  binnedUnderprediction?: number[];
  // different length, raw unbinned errors and predictions
  errors?: number[];
  predictions?: number[];
}

export interface IState {
  metrics?: IMetrics;
  featureKey?: string;
  showModalHelp?: boolean;
  expandAttributes: boolean;
}

export interface IReportProps extends IModelComparisonProps {
  selectedModelIndex: number;
}

export class WizardReport extends React.PureComponent<IReportProps, IState> {
  private static barPlotlyProps: IPlotlyProperty = {
    config: {
      displaylogo: false,
      modeBarButtonsToRemove: [
        "toggleSpikelines",
        "hoverClosestCartesian",
        "hoverCompareCartesian",
        "zoom2d",
        "pan2d",
        "select2d",
        "lasso2d",
        "zoomIn2d",
        "zoomOut2d",
        "autoScale2d",
        "resetScale2d"
      ],
      responsive: true
    },
    data: [
      {
        orientation: "h",
        type: "bar"
      } as any
    ],
    layout: {
      autosize: true,
      barmode: "relative",
      colorway: chartColors,
      font: {
        size: 10
      },
      hovermode: "closest",
      margin: {
        b: 20,
        l: 0,
        r: 0,
        t: 4
      },
      plot_bgcolor: theme.semanticColors.bodyFrameBackground,
      showlegend: false,
      xaxis: {
        autorange: true,
        fixedrange: true,
        linecolor: theme.semanticColors.disabledBorder,
        linewidth: 1,
        mirror: true
      },
      yaxis: {
        autorange: "reversed",
        dtick: 1,
        fixedrange: true,
        gridcolor: theme.semanticColors.disabledBorder,
        gridwidth: 1,
        showgrid: true,
        showticklabels: false,
        tick0: 0.5
      }
    } as any
  };

  public render(): React.ReactNode {
    const styles = WizardReportStyles();
    const dropdownStyles: Partial<IDropdownStyles> = {
      dropdown: { width: 180 },
      title: { borderRadius: "5px", borderWidth: "1px" }
    };

    const iconButtonStyles = {
      root: {
        color: theme.semanticColors.bodyText,
        marginLeft: "auto",
        marginRight: "2px",
        marginTop: "4px"
      },
      rootHovered: {
        color: theme.semanticColors.bodyBackgroundHovered
      }
    };

    const featureOptions: IDropdownOption[] = this.props.dashboardContext.modelMetadata.featureNames.map(
      (x) => {
        return { key: x, text: x };
      }
    );

    const alternateHeight =
      this.props.featureBinPickerProps.featureBins[
        this.props.featureBinPickerProps.selectedBinIndex
      ].labelArray.length *
        60 +
      106;
    const areaHeights = Math.max(300, alternateHeight);

    const performanceKey = this.props.performancePickerProps
      .selectedPerformanceKey;
    const outcomeKey =
      this.props.dashboardContext.modelMetadata.PredictionType ===
      PredictionTypes.BinaryClassification
        ? "selection_rate"
        : "average";
    const outcomeMetric = performanceOptions[outcomeKey];

    const overpredictionKey = "overprediction";
    const underpredictionKey = "underprediction";

    const performancePlot = _.cloneDeep(WizardReport.barPlotlyProps);
    const opportunityPlot = _.cloneDeep(WizardReport.barPlotlyProps);
    const nameIndex = this.props.dashboardContext.groupNames.map((_, i) => i);
    // let howToReadPerformanceSection: React.ReactNode;
    // let howToReadOutcomesSection: React.ReactNode;
    let performanceChartHeader = "";
    // let opportunityChartHeader = "";

    let mainChart;
    if (!this.state || !this.state.metrics) {
      this.loadData();
      mainChart = (
        <Spinner
          className={styles.spinner}
          size={SpinnerSize.large}
          label={localization.calculating}
        />
      );
    } else {
      if (
        this.props.dashboardContext.modelMetadata.PredictionType ===
        PredictionTypes.BinaryClassification
      ) {
        performancePlot.data = [
          {
            color: chartColors[0],
            hoverinfo: "skip",
            name: localization.Metrics.overprediction,
            orientation: "h",
            text: this.state.metrics.binnedOverprediction?.map((num) =>
              FormatMetrics.formatNumbers(num, "accuracy_score", false, 2)
            ),
            textposition: "auto",
            type: "bar",
            width: 0.5,
            x: this.state.metrics.binnedOverprediction,
            y: nameIndex
          } as any,
          {
            color: chartColors[1],
            hoverinfo: "skip",
            name: localization.Metrics.underprediction,
            orientation: "h",
            text: this.state.metrics.binnedUnderprediction?.map((num) =>
              FormatMetrics.formatNumbers(num, "accuracy_score", false, 2)
            ),
            textposition: "auto",
            type: "bar",
            width: 0.5,
            x: this.state.metrics.binnedUnderprediction?.map((x) => -1 * x),
            y: nameIndex
          }
        ];
        if (performancePlot.layout) {
          performancePlot.layout.annotations = [
            {
              font: { color: theme.semanticColors.bodySubtext, size: 10 },
              showarrow: false,
              text: localization.Report.underestimationError,
              x: 0.02,
              xref: "paper",
              y: 1,
              yref: "paper"
            },
            {
              font: { color: theme.semanticColors.bodySubtext, size: 10 },
              showarrow: false,
              text: localization.Report.overestimationError,
              x: 0.98,
              xref: "paper",
              y: 1,
              yref: "paper"
            }
          ];
        }
        if (performancePlot.layout?.xaxis) {
          performancePlot.layout.xaxis.tickformat = ",.0%";
        }
        opportunityPlot.data = [
          {
            color: chartColors[0],
            hoverinfo: "skip",
            name: outcomeMetric.title,
            orientation: "h",
            text: this.state.metrics.binnedOutcome.map((num) =>
              FormatMetrics.formatNumbers(num, "selection_rate", false, 2)
            ),
            textposition: "auto",
            type: "bar",
            x: this.state.metrics.binnedOutcome,
            y: nameIndex
          } as any
        ];
        if (opportunityPlot.layout?.xaxis) {
          opportunityPlot.layout.xaxis.tickformat = ",.0%";
        }
        // howToReadPerformanceSection = (
        //   <div className={styles.rightText}>
        //     <div className={styles.textRow}>
        //       <div
        //         className={styles.colorBlock}
        //         style={{ backgroundColor: ChartColors[1] }}
        //       />
        //       <div>
        //         <Text block>{localization.Report.underestimationError}</Text>
        //         <Text block>
        //           {localization.Report.underpredictionExplanation}
        //         </Text>
        //       </div>
        //     </div>
        //     <div className={styles.textRow}>
        //       <div
        //         className={styles.colorBlock}
        //         style={{ backgroundColor: ChartColors[0] }}
        //       />
        //       <div>
        //         <Text block>{localization.Report.overestimationError}</Text>
        //         <Text block>
        //           {localization.Report.overpredictionExplanation}
        //         </Text>
        //       </div>
        //     </div>
        //     <Text block>
        //       {localization.Report.classificationPerformanceHowToRead1}
        //     </Text>
        //     <Text block>
        //       {localization.Report.classificationPerformanceHowToRead2}
        //     </Text>
        //     <Text block>
        //       {localization.Report.classificationPerformanceHowToRead3}
        //     </Text>
        //   </div>
        // );
        // howToReadOutcomesSection = (
        //   <Text className={styles.textRow} block>
        //     {localization.Report.classificationOutcomesHowToRead}
        //   </Text>
        // );
      }
      if (
        this.props.dashboardContext.modelMetadata.PredictionType ===
        PredictionTypes.Probability
      ) {
        performancePlot.data = [
          {
            color: chartColors[0],
            hoverinfo: "skip",
            name: localization.Metrics.overprediction,
            orientation: "h",
            text: this.state.metrics.binnedOverprediction?.map((num) =>
              FormatMetrics.formatNumbers(num, "overprediction", false, 2)
            ),
            textposition: "auto",
            type: "bar",
            width: 0.5,
            x: this.state.metrics.binnedOverprediction,
            y: nameIndex
          } as any,
          {
            color: chartColors[1],
            hoverinfo: "skip",
            name: localization.Metrics.underprediction,
            orientation: "h",
            text: this.state.metrics.binnedUnderprediction?.map((num) =>
              FormatMetrics.formatNumbers(num, "underprediction", false, 2)
            ),
            textposition: "auto",
            type: "bar",
            width: 0.5,
            x: this.state.metrics.binnedUnderprediction?.map((x) => -1 * x),
            y: nameIndex
          }
        ];
        if (performancePlot.layout) {
          performancePlot.layout.annotations = [
            {
              font: { color: theme.semanticColors.bodySubtext, size: 10 },
              showarrow: false,
              text: localization.Report.underestimationError,
              x: 0.1,
              xref: "paper",
              y: 1,
              yref: "paper"
            },
            {
              font: { color: theme.semanticColors.bodySubtext, size: 10 },
              showarrow: false,
              text: localization.Report.overestimationError,
              x: 0.9,
              xref: "paper",
              y: 1,
              yref: "paper"
            }
          ];
        }
        const opportunityText = this.state.metrics.predictions?.map((val) => {
          return localization.formatString(
            localization.Report.tooltipPrediction,
            FormatMetrics.formatNumbers(val, "average", false, 3)
          );
        });
        opportunityPlot.data = [
          {
            boxmean: true,
            boxpoints: "all",
            color: chartColors[0],
            hoverinfo: "text",
            hoveron: "points",
            jitter: 0.4,
            orientation: "h",
            pointpos: 0,
            text: opportunityText,
            type: "box",
            x: this.state.metrics.predictions,
            y: this.props.dashboardContext.binVector
          } as any
        ];
      }
      if (
        this.props.dashboardContext.modelMetadata.PredictionType ===
        PredictionTypes.Regression
      ) {
        const opportunityText = this.state.metrics.predictions?.map((val) => {
          return localization.formatString(
            localization.Report.tooltipPrediction,
            val
          );
        });
        const performanceText = this.state.metrics.predictions?.map(
          (val, index) => {
            return `${localization.formatString(
              localization.Report.tooltipError,
              FormatMetrics.formatNumbers(
                this.state.metrics?.errors?.[index],
                "average",
                false,
                3
              )
            )}<br>${localization.formatString(
              localization.Report.tooltipPrediction,
              FormatMetrics.formatNumbers(val, "average", false, 3)
            )}`;
          }
        );
        performancePlot.data = [
          {
            boxmean: true,
            boxpoints: "all",
            color: chartColors[0],
            hoverinfo: "text",
            hoveron: "points",
            jitter: 0.4,
            orientation: "h",
            pointpos: 0,
            text: performanceText,
            type: "box",
            x: this.state.metrics.errors,
            y: this.props.dashboardContext.binVector
          } as any
        ];
        opportunityPlot.data = [
          {
            boxmean: true,
            boxpoints: "all",
            color: chartColors[0],
            hoverinfo: "text",
            hoveron: "points",
            jitter: 0.4,
            orientation: "h",
            pointpos: 0,
            text: opportunityText,
            type: "box",
            x: this.state.metrics.predictions,
            y: this.props.dashboardContext.binVector
          } as any
        ];
        performanceChartHeader = localization.Report.distributionOfErrors;
      }

      const globalPerformanceString = FormatMetrics.formatNumbers(
        this.state.metrics.globalPerformance,
        performanceKey
      );
      // const disparityPerformanceString = FormatMetrics.formatNumbers(
      //   this.state.metrics.performanceDisparity,
      //   performanceKey
      // );
      const selectedMetric =
        performanceOptions[
          this.props.performancePickerProps.selectedPerformanceKey
        ] ||
        this.props.performancePickerProps.performanceOptions.find(
          (metric) =>
            metric.key ===
            this.props.performancePickerProps.selectedPerformanceKey
        );

      const globalOutcomeString = FormatMetrics.formatNumbers(
        this.state.metrics.globalOutcome,
        outcomeKey
      );
      // const disparityOutcomeString = FormatMetrics.formatNumbers(
      //   this.state.metrics.outcomeDisparity,
      //   outcomeKey
      // );

      const formattedBinPerformanceValues = this.state.metrics.binnedPerformance.map(
        (value) => FormatMetrics.formatNumbers(value, performanceKey)
      );
      const formattedBinOutcomeValues = this.state.metrics.binnedOutcome.map(
        (value) => FormatMetrics.formatNumbers(value, outcomeKey)
      );
      const formattedBinOverPredictionValues = this.state.metrics.binnedOverprediction?.map(
        (value) => FormatMetrics.formatNumbers(value, overpredictionKey)
      );
      const formattedBinUnderPredictionValues = this.state.metrics.binnedUnderprediction?.map(
        (value) => FormatMetrics.formatNumbers(value, underpredictionKey)
      );

      const globalOverpredictionString = FormatMetrics.formatNumbers(
        this.state.metrics.globalOverprediction,
        outcomeKey
      );
      const globalUnderpredictionString = FormatMetrics.formatNumbers(
        this.state.metrics.globalUnderprediction,
        outcomeKey
      );

      const overallMetrics = [
        globalPerformanceString,
        globalOutcomeString,
        globalOverpredictionString,
        globalUnderpredictionString
      ];
      const formattedBinValues = [
        formattedBinPerformanceValues,
        formattedBinOutcomeValues,
        formattedBinOverPredictionValues,
        formattedBinUnderPredictionValues
      ];
      const metricLabels = [
        (
          this.props.performancePickerProps.performanceOptions.find(
            (a) => a.key === performanceKey
          ) || performanceOptions[performanceKey]
        ).title,
        performanceOptions[outcomeKey].title,
        performanceOptions[overpredictionKey].title,
        performanceOptions[underpredictionKey].title
      ];

      const cancelIcon: IIconProps = { iconName: "Cancel" };

      mainChart = (
        <div className={styles.main}>
          <div className={styles.mainLeft}>
            <div
              className={styles.overallArea}
              style={{
                height: this.state.expandAttributes
                  ? `${150 + 50 * (areaHeights / 150)}px`
                  : "150px"
              }}
            >
              <OverallTable
                binGroup={
                  this.props.dashboardContext.modelMetadata.featureNames[
                    this.props.featureBinPickerProps.selectedBinIndex
                  ]
                }
                binLabels={this.props.dashboardContext.groupNames}
                formattedBinValues={formattedBinValues}
                metricLabels={metricLabels}
                overallMetrics={overallMetrics}
                expandAttributes={this.state.expandAttributes}
                binValues={this.state.metrics.binnedPerformance}
              />
            </div>
            <div
              className={styles.expandAttributes}
              onClick={this.expandAttributes}
            >
              {(this.state.expandAttributes && (
                <Icon iconName="ChevronUp" className={styles.chevronIcon} />
              )) ||
                (!this.state.expandAttributes && (
                  <Icon iconName="ChevronDown" className={styles.chevronIcon} />
                ))}
              <Text>
                {(this.state.expandAttributes &&
                  localization.Report.collapseSensitiveAttributes) ||
                  (!this.state.expandAttributes &&
                    localization.Report.expandSensitiveAttributes)}
              </Text>
            </div>
            <div className={styles.equalizedOdds}>
              <Text>{localization.Report.equalizedOddsDisparity}</Text>
            </div>
            <div className={styles.howTo}>
              <ActionButton onClick={this.handleOpenModalHelp}>
                <div className={styles.infoButton}>i</div>
                {localization.ModelComparison.howToRead}
              </ActionButton>
              <Modal
                titleAriaId="intro modal"
                isOpen={this.state.showModalHelp}
                onDismiss={this.handleCloseModalHelp}
                isModeless={true}
                containerClassName={styles.modalContentHelp}
              >
                <div style={{ display: "flex" }}>
                  <IconButton
                    styles={iconButtonStyles}
                    iconProps={cancelIcon}
                    ariaLabel="Close popup modal"
                    onClick={this.handleCloseModalHelp}
                  />
                </div>
                <p className={styles.modalContentHelpText}>
                  {localization.Report.classificationPerformanceHowToRead1}
                  <br />
                  <br />
                  {localization.Report.classificationPerformanceHowToRead2}
                  <br />
                  <br />
                  {localization.Report.classificationPerformanceHowToRead3}
                  <br />
                  <br />
                </p>
                <div style={{ display: "flex", paddingBottom: "20px" }}>
                  <PrimaryButton
                    className={styles.doneButton}
                    onClick={this.handleCloseModalHelp}
                  >
                    {localization.done}
                  </PrimaryButton>
                </div>
              </Modal>
            </div>
            <div
              className={styles.presentationArea}
              style={{ height: `${areaHeights}px` }}
            >
              <SummaryTable
                binGroup={
                  this.props.dashboardContext.modelMetadata.featureNames[
                    this.props.featureBinPickerProps.selectedBinIndex
                  ]
                }
                binLabels={this.props.dashboardContext.groupNames}
                formattedBinValues={formattedBinPerformanceValues}
                metricLabel={selectedMetric.title}
                binValues={this.state.metrics.binnedPerformance}
              />
              <div className={styles.chartWrapper}>
                <div className={styles.chartHeader}>
                  {performanceChartHeader}
                </div>
                <div className={styles.chartBody}>
                  <AccessibleChart
                    plotlyProps={performancePlot}
                    theme={undefined}
                  />
                </div>
              </div>
            </div>
            <div className={styles.legendPanel}>
              <div className={styles.textRow}>
                <div
                  className={styles.colorBlock}
                  style={{ backgroundColor: chartColors[1] }}
                />
                <div>
                  <div className={styles.legendTitle}>
                    {localization.Report.underestimationError}
                  </div>
                  <div className={styles.legendSubtitle}>
                    {localization.Report.underpredictionExplanation}
                  </div>
                </div>
              </div>
              <div className={styles.textRow}>
                <div
                  className={styles.colorBlock}
                  style={{ backgroundColor: chartColors[0] }}
                />
                <div>
                  <div className={styles.legendTitle}>
                    {localization.Report.overestimationError}
                  </div>
                  <div className={styles.legendSubtitle}>
                    {localization.Report.overpredictionExplanation}
                  </div>
                </div>
              </div>
            </div>
          </div>
          <div className={styles.mainRight}>
            <div className={styles.insights}>
              <Icon
                iconName="CRMCustomerInsightsApp"
                className={styles.insightsIcon}
              />
              <Text style={{ verticalAlign: "middle" }}>
                {localization.ModelComparison.insights}
              </Text>
            </div>
            <div className={styles.insightsText}>{localization.loremIpsum}</div>
            <div className={styles.downloadReport}>
              <Icon iconName="Download" className={styles.downloadIcon} />
              <Text style={{ verticalAlign: "middle" }}>
                {localization.ModelComparison.downloadReport}
              </Text>
            </div>
          </div>
        </div>
      );
    }

    return (
      <div style={{ height: "100%", overflowY: "auto" }}>
        <div className={styles.header}>
          {this.props.modelCount > 1 && (
            <div className={styles.multimodelSection}>
              <ActionButton
                className={styles.multimodelButton}
                iconProps={{ iconName: "ChevronLeft" }}
                onClick={this.clearModelSelection}
              >
                {localization.Report.backToComparisons}
              </ActionButton>
            </div>
          )}
          <div className={styles.modelLabel}>
            {localization.Report.assessmentResults}{" "}
            <b>
              {
                this.props.dashboardContext.modelNames[
                  this.props.selectedModelIndex
                ]
              }
            </b>
          </div>
          <div className={styles.headerOptions}>
            <Dropdown
              className={styles.dropDown}
              // label="Feature"
              defaultSelectedKey={
                this.props.dashboardContext.modelMetadata.featureNames[
                  this.props.featureBinPickerProps.selectedBinIndex
                ]
              }
              options={featureOptions}
              disabled={false}
              onChange={this.featureChanged}
              styles={dropdownStyles}
            />
          </div>
        </div>
        {mainChart}
      </div>
    );
  }

  private readonly clearModelSelection = (): void => {
    if (this.props.onChartClick) {
      this.props.onChartClick();
    }
  };

  private readonly expandAttributes = (): void => {
    this.setState({ expandAttributes: !this.state.expandAttributes });
  };

  // private readonly onEditConfigs = (): void => {
  //   if (this.props.modelCount > 1) {
  //     this.props.onChartClick(undefined);
  //   }
  //   this.props.onEditConfigs();
  // };

  private readonly handleOpenModalHelp = (): void => {
    this.setState({ showModalHelp: true });
  };

  private readonly handleCloseModalHelp = (): void => {
    this.setState({ showModalHelp: false });
  };

  private readonly featureChanged = (
    _: React.FormEvent<HTMLDivElement>,
    option?: IDropdownOption
  ): void => {
    if (!option) {
      return;
    }
    const featureKey = option.key.toString();
    if (this.state.featureKey !== featureKey) {
      this.props.featureBinPickerProps.selectedBinIndex = this.props.dashboardContext.modelMetadata.featureNames.indexOf(
        featureKey
      );
      this.setState({ featureKey, metrics: undefined });
    }
  };

  private async loadData(): Promise<void> {
    try {
      // let binnedFNR: number[];
      // let binnedFPR: number[];
      let overallFalsePositiveRate: number | undefined;
      let overallFalseNegativeRate: number | undefined;
      let binnedFalsePositiveRate: number[] | undefined;
      let binnedFalseNegativeRate: number[] | undefined;
      let globalOverprediction: number | undefined;
      let globalUnderprediction: number | undefined;
      let binnedOverprediction: number[] | undefined;
      let binnedUnderprediction: number[] | undefined;
      let predictions: number[] | undefined;
      let errors: number[] | undefined;
      let outcomes: IMetricResponse;
      let outcomeDisparity: number;
      const performance = await this.props.metricsCache.getMetric(
        this.props.dashboardContext.binVector,
        this.props.featureBinPickerProps.selectedBinIndex,
        this.props.selectedModelIndex,
        this.props.performancePickerProps.selectedPerformanceKey
      );
      const performanceDisparity = await this.props.metricsCache.getDisparityMetric(
        this.props.dashboardContext.binVector,
        this.props.featureBinPickerProps.selectedBinIndex,
        this.props.selectedModelIndex,
        this.props.performancePickerProps.selectedPerformanceKey,
        ParityModes.Difference
      );
      switch (this.props.dashboardContext.modelMetadata.PredictionType) {
        case PredictionTypes.BinaryClassification: {
          let falseNegativeRateResponse: IMetricResponse = await this.getMetric(
            "false_negative_rate"
          );
          let falsePositiveRateResponse: IMetricResponse = await this.getMetric(
            "false_positive_rate"
          );
          binnedFalseNegativeRate = falseNegativeRateResponse.bins;
          overallFalseNegativeRate = falseNegativeRateResponse.global;
          binnedFalsePositiveRate = falsePositiveRateResponse.bins;
          overallFalsePositiveRate = falsePositiveRateResponse.global;
          outcomes = await this.getMetric("selection_rate");
          outcomeDisparity = await this.props.metricsCache.getDisparityMetric(
            this.props.dashboardContext.binVector,
            this.props.featureBinPickerProps.selectedBinIndex,
            this.props.selectedModelIndex,
            "selection_rate",
            ParityModes.Difference
          );
          break;
        }
        case PredictionTypes.Probability: {
          predictions = this.props.dashboardContext.predictions[
            this.props.selectedModelIndex
          ];
          let overpredictionResponse: IMetricResponse = await this.getMetric(
            "overprediction"
          );
          let underpredictionResponse: IMetricResponse = await this.getMetric(
            "underprediction"
          );
          binnedOverprediction = overpredictionResponse.bins;
          binnedUnderprediction = underpredictionResponse.bins;
          outcomes = await this.getMetric("average");
          outcomeDisparity = await this.props.metricsCache.getDisparityMetric(
            this.props.dashboardContext.binVector,
            this.props.featureBinPickerProps.selectedBinIndex,
            this.props.selectedModelIndex,
            "average",
            ParityModes.Difference
          );
          break;
        }
        case PredictionTypes.Regression:
        default: {
          predictions = this.props.dashboardContext.predictions[
            this.props.selectedModelIndex
          ];
          errors = predictions.map((predicted, index) => {
            return predicted - this.props.dashboardContext.trueY[index];
          });
          outcomes = await this.getMetric(
            "average"
          );
          outcomeDisparity = await this.props.metricsCache.getDisparityMetric(
            this.props.dashboardContext.binVector,
            this.props.featureBinPickerProps.selectedBinIndex,
            this.props.selectedModelIndex,
            "average",
            ParityModes.Difference
          );
          break;
        }
      }
      this.setState({
        metrics: {
<<<<<<< HEAD
          binnedFalseNegativeRate,
          binnedFalsePositiveRate,
=======
>>>>>>> 0970d090
          binnedOutcome: outcomes.bins,
          binnedOverprediction,
          binnedPerformance: performance.bins,
          binnedUnderprediction,
          errors,
<<<<<<< HEAD
          
          globalOutcome: outcomes.global,
          globalOverprediction,
          globalPerformance: performance.global,
          globalUnderprediction,
=======
          globalOutcome: outcomes.global,
          globalOverprediction: overallOverprediction,
          globalPerformance: performance.global,
          globalUnderprediction: overallUnderprediction,
>>>>>>> 0970d090
          outcomeDisparity,
          performanceDisparity,
          predictions
        }
      });
    } catch {
      // todo;
    }
  }

  private async getMetric(metricName: string): Promise<IMetricResponse> {
    return await this.props.metricsCache.getMetric(
      this.props.dashboardContext.binVector,
      this.props.featureBinPickerProps.selectedBinIndex,
      this.props.selectedModelIndex,
      metricName
    );
  }
}<|MERGE_RESOLUTION|>--- conflicted
+++ resolved
@@ -869,28 +869,17 @@
       }
       this.setState({
         metrics: {
-<<<<<<< HEAD
           binnedFalseNegativeRate,
           binnedFalsePositiveRate,
-=======
->>>>>>> 0970d090
           binnedOutcome: outcomes.bins,
           binnedOverprediction,
           binnedPerformance: performance.bins,
           binnedUnderprediction,
           errors,
-<<<<<<< HEAD
-          
           globalOutcome: outcomes.global,
           globalOverprediction,
           globalPerformance: performance.global,
           globalUnderprediction,
-=======
-          globalOutcome: outcomes.global,
-          globalOverprediction: overallOverprediction,
-          globalPerformance: performance.global,
-          globalUnderprediction: overallUnderprediction,
->>>>>>> 0970d090
           outcomeDisparity,
           performanceDisparity,
           predictions
