// Copyright (c) Microsoft Corporation.
// Licensed under the MIT License.

import {
  ICausalWhatIfData,
  IErrorAnalysisMatrix,
  IHighchartBoxData
} from "@responsible-ai/core-ui";
import {
  ModelAssessmentDashboard,
  IModelAssessmentData,
  IModelAssessmentDashboardProps,
  parseFeatureFlights
} from "@responsible-ai/model-assessment";
import React from "react";

import { callFlaskService } from "./callFlaskService";
import { IAppConfig } from "./config";

interface IModelAssessmentProps {
  config: IAppConfig;
  modelData: IModelAssessmentData;
}
export class ModelAssessment extends React.Component<IModelAssessmentProps> {
  public render(): React.ReactNode {
    const callBack: Pick<
      IModelAssessmentDashboardProps,
      | "requestExp"
      | "requestPredictions"
      | "requestDebugML"
      | "requestMatrix"
      | "requestImportances"
      | "requestCausalWhatIf"
      | "requestBoxPlotDistribution"
<<<<<<< HEAD
      | "requestBubblePlotData"
=======
      | "requestDatasetAnalysisBarChart"
      | "requestDatasetAnalysisBoxChart"
      | "requestGlobalExplanations"
>>>>>>> 752c2d09
    > = {};
    if (this.props.config.baseUrl) {
      callBack.requestExp = async (data: number): Promise<any[]> => {
        return callFlaskService(this.props.config, data, "/get_exp");
      };
      callBack.requestPredictions = async (data: any[]): Promise<any[]> => {
        return callFlaskService(this.props.config, data, "/predict");
      };
      callBack.requestMatrix = async (
        data: any[]
      ): Promise<IErrorAnalysisMatrix> => {
        return callFlaskService(this.props.config, data, "/matrix");
      };
      callBack.requestDebugML = async (data: any[]): Promise<any[]> => {
        return callFlaskService(this.props.config, data, "/tree");
      };
      callBack.requestImportances = async (data: any[]): Promise<any[]> => {
        return callFlaskService(this.props.config, data, "/importances");
      };
      callBack.requestCausalWhatIf = async (
        id: string,
        features: unknown[],
        featureName: string,
        newValue: unknown[],
        target: unknown[],
        abortSignal: AbortSignal
      ): Promise<ICausalWhatIfData[]> => {
        return callFlaskService(
          this.props.config,
          [id, features, featureName, newValue, target],
          "/causal_whatif",
          abortSignal
        );
      };
      callBack.requestBoxPlotDistribution = async (
        data: any
      ): Promise<IHighchartBoxData> => {
        return callFlaskService(
          this.props.config,
          data,
          "/model_overview_probability_distribution"
        );
      };
<<<<<<< HEAD
      callBack.requestBubblePlotData = async (
        data: any
      ): Promise<IHighchartBoxData> => {
        return callFlaskService(
          this.props.config,
          data,
          "/dataset_analysis_bubble_chart_plot"
=======
      callBack.requestGlobalExplanations = async (
        filter: unknown[],
        compositeFilter: unknown[],
        abortSignal: AbortSignal
      ): Promise<any> => {
        return callFlaskService(
          this.props.config,
          [filter, compositeFilter],
          "/global_explanations",
          abortSignal
        );
      };
      callBack.requestDatasetAnalysisBarChart = async (
        filter: unknown[],
        compositeFilter: unknown[],
        columnNameX: string,
        treatColumnXAsCategorical: boolean,
        columnNameY: string,
        treatColumnYAsCategorical: boolean,
        numBins: number,
        abortSignal: AbortSignal
      ): Promise<any> => {
        return callFlaskService(
          this.props.config,
          [
            filter,
            compositeFilter,
            columnNameX,
            treatColumnXAsCategorical,
            columnNameY,
            treatColumnYAsCategorical,
            numBins
          ],
          "/dataset_analysis_bar_chart_plot",
          abortSignal
        );
      };
      callBack.requestDatasetAnalysisBoxChart = async (
        filter: unknown[],
        compositeFilter: unknown[],
        columnNameX: string,
        columnNameY: string,
        numBins: number,
        abortSignal: AbortSignal
      ): Promise<any> => {
        return callFlaskService(
          this.props.config,
          [filter, compositeFilter, columnNameX, columnNameY, numBins],
          "/dataset_analysis_box_chart_plot",
          abortSignal
>>>>>>> 752c2d09
        );
      };
    }

    return (
      <ModelAssessmentDashboard
        {...this.props.modelData}
        {...callBack}
        localUrl={this.props.config.baseUrl}
        locale={this.props.config.locale}
        theme={undefined}
        featureFlights={parseFeatureFlights(this.props.config.featureFlights)}
      />
    );
  }
}<|MERGE_RESOLUTION|>--- conflicted
+++ resolved
@@ -32,13 +32,10 @@
       | "requestImportances"
       | "requestCausalWhatIf"
       | "requestBoxPlotDistribution"
-<<<<<<< HEAD
-      | "requestBubblePlotData"
-=======
       | "requestDatasetAnalysisBarChart"
       | "requestDatasetAnalysisBoxChart"
       | "requestGlobalExplanations"
->>>>>>> 752c2d09
+      | "requestBubblePlotData"
     > = {};
     if (this.props.config.baseUrl) {
       callBack.requestExp = async (data: number): Promise<any[]> => {
@@ -82,15 +79,6 @@
           "/model_overview_probability_distribution"
         );
       };
-<<<<<<< HEAD
-      callBack.requestBubblePlotData = async (
-        data: any
-      ): Promise<IHighchartBoxData> => {
-        return callFlaskService(
-          this.props.config,
-          data,
-          "/dataset_analysis_bubble_chart_plot"
-=======
       callBack.requestGlobalExplanations = async (
         filter: unknown[],
         compositeFilter: unknown[],
@@ -141,7 +129,15 @@
           [filter, compositeFilter, columnNameX, columnNameY, numBins],
           "/dataset_analysis_box_chart_plot",
           abortSignal
->>>>>>> 752c2d09
+        );
+      };
+      callBack.requestBubblePlotData = async (
+        data: any
+      ): Promise<IHighchartBoxData> => {
+        return callFlaskService(
+          this.props.config,
+          data,
+          "/dataset_analysis_bubble_chart_plot"
         );
       };
     }
