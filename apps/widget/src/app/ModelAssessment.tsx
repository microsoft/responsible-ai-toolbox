--- conflicted
+++ resolved
@@ -39,12 +39,8 @@
             selectionIndexes,
             aggregateMethod,
             className,
-<<<<<<< HEAD
-            iouThresh
-=======
             iouThreshold,
             objectDetectionCache
->>>>>>> bd066380
           ],
           "/get_object_detection_metrics",
           abortSignal
