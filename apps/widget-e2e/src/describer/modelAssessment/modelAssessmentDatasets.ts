--- conflicted
+++ resolved
@@ -147,7 +147,6 @@
       "age",
       "s6"
     ],
-<<<<<<< HEAD
     modelStatisticsData: {
       defaultXAxis: "Error",
       defaultXAxisPanelValue: "Error",
@@ -155,7 +154,7 @@
       yAxisNewPanelValue: "Dataset",
       yAxisNewValue: "age",
       yAxisNumberOfBins: "8"
-=======
+    },
     whatIfCounterfactualsData: {
       checkForClassField: false,
       columnHeaderAfterSort: "s5",
@@ -167,7 +166,6 @@
       WhatIfNameLabelUpdated: "New Copy of row 5",
       yAxisNewValue: "bmi",
       yAxisValue: "age"
->>>>>>> c5ccb6f1
     }
   }
 };
