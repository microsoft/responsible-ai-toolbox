// Copyright (c) Microsoft Corporation.
// Licensed under the MIT License.

import {
  IExplanationDashboardData,
  ISerializedExplanationData,
<<<<<<< HEAD
  IFairnessData
=======
  IFairnessData,
  IModelExplanationData,
  IDataset,
  ICausalAnalysisData
>>>>>>> 6bf7f5fb
} from "@responsible-ai/core-ui";
import { IModelAssessmentData } from "@responsible-ai/model-assessment";

import { adultCensus } from "../error-analysis/__mock_data__/adultCensus";
import { binaryClassification } from "../fairness/__mock_data__/binaryClassification";
import { precomputedBinary } from "../fairness/__mock_data__/precomputedBinary";
import { precomputedBinaryMissingMetrics } from "../fairness/__mock_data__/precomputedBinaryMissingMetrics";
import { precomputedBinaryTwo } from "../fairness/__mock_data__/precomputedBinaryTwo";
import { probability } from "../fairness/__mock_data__/probability";
import { regression } from "../fairness/__mock_data__/regression";
import { automlMimicAdult } from "../interpret/__mock_data__/automlMimicAdult";
import { bostonData } from "../interpret/__mock_data__/bostonData";
import { bostonDataGlobal } from "../interpret/__mock_data__/bostonDataGlobal";
import { bostonDataNoDataset } from "../interpret/__mock_data__/bostonDataNoDataset";
import { bostonDataNoY } from "../interpret/__mock_data__/bostonDataNoY";
import { breastCancerData } from "../interpret/__mock_data__/breastCancerData";
import { ebmData } from "../interpret/__mock_data__/ebmData";
import { ibmData } from "../interpret/__mock_data__/ibmData";
import { ibmDataInconsistent } from "../interpret/__mock_data__/ibmDataInconsistent";
import { ibmNoClass } from "../interpret/__mock_data__/ibmNoClass";
import { irisData } from "../interpret/__mock_data__/irisData";
import { irisDataNoLocal } from "../interpret/__mock_data__/irisDataNoLocal";
import { irisGlobal } from "../interpret/__mock_data__/irisGlobal";
import { irisNoData } from "../interpret/__mock_data__/irisNoData";
import { irisNoFeatures } from "../interpret/__mock_data__/irisNoFeatures";
import { largeFeatureCount } from "../interpret/__mock_data__/largeFeatureCount";
import {
  adultCensusWithFairnessDataset,
  adultCensusWithFairnessModelExplanationData,
  adultCensusCausalAnalysisData
} from "../model-assessment/__mock_data__/adultCensus";

export interface IInterpretDataSet {
  data: IExplanationDashboardData;
  classDimension?: 1 | 2 | 3;
}

export interface IFairnessDataSet {
  data: IFairnessData;
}

export interface IErrorAnalysisDataSet {
  data: IExplanationDashboardData | ISerializedExplanationData;
  classDimension?: 1 | 2 | 3;
}

<<<<<<< HEAD
export interface IModelAssessmentDataSet extends IModelAssessmentData {
=======
export interface IModelAssessmentDataSet {
  causalAnalysisData: ICausalAnalysisData;
  dataset: IDataset;
  modelExplanationData: IModelExplanationData;
>>>>>>> 6bf7f5fb
  classDimension?: 1 | 2 | 3;
}

export interface IDataSet<TDataSet> {
  datasets: { [key: string]: TDataSet };
}

export interface IInterpretSetting {
  versions: { [key: string]: 1 | 2 };
}

export interface IFairnessSetting {
  versions: { [key: string]: 2 };
}

export interface IErrorAnalysisSetting {
  versions: { [key: string]: 1 | 2 | 3 };
}

export interface IModelAssessmentSetting {
  versions: { [key: string]: 1 };
}

export const applicationKeys = <const>[
  "interpret",
  "fairness",
  "errorAnalysis",
  "modelAssessment"
];

export type IApplications = {
  [key in typeof applicationKeys[number]]: unknown;
} & {
  fairness: IFairnessSetting & IDataSet<IFairnessDataSet>;
  interpret: IInterpretSetting & IDataSet<IInterpretDataSet>;
  errorAnalysis: IErrorAnalysisSetting & IDataSet<IErrorAnalysisDataSet>;
  modelAssessment: IModelAssessmentSetting & IDataSet<IModelAssessmentDataSet>;
};

export const applications: IApplications = <const>{
  errorAnalysis: {
    datasets: {
      adultCensusIncomeData: { classDimension: 2, data: adultCensus },
      breastCancerData: { classDimension: 2, data: breastCancerData }
    },
    versions: { "1": 1, "2:Static-View": 2, "3:Live-Debug": 3 }
  },
  fairness: {
    datasets: {
      binaryClassification: { data: binaryClassification },
      precomputedBinary: { data: precomputedBinary },
      precomputedBinaryMissingMetrics: {
        data: precomputedBinaryMissingMetrics
      },
      precomputedBinaryTwo: { data: precomputedBinaryTwo },
      probability: { data: probability },
      regression: { data: regression }
    },
    versions: { "Version-2": 2 }
  },
  interpret: {
    datasets: {
      automlMimicAdult: { data: automlMimicAdult },
      bostonData: { classDimension: 1, data: bostonData },
      bostonDataGlobal: { classDimension: 1, data: bostonDataGlobal },
      bostonDataNoDataset: { classDimension: 1, data: bostonDataNoDataset },
      bostonDataNoPredict: { classDimension: undefined, data: bostonData },
      bostonDataNoY: { classDimension: 1, data: bostonDataNoY },
      breastCancerData: { classDimension: 2, data: breastCancerData },
      ebmData: { classDimension: 2, data: ebmData },
      ibmData: { classDimension: 2, data: ibmData },
      ibmDataInconsistent: { classDimension: 2, data: ibmDataInconsistent },
      ibmNoClass: { classDimension: 2, data: ibmNoClass },
      irisData: { classDimension: 3, data: irisData },
      irisDataNoLocal: { classDimension: 3, data: irisDataNoLocal },
      irisGlobal: { classDimension: 3, data: irisGlobal },
      irisNoData: { classDimension: 3, data: irisNoData },
      irisNoFeatures: { classDimension: 3, data: irisNoFeatures },
      largeFeatureCount: { classDimension: 2, data: largeFeatureCount }
    },
    versions: { "Version-1": 1, "Version-2": 2 }
  },
  modelAssessment: {
    datasets: {
      adultCensusIncomeData: {
<<<<<<< HEAD
        casualAnalysisData: [adultCensusCasualAnalysisData],
=======
        causalAnalysisData: adultCensusCausalAnalysisData,
>>>>>>> 6bf7f5fb
        classDimension: 2,
        dataset: adultCensusWithFairnessDataset,
        modelExplanationData: [adultCensusWithFairnessModelExplanationData]
      } as IModelAssessmentDataSet
    },
    versions: { "Version-1": 1 }
  }
};<|MERGE_RESOLUTION|>--- conflicted
+++ resolved
@@ -4,14 +4,7 @@
 import {
   IExplanationDashboardData,
   ISerializedExplanationData,
-<<<<<<< HEAD
   IFairnessData
-=======
-  IFairnessData,
-  IModelExplanationData,
-  IDataset,
-  ICausalAnalysisData
->>>>>>> 6bf7f5fb
 } from "@responsible-ai/core-ui";
 import { IModelAssessmentData } from "@responsible-ai/model-assessment";
 
@@ -58,14 +51,7 @@
   classDimension?: 1 | 2 | 3;
 }
 
-<<<<<<< HEAD
 export interface IModelAssessmentDataSet extends IModelAssessmentData {
-=======
-export interface IModelAssessmentDataSet {
-  causalAnalysisData: ICausalAnalysisData;
-  dataset: IDataset;
-  modelExplanationData: IModelExplanationData;
->>>>>>> 6bf7f5fb
   classDimension?: 1 | 2 | 3;
 }
 
@@ -151,11 +137,7 @@
   modelAssessment: {
     datasets: {
       adultCensusIncomeData: {
-<<<<<<< HEAD
-        casualAnalysisData: [adultCensusCasualAnalysisData],
-=======
-        causalAnalysisData: adultCensusCausalAnalysisData,
->>>>>>> 6bf7f5fb
+        causalAnalysisData: [adultCensusCausalAnalysisData],
         classDimension: 2,
         dataset: adultCensusWithFairnessDataset,
         modelExplanationData: [adultCensusWithFairnessModelExplanationData]
