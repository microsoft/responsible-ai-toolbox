--- conflicted
+++ resolved
@@ -240,7 +240,6 @@
     },
     versions: { "1": 1, "2:Static-View": 2 }
   },
-<<<<<<< HEAD
   modelAssessmentForecasting: {
     datasets: {
       emotion: {
@@ -250,49 +249,6 @@
     },
     versions: { "1": 1, "2:Static-View": 2 }
   },
-  modelAssessmentText: {
-    datasets: {
-      emotion: {
-        classDimension: 3,
-        dataset: emotion,
-        modelExplanationData: [emotionModelExplanationData]
-      } as IModelAssessmentDataSet
-    },
-    versions: { "1": 1, "2:Static-View": 2 }
-  },
-  modelAssessmentVision: {
-    datasets: {
-      fridge: {
-        classDimension: 3,
-        dataset: {
-          categorical_features: fridge.categorical_features,
-          class_names: fridge.class_names,
-          feature_names: fridge.feature_names,
-          features: fridge.features,
-          images: fridge.images,
-          predicted_y: fridge.predicted_y,
-          task_type: fridge.task_type,
-          true_y: fridge.true_y
-        }
-      },
-      imagenet: {
-        classDimension: 3,
-        dataset: {
-          categorical_features: imagenet.categorical_features,
-          class_names: imagenet.class_names,
-          feature_names: imagenet.feature_names,
-          features: imagenet.features,
-          images: imagenet.images,
-          predicted_y: imagenet.predicted_y,
-          task_type: imagenet.task_type,
-          true_y: imagenet.true_y
-        }
-      } as IModelAssessmentDataSet
-    },
-    versions: { "1": 1, "2:Static-View": 2 }
-  }
-=======
   modelAssessmentText: textApplications.modelAssessmentText,
   modelAssessmentVision: visionApplications.modelAssessmentVision
->>>>>>> d608965e
 };