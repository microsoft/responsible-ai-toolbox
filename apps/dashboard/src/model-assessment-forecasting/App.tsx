--- conflicted
+++ resolved
@@ -86,14 +86,7 @@
             start = 10;
             end = 20;
           }
-<<<<<<< HEAD
-          preds = this.props.dataset.predicted_y?.slice(
-            start,
-            end
-          ) as number[];
-=======
           preds = this.props.dataset.predicted_y?.slice(start, end) as number[];
->>>>>>> 7156699d
         }
         if (x[2].length === 0) {
           // return original predictions
