--- conflicted
+++ resolved
@@ -45,13 +45,7 @@
     }
 
     const modelAssessmentDashboardProps: IModelAssessmentDashboardProps = {
-<<<<<<< HEAD
-      causalAnalysisData: this.props.causalAnalysisData,
-      counterfactualData: this.props.counterfactualData,
-      dataset: this.props.dataset,
-=======
       ...this.props,
->>>>>>> bc1d16a9
       locale: this.props.language,
       localUrl: "",
       requestDebugML: generateJsonTreeAdultCensusIncome,
