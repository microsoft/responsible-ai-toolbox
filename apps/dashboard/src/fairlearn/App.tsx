import React from "react";
<<<<<<< HEAD
import { FairnessWizardv1, IMetricResponsev1 } from "@responsible-ai/fairlearn";
import { createTheme } from "@uifabric/styling";
=======
import { FairnessWizard, IMetricResponse } from "@responsible-ai/fairlearn";
import { createTheme } from "office-ui-fabric-react";
>>>>>>> f8d0578d
import _ from "lodash";
import { binaryClassifier } from "./__mock-data/binaryClassifier";
import { regression } from "./__mock-data/regression";
import { precomputedBinary } from "./__mock-data/precomputedBinary";
import { precomputedBinary2 } from "./__mock-data/precomputedBinary2";
import { probit } from "./__mock-data/probit";

const darkTheme = createTheme({
  palette: {
    themePrimary: "#2899f5",
    themeLighterAlt: "#f6fbff",
    themeLighter: "#dbeefd",
    themeLight: "#bcdffc",
    themeTertiary: "#7bc0f9",
    themeSecondary: "#40a4f6",
    themeDarkAlt: "#2389dc",
    themeDark: "#1e74ba",
    themeDarker: "#165589",
    neutralLighterAlt: "#1c1c1c",
    neutralLighter: "#252525",
    neutralLight: "#343434",
    neutralQuaternaryAlt: "#3d3d3d",
    neutralQuaternary: "#454545",
    neutralTertiaryAlt: "#656565",
    neutralTertiary: "#c8c8c8",
    neutralSecondary: "#d0d0d0",
    neutralPrimaryAlt: "#dadada",
    neutralPrimary: "#ffffff",
    neutralDark: "#f4f4f4",
    black: "#f8f8f8",
    white: "#121212"
  }
});

const lightTheme = createTheme({
  palette: {
    themePrimary: "#0078d4",
    themeLighterAlt: "#eff6fc",
    themeLighter: "#deecf9",
    themeLight: "#c7e0f4",
    themeTertiary: "#71afe5",
    themeSecondary: "#2b88d8",
    themeDarkAlt: "#106ebe",
    themeDark: "#005a9e",
    themeDarker: "#004578",
    neutralLighterAlt: "#faf9f8",
    neutralLighter: "#f3f2f1",
    neutralLight: "#edebe9",
    neutralQuaternaryAlt: "#e1dfdd",
    neutralQuaternary: "#d0d0d0",
    neutralTertiaryAlt: "#c8c6c4",
    neutralTertiary: "#a19f9d",
    neutralSecondary: "#605e5c",
    neutralPrimaryAlt: "#3b3a39",
    neutralPrimary: "#323130",
    neutralDark: "#201f1e",
    black: "#000000",
    white: "#ffffff"
  }
});

const darkContrastTheme = createTheme({
  palette: {
    themePrimary: "#ffff00",
    themeLighterAlt: "#fffff5",
    themeLighter: "#ffffd6",
    themeLight: "#ffffb3",
    themeTertiary: "#ffff66",
    themeSecondary: "#ffff1f",
    themeDarkAlt: "#e6e600",
    themeDark: "#c2c200",
    themeDarker: "#8f8f00",
    neutralLighterAlt: "#1c1c1c",
    neutralLighter: "#252525",
    neutralLight: "#343434",
    neutralQuaternaryAlt: "#3d3d3d",
    neutralQuaternary: "#454545",
    neutralTertiaryAlt: "#656565",
    neutralTertiary: "#c8c8c8",
    neutralSecondary: "#d0d0d0",
    neutralPrimaryAlt: "#dadada",
    neutralPrimary: "#ffffff",
    neutralDark: "#f4f4f4",
    black: "#f8f8f8",
    white: "#000000"
  }
});

export class App extends React.Component<any, any> {
  private static choices = [
    { label: "binaryClassifier", data: binaryClassifier },
    { label: "regression", data: regression },
    { label: "probit", data: probit },
    { label: "precomputed binary", data: precomputedBinary },
    { label: "precomputed binary2", data: precomputedBinary2 }
  ];

  private static themeChoices = [
    { label: "light", data: lightTheme },
    { label: "dark", data: darkTheme },
    { label: "darkHiContrast", data: darkContrastTheme }
  ];

  private static languages = [
    { label: "english", val: "en-EN" },
    { label: "spanish", val: "es-ES" },
    { label: "german", val: "de-DE" },
    { label: "chinese-s", val: "zh-CN" },
    { label: "japanese", val: "ja-JP" }
  ];

  private messages = {
    LocalExpAndTestReq: [{ displayText: "LocalExpAndTestReq" }],
    LocalOrGlobalAndTestReq: [{ displayText: "LocalOrGlobalAndTestReq" }],
    TestReq: [{ displayText: "TestReq" }],
    PredictorReq: [{ displayText: "PredictorReq" }]
  };
  // eslint-disable-next-line @typescript-eslint/explicit-module-boundary-types
  public constructor(props: any) {
    super(props);
    this.state = { value: 4, themeIndex: 0, language: App.languages[0].val };
  }

  public render(): React.ReactNode {
    const data: any = _.cloneDeep(App.choices[this.state.value].data);
    const theme = App.themeChoices[this.state.themeIndex].data;
    return (
      <div style={{ backgroundColor: "grey", height: "100%" }}>
        <label>Select dataset:</label>
        <select value={this.state.value} onChange={this.handleChange}>
          {App.choices.map((item, index) => (
            <option key={item.label} value={index}>
              {item.label}
            </option>
          ))}
        </select>
        <label>Select theme:</label>
        <select value={this.state.themeIndex} onChange={this.handleThemeChange}>
          {App.themeChoices.map((item, index) => (
            <option key={item.label} value={index}>
              {item.label}
            </option>
          ))}
        </select>
        <label>Select language:</label>
        <select
          value={this.state.language}
          onChange={this.handleLanguageChange}
        >
          {App.languages.map((item) => (
            <option key={item.val} value={item.val}>
              {item.label}
            </option>
          ))}
        </select>
        <div
          style={{
            width: "80vw",
            backgroundColor: "white",
            margin: "50px auto"
          }}
        >
          <div style={{ width: "940px" }}>
            <FairnessWizardv1
              // modelInformation={{ modelClass: "blackbox" } as any}
              dataSummary={{
                featureNames: data.featureNames,
                classNames: data.classNames
              }}
              testData={data.testData}
              predictedY={data.predictedY}
              trueY={data.trueY}
              precomputedMetrics={data.precomputedMetrics}
              precomputedFeatureBins={data.precomputedFeatureBins}
              customMetrics={data.customMetrics}
              predictionType={data.predictionType}
              supportedBinaryClassificationAccuracyKeys={[
                "accuracy_score",
                "balanced_accuracy_score",
                "precision_score",
                "recall_score",
                "f1_score"
              ]}
              supportedRegressionAccuracyKeys={[
                "mean_absolute_error",
                "r2_score",
                "mean_squared_error",
                "root_mean_squared_error"
              ]}
              supportedProbabilityAccuracyKeys={[
                "auc",
                "root_mean_squared_error",
                "balanced_root_mean_squared_error",
                "r2_score",
                "mean_squared_error",
                "mean_absolute_error"
              ]}
              stringParams={{ contextualHelp: this.messages }}
              requestMetrics={this.generateRandomMetrics.bind(this)}
              theme={theme}
              locale={this.state.language}
              key={Date.now()}
            />
          </div>
        </div>
      </div>
    );
  }

  private handleChange = (event): void => {
    this.setState({ value: event.target.value });
  };

  private handleThemeChange = (event): void => {
    this.setState({ themeIndex: event.target.value });
  };

  private handleLanguageChange = (event): void => {
    this.setState({ language: event.target.value });
  };

  // private generateRandomScore = (data): Promise<any[]> => {
  //     return Promise.resolve(data.map(() => Math.random()));
  // };

  private generateRandomMetrics(data, signal): Promise<IMetricResponsev1> {
    const binSize = Math.max(...data.binVector);
    const bins = new Array(binSize + 1).fill(0).map(() => Math.random());
    bins[2] = undefined;
    const promise = new Promise((resolve, reject) => {
      const timeout = setTimeout(() => {
        resolve({
          global: Math.random(),
          bins
        });
      }, 300);
      if (signal) {
        signal.addEventListener("abort", () => {
          clearTimeout(timeout);
          reject(new DOMException("Aborted", "AbortError"));
        });
      }
    });
    return promise;
  }

  // private generateExplanatins(explanations, _data, signal): Promise<any[]> {
  //     const promise = new Promise((resolve, reject) => {
  //         const timeout = setTimeout(() => {
  //             resolve(explanations);
  //         }, 300);
  //         signal.addEventListener("abort", () => {
  //             clearTimeout(timeout);
  //             reject(new DOMException("Aborted", "AbortError"));
  //         });
  //     });

  //     return promise;
  // }
}<|MERGE_RESOLUTION|>--- conflicted
+++ resolved
@@ -1,11 +1,6 @@
 import React from "react";
-<<<<<<< HEAD
 import { FairnessWizardv1, IMetricResponsev1 } from "@responsible-ai/fairlearn";
-import { createTheme } from "@uifabric/styling";
-=======
-import { FairnessWizard, IMetricResponse } from "@responsible-ai/fairlearn";
 import { createTheme } from "office-ui-fabric-react";
->>>>>>> f8d0578d
 import _ from "lodash";
 import { binaryClassifier } from "./__mock-data/binaryClassifier";
 import { regression } from "./__mock-data/regression";
