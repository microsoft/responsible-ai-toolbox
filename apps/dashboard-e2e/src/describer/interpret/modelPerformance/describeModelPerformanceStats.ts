// Copyright (c) Microsoft Corporation.
// Licensed under the MIT License.

import { IInterpretData } from "../IInterpretData";

export function describeModelPerformanceStats(dataShape: IInterpretData): void {
  describe("performance stats", () => {
    if (dataShape.noY) {
      it("should have missing stats", () => {
        cy.get("#MissingParameterPlaceHolder").contains(
          "Model performance statistics require the true outcomes be provided in addition to the predicted outcomes"
        );
      });
      return;
    }
    if (dataShape.isMulticlass) {
      it("should have legend", () => {
        cy.get('#OverallMetricChart g[class*="infolayer"]').should("exist");
      });
      return;
    }
    it("should have stats box", () => {
      cy.get('#OverallMetricChart div[class*="statsBox"]').should("exist");
    });
    it("should have some stats", () => {
      let expectedMetrics: string[];
      if (dataShape.isClassification) {
<<<<<<< HEAD
        cy.get('#OverallMetricChart div[class*="statsBox"]').contains(
          "Accuracy"
        );
        cy.get('#OverallMetricChart div[class*="statsBox"]').contains(
          "Precision"
        );
        cy.get('#OverallMetricChart div[class*="statsBox"]').contains("Recall");
        cy.get('#OverallMetricChart div[class*="statsBox"]').contains(
          "False positive rate"
        );
        cy.get('#OverallMetricChart div[class*="statsBox"]').contains(
          "False negative rate"
        );
        cy.get('#OverallMetricChart div[class*="statsBox"]').contains(
          "Selection rate"
        );
      } else {
        cy.get('#OverallMetricChart div[class*="statsBox"]').contains(
          "Mean squared error"
        );
        cy.get('#OverallMetricChart div[class*="statsBox"]').contains(
          "Mean absolute error"
        );
        cy.get('#OverallMetricChart div[class*="statsBox"]').contains("R²");
        cy.get('#OverallMetricChart div[class*="statsBox"]').contains(
=======
        expectedMetrics = [
          "Accuracy",
          "Precision",
          "F1 score",
          "False positive rate",
          "False negative rate",
          "Selection rate"
        ];
      } else {
        expectedMetrics = [
          "Mean squared error",
          "Mean absolute error",
          "R²",
>>>>>>> 18d38dd0
          "Mean prediction"
        ];
      }
      expectedMetrics.forEach((metricName) => {
        cy.get('#OverallMetricChart div[class*="statsBox"]').contains(
          metricName
        );
      });
    });
  });
}<|MERGE_RESOLUTION|>--- conflicted
+++ resolved
@@ -25,36 +25,10 @@
     it("should have some stats", () => {
       let expectedMetrics: string[];
       if (dataShape.isClassification) {
-<<<<<<< HEAD
-        cy.get('#OverallMetricChart div[class*="statsBox"]').contains(
-          "Accuracy"
-        );
-        cy.get('#OverallMetricChart div[class*="statsBox"]').contains(
-          "Precision"
-        );
-        cy.get('#OverallMetricChart div[class*="statsBox"]').contains("Recall");
-        cy.get('#OverallMetricChart div[class*="statsBox"]').contains(
-          "False positive rate"
-        );
-        cy.get('#OverallMetricChart div[class*="statsBox"]').contains(
-          "False negative rate"
-        );
-        cy.get('#OverallMetricChart div[class*="statsBox"]').contains(
-          "Selection rate"
-        );
-      } else {
-        cy.get('#OverallMetricChart div[class*="statsBox"]').contains(
-          "Mean squared error"
-        );
-        cy.get('#OverallMetricChart div[class*="statsBox"]').contains(
-          "Mean absolute error"
-        );
-        cy.get('#OverallMetricChart div[class*="statsBox"]').contains("R²");
-        cy.get('#OverallMetricChart div[class*="statsBox"]').contains(
-=======
         expectedMetrics = [
           "Accuracy",
           "Precision",
+          "Recall",
           "F1 score",
           "False positive rate",
           "False negative rate",
@@ -65,7 +39,6 @@
           "Mean squared error",
           "Mean absolute error",
           "R²",
->>>>>>> 18d38dd0
           "Mean prediction"
         ];
       }
