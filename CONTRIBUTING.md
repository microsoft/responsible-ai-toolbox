--- conflicted
+++ resolved
@@ -132,17 +132,9 @@
 
 Since it may take a while to generate and execute all notebooks which makes
 the interactive `--watch` mode tedious, there's an option `-n` to specify
-<<<<<<< HEAD
-individual notebooks. The argument is the notebook name without path and with
-`.py` file extension (which is the result of the `.ipynb`-to-`.py`
-conversion).
-
-Example: `-n responsibleaidashboard-diabetes-regression-model-debugging.py`
-=======
 individual notebooks. The argument is the notebook name without path.
 
 Example: `-n responsibleaidashboard-diabetes-regression-model-debugging`
->>>>>>> 75afdc5e
 
 Currently, only a single notebook can be specified.
 
