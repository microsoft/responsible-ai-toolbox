--- conflicted
+++ resolved
@@ -1,383 +1,379 @@
-const { spawnSync, spawn } = require("child_process");
-const fs = require("fs");
-const path = require("path");
-const _ = require("lodash");
-const commander = require("commander");
-const { exit } = require("process");
-
-const nxPath = path.join(__dirname, "../node_modules/@nrwl/cli/bin/nx.js");
-const baseDir = path.join(__dirname, "../notebooks/responsibleaidashboard");
-const tabularDir = path.join(baseDir, "tabular");
-const visionDir = path.join(baseDir, "vision");
-const filePrefix = "responsibleaidashboard-";
-// Please add notebook name into the appropriate 'fileNames' array only when you are adding e2e tests to that notebook.
-// Keep this list in sync with .github/workflows/CI-e2e-notebooks.yml and/or .github/workflows/CI-e2e-notebooks-vision.yml
-const tabularFileNames = [
-  "responsibleaidashboard-census-classification-model-debugging",
-  "responsibleaidashboard-diabetes-regression-model-debugging",
-  "responsibleaidashboard-housing-classification-model-debugging",
-  "responsibleaidashboard-diabetes-decision-making",
-  "responsibleaidashboard-housing-decision-making",
-<<<<<<< HEAD
-  "responsibleaidashboard-multiclass-dnn-model-debugging",
-  "responsibleaidashboard-orange-juice-forecasting",
-=======
-  "responsibleaidashboard-multiclass-dnn-model-debugging"
-];
-const visionFileNames = [
->>>>>>> 3922f90f
-  "responsibleaidashboard-fridge-image-classification-model-debugging",
-  "responsibleaidashboard-fridge-multilabel-image-classification-model-debugging",
-  "responsibleaidashboard-fridge-object-detection-model-debugging"
-];
-const fileNames = tabularFileNames.concat(visionFileNames);
-const notebookHostReg = /^ResponsibleAI started at (http:\/\/localhost:\d+)$/m;
-const serveHostReg = /Web Development Server is listening at\s+(.*)$/m;
-const timeout = 3600;
-
-/**
- *
- * @param {string} notebook
- * @returns {string}
- */
-function getDirForNotebook(notebook) {
-  if (notebook.endsWith(".py")) {
-    notebook = notebook.replace(".py", "");
-  }
-  if (visionFileNames.includes(notebook)) {
-    return visionDir;
-  } else if (tabularFileNames.includes(notebook)) {
-    return tabularDir;
-  } else {
-    throw new Error(`Notebook ${notebook} not found.`);
-  }
-}
-
-/**
- *
- * @param {string} host
- * @returns {Promise<string>}
- */
-async function serve(host) {
-  console.log(`Running nx serve`);
-  const timer = setTimeout(() => {
-    throw new Error(`serve timeout.`);
-  }, timeout * 1000);
-  const nbProcess = spawn("node", [nxPath, "serve", "widget"], {
-    cwd: path.join(__dirname, ".."),
-    env: {
-      NX_based_url: host
-    }
-  });
-  nbProcess.on("exit", () => {
-    throw new Error(`Failed to run serve`);
-  });
-  return new Promise((resolve) => {
-    let stdout = "";
-    const handleOutput = (data) => {
-      const message = data.toString();
-      stdout += message;
-      console.log(message);
-      if (serveHostReg.test(stdout)) {
-        clearTimeout(timer);
-        resolve(serveHostReg.exec(stdout)[1]);
-      }
-    };
-    nbProcess.stdout.on("data", handleOutput);
-    nbProcess.stderr.on("data", handleOutput);
-    nbProcess.stdout.on("error", (error) => {
-      throw error;
-    });
-  });
-}
-
-/**
- *
- * @param {string} name
- * @returns {Promise<string>}
- */
-async function runNotebook(name) {
-  console.log(`Running ${name}`);
-  const timer = setTimeout(() => {
-    throw new Error(`${name} timeout.`);
-  }, timeout * 1000);
-  const dir = getDirForNotebook(name);
-  const nbProcess = spawn("python", ["-i", path.join(dir, name)]);
-  nbProcess.on("exit", () => {
-    throw new Error(`Failed to run notebook ${name}`);
-  });
-  return new Promise((resolve) => {
-    let stdout = "";
-    const handleOutput = (data) => {
-      const message = data.toString();
-      stdout += message;
-      console.log(message);
-      if (notebookHostReg.test(stdout)) {
-        clearTimeout(timer);
-        resolve(notebookHostReg.exec(stdout)[1]);
-      }
-    };
-    nbProcess.stdout.on("data", handleOutput);
-    nbProcess.stderr.on("data", handleOutput);
-    nbProcess.stdout.on("error", (error) => {
-      throw error;
-    });
-  });
-}
-
-function addFlightsInFile(path, flights) {
-  if (!fs.existsSync(path)) {
-    throw new Error(`${path} does not exist.`);
-  }
-  let content = fs.readFileSync(path, { encoding: "utf-8" });
-  let startIndex = 0;
-  const dashboardConstructorCall = "ResponsibleAIDashboard(";
-  while (startIndex < content.length) {
-    startIndex = content.indexOf(dashboardConstructorCall, startIndex);
-    if (startIndex === -1) {
-      break;
-    }
-    let dashboardArgsIndex = startIndex + dashboardConstructorCall.length;
-    let parenthesesBalance = 1;
-    while (parenthesesBalance > 0) {
-      if (content.at(dashboardArgsIndex) === "(") {
-        parenthesesBalance += 1;
-      } else if (content.at(dashboardArgsIndex) === ")") {
-        parenthesesBalance -= 1;
-      }
-      dashboardArgsIndex += 1;
-    }
-    content =
-      content.slice(0, dashboardArgsIndex - 1) +
-      `, feature_flights="${flights.split(",").join("&")}")` +
-      content.slice(dashboardArgsIndex);
-    startIndex = dashboardArgsIndex + 1;
-  }
-  console.log(`writing notebook with flights to ${path}`);
-  fs.writeFileSync(path, content, { encoding: "utf-8" });
-}
-
-function checkIfAllNotebooksHaveTests() {
-  console.log(`Checking if all notebooks under ${baseDir} have tests`);
-  const files = fs
-    .readdirSync(tabularDir)
-    .concat(fs.readdirSync(visionDir))
-    .filter((f) => f.startsWith(filePrefix) && f.endsWith(".ipynb"))
-    .map((f) => f.replace(".ipynb", ""));
-  const allNotebooksHaveTests = _.isEqual(_.sortBy(files), _.sortBy(fileNames));
-  if (!allNotebooksHaveTests) {
-    throw new Error(
-      `Some of the notebooks don't have tests. If a new notebook is added, Please add tests.`
-    );
-  }
-  console.log(`All notebooks have tests.`);
-}
-
-function convertNotebooks(notebook, flights) {
-  console.log("Converting notebooks");
-  for (var fileName of fileNames) {
-    if (notebook && fileName !== notebook) {
-      console.log(`Skipping ${fileName}. Looking for ${notebook} only.`);
-      continue;
-    }
-    const dir = getDirForNotebook(fileName);
-    if (flights) {
-      // flights were passed (not just -f without flights arg)
-      console.log(
-        `Converting notebook ${fileName} with flights ${flights.toString()}\r\n`
-      );
-    } else {
-      // no flights were passed
-      console.log(`Converting notebook ${fileName} with no flights.\r\n`);
-    }
-    const { status, stderr } = spawnSync(
-      "jupyter",
-      ["nbconvert", path.join(dir, `${fileName}.ipynb`), "--to", "script"],
-      {
-        stdio: "inherit"
-      }
-    );
-    if (status) {
-      throw new Error(`Failed to convert notebook:\r\n\r\n${stderr}`);
-    }
-    if (flights) {
-      addFlightsInFile(path.join(dir, `${fileName}.py`), flights);
-    }
-    console.log(`Converted notebook ${fileName}\r\n`);
-  }
-}
-/**
- * @typedef {Object} Host
- * @property {string} file
- * @property {string} host
- */
-/**
- * @returns {Host[]}
- */
-async function runNotebooks(selectedNotebook, host) {
-  let files = fs
-    .readdirSync(tabularDir)
-    .concat(fs.readdirSync(visionDir))
-    .filter((f) => f.startsWith(filePrefix) && f.endsWith(".py"));
-  console.log("Available notebooks:");
-  files.forEach((file) => {
-    console.log(`    ${file}`);
-  });
-  if (selectedNotebook) {
-    const nbFileName = `${selectedNotebook}.py`;
-    if (host) {
-      files = [nbFileName];
-    } else {
-      console.log(`Should only run ${nbFileName}`);
-      files = files.filter((f) => f === nbFileName);
-      if (files.length === 0) {
-        console.log(`Could not find any matching notebook for ${nbFileName}.`);
-        exit(1);
-      }
-    }
-  }
-  const hosts = [];
-  for (const f of files) {
-    host = host || (await runNotebook(f));
-    hosts.push({ file: f, host: host });
-    console.log(`file: ${f}, host: ${host}`);
-  }
-  return hosts;
-}
-
-/**
- *
- * @param {Host[]} hosts
- */
-function writeCypressSettings(hosts) {
-  fs.writeFileSync(
-    path.join(__dirname, "../apps/widget-e2e/cypress.env.json"),
-    JSON.stringify({
-      hosts
-    })
-  );
-}
-
-function e2e(watch, selectedNotebook, flights, host) {
-  console.log(`Running e2e for notebook ${selectedNotebook}`);
-  let notebookArgs = [];
-  if (selectedNotebook) {
-    // remove prefix "responsibleaidashboard"
-    // remove dashes and make camel case
-    let notebookKey = selectedNotebook.substring(
-      "responsibleaidashboard".length,
-      selectedNotebook.length
-    );
-    notebookKey = notebookKey
-      .split("-")
-      .map((word) => word.charAt(0).toUpperCase() + word.slice(1))
-      .join("");
-    if (flights) {
-      // append flights (if any) with first letter capitalized
-      notebookKey =
-        notebookKey +
-        flights
-          .split(",")
-          .map((flight) => flight.charAt(0).toUpperCase() + flight.slice(1))
-          .join("");
-    }
-    console.log(
-      `Determined notebook key ${notebookKey} for notebook ${selectedNotebook}.`
-    );
-    notebookArgs = ["--spec", `**/responsibleaitoolbox${notebookKey}/**`];
-  }
-  const { status, stderr } = spawnSync(
-    "node",
-    [
-      nxPath,
-      "e2e",
-      "widget-e2e",
-      ...notebookArgs,
-      watch ? "--watch" : undefined
-    ],
-    {
-      stdio: "inherit",
-      cwd: path.join(__dirname, "..")
-    }
-  );
-  if (status) {
-    throw new Error(`Failed to run e2e:\r\n\r\n${stderr}`);
-  }
-  console.log("e2e finished\r\n");
-}
-
-async function main() {
-  commander
-    .option("-w, --watch", "Watch mode")
-    .option("--skipgen", "Skip notebook generation")
-    .option(
-      "--host [host]",
-      "Skip notebook running and use host provided to run e2e: use full url 'http://localhost:5000' or port number"
-    )
-    .option("-n, --notebook [notebook]", "Run specific notebook")
-    .option(
-      "-f, --flights [flights]",
-      "Use flights separated by comma (no whitespace). Not specifying flights means that no flights are used."
-    )
-    .parse(process.argv)
-    .outputHelp();
-  const skipgen = commander.opts().skipgen;
-  const watch = commander.opts().watch;
-  let host = commander.opts().host;
-  if (host && !isNaN(parseInt(host))) {
-    host = `http://localhost:${host}`;
-  }
-  const notebook = commander.opts().notebook;
-  if (host && !notebook) {
-    throw new Error("Notebook is required when host is specified.");
-  }
-  let flights = commander.opts().flights;
-  console.log("Checking flights: " + flights);
-  if (flights?.toString() === "true") {
-    // -f passed without arguments
-    flights = undefined;
-    console.log("setting flights to undefined!!!");
-  }
-  checkIfAllNotebooksHaveTests();
-  if (!skipgen && !host) {
-    convertNotebooks(notebook, flights);
-  } else {
-    console.log("Skipping converting notebooks", skipgen, host);
-  }
-
-  if (host && watch) {
-    host = await serve(host);
-  }
-  console.log(`Running watch mode on ${host}`);
-
-  const hosts = await runNotebooks(notebook, host);
-  writeCypressSettings(hosts);
-  for (var fileName of fileNames) {
-    if (notebook && fileName !== notebook) {
-      console.log(
-        `Skipping e2e for ${fileName}. Looking for ${notebook} only.`
-      );
-      continue;
-    }
-    e2e(watch, fileName, flights, host);
-  }
-  process.exit(0);
-}
-
-function onExit() {
-  console.log("Existing e2e");
-}
-async function onExitRequested() {
-  process.exit();
-}
-
-main();
-
-process.stdin.resume();
-process.on("SIGINT", onExitRequested);
-
-// catches "kill pid" (for example: nodemon restart)
-process.on("SIGUSR1", onExitRequested);
-process.on("SIGUSR2", onExitRequested);
-
-process.on("exit", onExit);
+const { spawnSync, spawn } = require("child_process");
+const fs = require("fs");
+const path = require("path");
+const _ = require("lodash");
+const commander = require("commander");
+const { exit } = require("process");
+
+const nxPath = path.join(__dirname, "../node_modules/@nrwl/cli/bin/nx.js");
+const baseDir = path.join(__dirname, "../notebooks/responsibleaidashboard");
+const tabularDir = path.join(baseDir, "tabular");
+const visionDir = path.join(baseDir, "vision");
+const filePrefix = "responsibleaidashboard-";
+// Please add notebook name into the appropriate 'fileNames' array only when you are adding e2e tests to that notebook.
+// Keep this list in sync with .github/workflows/CI-e2e-notebooks.yml and/or .github/workflows/CI-e2e-notebooks-vision.yml
+const tabularFileNames = [
+  "responsibleaidashboard-census-classification-model-debugging",
+  "responsibleaidashboard-diabetes-regression-model-debugging",
+  "responsibleaidashboard-housing-classification-model-debugging",
+  "responsibleaidashboard-diabetes-decision-making",
+  "responsibleaidashboard-housing-decision-making",
+  "responsibleaidashboard-multiclass-dnn-model-debugging",
+  "responsibleaidashboard-orange-juice-forecasting"
+];
+const visionFileNames = [
+  "responsibleaidashboard-fridge-image-classification-model-debugging",
+  "responsibleaidashboard-fridge-multilabel-image-classification-model-debugging",
+  "responsibleaidashboard-fridge-object-detection-model-debugging"
+];
+const fileNames = tabularFileNames.concat(visionFileNames);
+const notebookHostReg = /^ResponsibleAI started at (http:\/\/localhost:\d+)$/m;
+const serveHostReg = /Web Development Server is listening at\s+(.*)$/m;
+const timeout = 3600;
+
+/**
+ *
+ * @param {string} notebook
+ * @returns {string}
+ */
+function getDirForNotebook(notebook) {
+  if (notebook.endsWith(".py")) {
+    notebook = notebook.replace(".py", "");
+  }
+  if (visionFileNames.includes(notebook)) {
+    return visionDir;
+  } else if (tabularFileNames.includes(notebook)) {
+    return tabularDir;
+  } else {
+    throw new Error(`Notebook ${notebook} not found.`);
+  }
+}
+
+/**
+ *
+ * @param {string} host
+ * @returns {Promise<string>}
+ */
+async function serve(host) {
+  console.log(`Running nx serve`);
+  const timer = setTimeout(() => {
+    throw new Error(`serve timeout.`);
+  }, timeout * 1000);
+  const nbProcess = spawn("node", [nxPath, "serve", "widget"], {
+    cwd: path.join(__dirname, ".."),
+    env: {
+      NX_based_url: host
+    }
+  });
+  nbProcess.on("exit", () => {
+    throw new Error(`Failed to run serve`);
+  });
+  return new Promise((resolve) => {
+    let stdout = "";
+    const handleOutput = (data) => {
+      const message = data.toString();
+      stdout += message;
+      console.log(message);
+      if (serveHostReg.test(stdout)) {
+        clearTimeout(timer);
+        resolve(serveHostReg.exec(stdout)[1]);
+      }
+    };
+    nbProcess.stdout.on("data", handleOutput);
+    nbProcess.stderr.on("data", handleOutput);
+    nbProcess.stdout.on("error", (error) => {
+      throw error;
+    });
+  });
+}
+
+/**
+ *
+ * @param {string} name
+ * @returns {Promise<string>}
+ */
+async function runNotebook(name) {
+  console.log(`Running ${name}`);
+  const timer = setTimeout(() => {
+    throw new Error(`${name} timeout.`);
+  }, timeout * 1000);
+  const dir = getDirForNotebook(name);
+  const nbProcess = spawn("python", ["-i", path.join(dir, name)]);
+  nbProcess.on("exit", () => {
+    throw new Error(`Failed to run notebook ${name}`);
+  });
+  return new Promise((resolve) => {
+    let stdout = "";
+    const handleOutput = (data) => {
+      const message = data.toString();
+      stdout += message;
+      console.log(message);
+      if (notebookHostReg.test(stdout)) {
+        clearTimeout(timer);
+        resolve(notebookHostReg.exec(stdout)[1]);
+      }
+    };
+    nbProcess.stdout.on("data", handleOutput);
+    nbProcess.stderr.on("data", handleOutput);
+    nbProcess.stdout.on("error", (error) => {
+      throw error;
+    });
+  });
+}
+
+function addFlightsInFile(path, flights) {
+  if (!fs.existsSync(path)) {
+    throw new Error(`${path} does not exist.`);
+  }
+  let content = fs.readFileSync(path, { encoding: "utf-8" });
+  let startIndex = 0;
+  const dashboardConstructorCall = "ResponsibleAIDashboard(";
+  while (startIndex < content.length) {
+    startIndex = content.indexOf(dashboardConstructorCall, startIndex);
+    if (startIndex === -1) {
+      break;
+    }
+    let dashboardArgsIndex = startIndex + dashboardConstructorCall.length;
+    let parenthesesBalance = 1;
+    while (parenthesesBalance > 0) {
+      if (content.at(dashboardArgsIndex) === "(") {
+        parenthesesBalance += 1;
+      } else if (content.at(dashboardArgsIndex) === ")") {
+        parenthesesBalance -= 1;
+      }
+      dashboardArgsIndex += 1;
+    }
+    content =
+      content.slice(0, dashboardArgsIndex - 1) +
+      `, feature_flights="${flights.split(",").join("&")}")` +
+      content.slice(dashboardArgsIndex);
+    startIndex = dashboardArgsIndex + 1;
+  }
+  console.log(`writing notebook with flights to ${path}`);
+  fs.writeFileSync(path, content, { encoding: "utf-8" });
+}
+
+function checkIfAllNotebooksHaveTests() {
+  console.log(`Checking if all notebooks under ${baseDir} have tests`);
+  const files = fs
+    .readdirSync(tabularDir)
+    .concat(fs.readdirSync(visionDir))
+    .filter((f) => f.startsWith(filePrefix) && f.endsWith(".ipynb"))
+    .map((f) => f.replace(".ipynb", ""));
+  const allNotebooksHaveTests = _.isEqual(_.sortBy(files), _.sortBy(fileNames));
+  if (!allNotebooksHaveTests) {
+    throw new Error(
+      `Some of the notebooks don't have tests. If a new notebook is added, Please add tests.`
+    );
+  }
+  console.log(`All notebooks have tests.`);
+}
+
+function convertNotebooks(notebook, flights) {
+  console.log("Converting notebooks");
+  for (var fileName of fileNames) {
+    if (notebook && fileName !== notebook) {
+      console.log(`Skipping ${fileName}. Looking for ${notebook} only.`);
+      continue;
+    }
+    const dir = getDirForNotebook(fileName);
+    if (flights) {
+      // flights were passed (not just -f without flights arg)
+      console.log(
+        `Converting notebook ${fileName} with flights ${flights.toString()}\r\n`
+      );
+    } else {
+      // no flights were passed
+      console.log(`Converting notebook ${fileName} with no flights.\r\n`);
+    }
+    const { status, stderr } = spawnSync(
+      "jupyter",
+      ["nbconvert", path.join(dir, `${fileName}.ipynb`), "--to", "script"],
+      {
+        stdio: "inherit"
+      }
+    );
+    if (status) {
+      throw new Error(`Failed to convert notebook:\r\n\r\n${stderr}`);
+    }
+    if (flights) {
+      addFlightsInFile(path.join(dir, `${fileName}.py`), flights);
+    }
+    console.log(`Converted notebook ${fileName}\r\n`);
+  }
+}
+/**
+ * @typedef {Object} Host
+ * @property {string} file
+ * @property {string} host
+ */
+/**
+ * @returns {Host[]}
+ */
+async function runNotebooks(selectedNotebook, host) {
+  let files = fs
+    .readdirSync(tabularDir)
+    .concat(fs.readdirSync(visionDir))
+    .filter((f) => f.startsWith(filePrefix) && f.endsWith(".py"));
+  console.log("Available notebooks:");
+  files.forEach((file) => {
+    console.log(`    ${file}`);
+  });
+  if (selectedNotebook) {
+    const nbFileName = `${selectedNotebook}.py`;
+    if (host) {
+      files = [nbFileName];
+    } else {
+      console.log(`Should only run ${nbFileName}`);
+      files = files.filter((f) => f === nbFileName);
+      if (files.length === 0) {
+        console.log(`Could not find any matching notebook for ${nbFileName}.`);
+        exit(1);
+      }
+    }
+  }
+  const hosts = [];
+  for (const f of files) {
+    host = host || (await runNotebook(f));
+    hosts.push({ file: f, host: host });
+    console.log(`file: ${f}, host: ${host}`);
+  }
+  return hosts;
+}
+
+/**
+ *
+ * @param {Host[]} hosts
+ */
+function writeCypressSettings(hosts) {
+  fs.writeFileSync(
+    path.join(__dirname, "../apps/widget-e2e/cypress.env.json"),
+    JSON.stringify({
+      hosts
+    })
+  );
+}
+
+function e2e(watch, selectedNotebook, flights, host) {
+  console.log(`Running e2e for notebook ${selectedNotebook}`);
+  let notebookArgs = [];
+  if (selectedNotebook) {
+    // remove prefix "responsibleaidashboard"
+    // remove dashes and make camel case
+    let notebookKey = selectedNotebook.substring(
+      "responsibleaidashboard".length,
+      selectedNotebook.length
+    );
+    notebookKey = notebookKey
+      .split("-")
+      .map((word) => word.charAt(0).toUpperCase() + word.slice(1))
+      .join("");
+    if (flights) {
+      // append flights (if any) with first letter capitalized
+      notebookKey =
+        notebookKey +
+        flights
+          .split(",")
+          .map((flight) => flight.charAt(0).toUpperCase() + flight.slice(1))
+          .join("");
+    }
+    console.log(
+      `Determined notebook key ${notebookKey} for notebook ${selectedNotebook}.`
+    );
+    notebookArgs = ["--spec", `**/responsibleaitoolbox${notebookKey}/**`];
+  }
+  const { status, stderr } = spawnSync(
+    "node",
+    [
+      nxPath,
+      "e2e",
+      "widget-e2e",
+      ...notebookArgs,
+      watch ? "--watch" : undefined
+    ],
+    {
+      stdio: "inherit",
+      cwd: path.join(__dirname, "..")
+    }
+  );
+  if (status) {
+    throw new Error(`Failed to run e2e:\r\n\r\n${stderr}`);
+  }
+  console.log("e2e finished\r\n");
+}
+
+async function main() {
+  commander
+    .option("-w, --watch", "Watch mode")
+    .option("--skipgen", "Skip notebook generation")
+    .option(
+      "--host [host]",
+      "Skip notebook running and use host provided to run e2e: use full url 'http://localhost:5000' or port number"
+    )
+    .option("-n, --notebook [notebook]", "Run specific notebook")
+    .option(
+      "-f, --flights [flights]",
+      "Use flights separated by comma (no whitespace). Not specifying flights means that no flights are used."
+    )
+    .parse(process.argv)
+    .outputHelp();
+  const skipgen = commander.opts().skipgen;
+  const watch = commander.opts().watch;
+  let host = commander.opts().host;
+  if (host && !isNaN(parseInt(host))) {
+    host = `http://localhost:${host}`;
+  }
+  const notebook = commander.opts().notebook;
+  if (host && !notebook) {
+    throw new Error("Notebook is required when host is specified.");
+  }
+  let flights = commander.opts().flights;
+  console.log("Checking flights: " + flights);
+  if (flights?.toString() === "true") {
+    // -f passed without arguments
+    flights = undefined;
+    console.log("setting flights to undefined!!!");
+  }
+  checkIfAllNotebooksHaveTests();
+  if (!skipgen && !host) {
+    convertNotebooks(notebook, flights);
+  } else {
+    console.log("Skipping converting notebooks", skipgen, host);
+  }
+
+  if (host && watch) {
+    host = await serve(host);
+  }
+  console.log(`Running watch mode on ${host}`);
+
+  const hosts = await runNotebooks(notebook, host);
+  writeCypressSettings(hosts);
+  for (var fileName of fileNames) {
+    if (notebook && fileName !== notebook) {
+      console.log(
+        `Skipping e2e for ${fileName}. Looking for ${notebook} only.`
+      );
+      continue;
+    }
+    e2e(watch, fileName, flights, host);
+  }
+  process.exit(0);
+}
+
+function onExit() {
+  console.log("Existing e2e");
+}
+async function onExitRequested() {
+  process.exit();
+}
+
+main();
+
+process.stdin.resume();
+process.on("SIGINT", onExitRequested);
+
+// catches "kill pid" (for example: nodemon restart)
+process.on("SIGUSR1", onExitRequested);
+process.on("SIGUSR2", onExitRequested);
+
+process.on("exit", onExit);