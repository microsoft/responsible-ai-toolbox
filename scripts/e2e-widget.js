const { spawnSync, spawn } = require("child_process");
const fs = require("fs");
const path = require("path");
const _ = require("lodash");
const commander = require("commander");

const baseDir = path.join(__dirname, "../notebooks/responsibleaidashboard");
const filePrefix = "responsibleaidashboard-";
const fileNames = [
<<<<<<< HEAD
    "responsibleaidashboard-census-classification-model-debugging",
    "responsibleaidashboard-diabetes-regression-model-debugging",
    "responsibleaidashboard-diabetes-decision-making"
=======
  "responsibleaidashboard-census-classification-model-debugging",
  "responsibleaidashboard-diabetes-regression-model-debugging",
  "responsibleaidashboard-housing-classification-model-debugging"
>>>>>>> b860c5e7
];
const hostReg = /^ResponsibleAI started at (http:\/\/localhost:\d+)$/m;
const timeout = 3600;

/**
 *
 * @param {string} name
 * @returns {Promise<string>}
 */
async function runNotebook(name) {
    console.log(`Running ${name}`);
    const timer = setTimeout(() => {
        throw new Error(`${name} timeout.`);
    }, timeout * 1000);
    const nbProcess = spawn("python", ["-i", path.join(baseDir, name)]);
    nbProcess.on("exit", () => {
        throw new Error(`Failed to run notebook ${name}`);
    });
    return new Promise((resolve) => {
        let stdout = "";
        const handleOutput = (data) => {
            const message = data.toString();
            stdout += message;
            console.log(message);
            if (hostReg.test(stdout)) {
                clearTimeout(timer);
                resolve(hostReg.exec(stdout)[1]);
            }
        };
        nbProcess.stdout.on("data", handleOutput);
        nbProcess.stderr.on("data", handleOutput);
        nbProcess.stdout.on("error", (error) => {
            throw error;
        });
    });
}

function convertNotebook() {
    console.log("Converting notebook");
    for (var fileName of fileNames) {
        console.log(`Converting notebook  ${fileName}\r\n`);
        const { status, stderr } = spawnSync(
            "jupyter", ["nbconvert", path.join(baseDir, `${fileName}.ipynb`), "--to", "script"], {
                stdio: "inherit"
            }
        );
        if (status) {
            throw new Error(`Failed to convert notebook:\r\n\r\n${stderr}`);
        }
        console.log(`Converted notebook ${fileName}\r\n`);
    }
}
/**
 * @typedef {Object} Host
 * @property {string} file
 * @property {string} host
 */
/**
 * @returns {Host[]}
 */
async function runNotebooks() {
    const files = fs
        .readdirSync(baseDir)
        .filter((f) => f.startsWith(filePrefix) && f.endsWith(".py"));
    const hosts = [];
    for (const f of files) {
        hosts.push({ file: f, host: await runNotebook(f) });
    }
    return hosts;
}

/**
 *
 * @param {Host[]} hosts
 */
function writeCypressSettings(hosts) {
    fs.writeFileSync(
        path.join(__dirname, "../apps/widget-e2e/cypress.env.json"),
        JSON.stringify({
            hosts
        })
    );
}

function e2e(watch) {
    const nxPath = path.join(__dirname, "../node_modules/@nrwl/cli/bin/nx.js");
    console.log("Running e2e");
    const { status, stderr } = spawnSync(
        "node", [nxPath, "e2e", "widget-e2e", watch ? "--watch" : undefined], {
            stdio: "inherit",
            cwd: path.join(__dirname, "..")
        }
    );
    if (status) {
        throw new Error(`Failed to run e2e:\r\n\r\n${stderr}`);
    }
    console.log("E2e finished\r\n");
}

async function main() {
    commander
        .option("-w, --watch", "Watch mode")
        .parse(process.argv)
        .outputHelp();
    convertNotebook();
    const hosts = await runNotebooks();
    writeCypressSettings(hosts);
    e2e(commander.opts().watch);
    process.exit(0);
}

function onExit() {
    console.log("Existing e2e");
}
async function onExitRequested() {
    process.exit();
}

main();

process.stdin.resume();
process.on("SIGINT", onExitRequested);

// catches "kill pid" (for example: nodemon restart)
process.on("SIGUSR1", onExitRequested);
process.on("SIGUSR2", onExitRequested);

process.on("exit", onExit);<|MERGE_RESOLUTION|>--- conflicted
+++ resolved
@@ -1,146 +1,141 @@
-const { spawnSync, spawn } = require("child_process");
-const fs = require("fs");
-const path = require("path");
-const _ = require("lodash");
-const commander = require("commander");
-
-const baseDir = path.join(__dirname, "../notebooks/responsibleaidashboard");
-const filePrefix = "responsibleaidashboard-";
-const fileNames = [
-<<<<<<< HEAD
-    "responsibleaidashboard-census-classification-model-debugging",
-    "responsibleaidashboard-diabetes-regression-model-debugging",
-    "responsibleaidashboard-diabetes-decision-making"
-=======
-  "responsibleaidashboard-census-classification-model-debugging",
-  "responsibleaidashboard-diabetes-regression-model-debugging",
-  "responsibleaidashboard-housing-classification-model-debugging"
->>>>>>> b860c5e7
-];
-const hostReg = /^ResponsibleAI started at (http:\/\/localhost:\d+)$/m;
-const timeout = 3600;
-
-/**
- *
- * @param {string} name
- * @returns {Promise<string>}
- */
-async function runNotebook(name) {
-    console.log(`Running ${name}`);
-    const timer = setTimeout(() => {
-        throw new Error(`${name} timeout.`);
-    }, timeout * 1000);
-    const nbProcess = spawn("python", ["-i", path.join(baseDir, name)]);
-    nbProcess.on("exit", () => {
-        throw new Error(`Failed to run notebook ${name}`);
-    });
-    return new Promise((resolve) => {
-        let stdout = "";
-        const handleOutput = (data) => {
-            const message = data.toString();
-            stdout += message;
-            console.log(message);
-            if (hostReg.test(stdout)) {
-                clearTimeout(timer);
-                resolve(hostReg.exec(stdout)[1]);
-            }
-        };
-        nbProcess.stdout.on("data", handleOutput);
-        nbProcess.stderr.on("data", handleOutput);
-        nbProcess.stdout.on("error", (error) => {
-            throw error;
-        });
-    });
-}
-
-function convertNotebook() {
-    console.log("Converting notebook");
-    for (var fileName of fileNames) {
-        console.log(`Converting notebook  ${fileName}\r\n`);
-        const { status, stderr } = spawnSync(
-            "jupyter", ["nbconvert", path.join(baseDir, `${fileName}.ipynb`), "--to", "script"], {
-                stdio: "inherit"
-            }
-        );
-        if (status) {
-            throw new Error(`Failed to convert notebook:\r\n\r\n${stderr}`);
-        }
-        console.log(`Converted notebook ${fileName}\r\n`);
-    }
-}
-/**
- * @typedef {Object} Host
- * @property {string} file
- * @property {string} host
- */
-/**
- * @returns {Host[]}
- */
-async function runNotebooks() {
-    const files = fs
-        .readdirSync(baseDir)
-        .filter((f) => f.startsWith(filePrefix) && f.endsWith(".py"));
-    const hosts = [];
-    for (const f of files) {
-        hosts.push({ file: f, host: await runNotebook(f) });
-    }
-    return hosts;
-}
-
-/**
- *
- * @param {Host[]} hosts
- */
-function writeCypressSettings(hosts) {
-    fs.writeFileSync(
-        path.join(__dirname, "../apps/widget-e2e/cypress.env.json"),
-        JSON.stringify({
-            hosts
-        })
-    );
-}
-
-function e2e(watch) {
-    const nxPath = path.join(__dirname, "../node_modules/@nrwl/cli/bin/nx.js");
-    console.log("Running e2e");
-    const { status, stderr } = spawnSync(
-        "node", [nxPath, "e2e", "widget-e2e", watch ? "--watch" : undefined], {
-            stdio: "inherit",
-            cwd: path.join(__dirname, "..")
-        }
-    );
-    if (status) {
-        throw new Error(`Failed to run e2e:\r\n\r\n${stderr}`);
-    }
-    console.log("E2e finished\r\n");
-}
-
-async function main() {
-    commander
-        .option("-w, --watch", "Watch mode")
-        .parse(process.argv)
-        .outputHelp();
-    convertNotebook();
-    const hosts = await runNotebooks();
-    writeCypressSettings(hosts);
-    e2e(commander.opts().watch);
-    process.exit(0);
-}
-
-function onExit() {
-    console.log("Existing e2e");
-}
-async function onExitRequested() {
-    process.exit();
-}
-
-main();
-
-process.stdin.resume();
-process.on("SIGINT", onExitRequested);
-
-// catches "kill pid" (for example: nodemon restart)
-process.on("SIGUSR1", onExitRequested);
-process.on("SIGUSR2", onExitRequested);
-
+const { spawnSync, spawn } = require("child_process");
+const fs = require("fs");
+const path = require("path");
+const _ = require("lodash");
+const commander = require("commander");
+
+const baseDir = path.join(__dirname, "../notebooks/responsibleaidashboard");
+const filePrefix = "responsibleaidashboard-";
+const fileNames = [
+    "responsibleaidashboard-census-classification-model-debugging",
+    "responsibleaidashboard-diabetes-regression-model-debugging",
+    "responsibleaidashboard-housing-classification-model-debugging",
+    "responsibleaidashboard-diabetes-decision-making"
+];
+const hostReg = /^ResponsibleAI started at (http:\/\/localhost:\d+)$/m;
+const timeout = 3600;
+
+/**
+ *
+ * @param {string} name
+ * @returns {Promise<string>}
+ */
+async function runNotebook(name) {
+    console.log(`Running ${name}`);
+    const timer = setTimeout(() => {
+        throw new Error(`${name} timeout.`);
+    }, timeout * 1000);
+    const nbProcess = spawn("python", ["-i", path.join(baseDir, name)]);
+    nbProcess.on("exit", () => {
+        throw new Error(`Failed to run notebook ${name}`);
+    });
+    return new Promise((resolve) => {
+        let stdout = "";
+        const handleOutput = (data) => {
+            const message = data.toString();
+            stdout += message;
+            console.log(message);
+            if (hostReg.test(stdout)) {
+                clearTimeout(timer);
+                resolve(hostReg.exec(stdout)[1]);
+            }
+        };
+        nbProcess.stdout.on("data", handleOutput);
+        nbProcess.stderr.on("data", handleOutput);
+        nbProcess.stdout.on("error", (error) => {
+            throw error;
+        });
+    });
+}
+
+function convertNotebook() {
+    console.log("Converting notebook");
+    for (var fileName of fileNames) {
+        console.log(`Converting notebook  ${fileName}\r\n`);
+        const { status, stderr } = spawnSync(
+            "jupyter", ["nbconvert", path.join(baseDir, `${fileName}.ipynb`), "--to", "script"], {
+                stdio: "inherit"
+            }
+        );
+        if (status) {
+            throw new Error(`Failed to convert notebook:\r\n\r\n${stderr}`);
+        }
+        console.log(`Converted notebook ${fileName}\r\n`);
+    }
+}
+/**
+ * @typedef {Object} Host
+ * @property {string} file
+ * @property {string} host
+ */
+/**
+ * @returns {Host[]}
+ */
+async function runNotebooks() {
+    const files = fs
+        .readdirSync(baseDir)
+        .filter((f) => f.startsWith(filePrefix) && f.endsWith(".py"));
+    const hosts = [];
+    for (const f of files) {
+        hosts.push({ file: f, host: await runNotebook(f) });
+    }
+    return hosts;
+}
+
+/**
+ *
+ * @param {Host[]} hosts
+ */
+function writeCypressSettings(hosts) {
+    fs.writeFileSync(
+        path.join(__dirname, "../apps/widget-e2e/cypress.env.json"),
+        JSON.stringify({
+            hosts
+        })
+    );
+}
+
+function e2e(watch) {
+    const nxPath = path.join(__dirname, "../node_modules/@nrwl/cli/bin/nx.js");
+    console.log("Running e2e");
+    const { status, stderr } = spawnSync(
+        "node", [nxPath, "e2e", "widget-e2e", watch ? "--watch" : undefined], {
+            stdio: "inherit",
+            cwd: path.join(__dirname, "..")
+        }
+    );
+    if (status) {
+        throw new Error(`Failed to run e2e:\r\n\r\n${stderr}`);
+    }
+    console.log("E2e finished\r\n");
+}
+
+async function main() {
+    commander
+        .option("-w, --watch", "Watch mode")
+        .parse(process.argv)
+        .outputHelp();
+    convertNotebook();
+    const hosts = await runNotebooks();
+    writeCypressSettings(hosts);
+    e2e(commander.opts().watch);
+    process.exit(0);
+}
+
+function onExit() {
+    console.log("Existing e2e");
+}
+async function onExitRequested() {
+    process.exit();
+}
+
+main();
+
+process.stdin.resume();
+process.on("SIGINT", onExitRequested);
+
+// catches "kill pid" (for example: nodemon restart)
+process.on("SIGUSR1", onExitRequested);
+process.on("SIGUSR2", onExitRequested);
+
 process.on("exit", onExit);