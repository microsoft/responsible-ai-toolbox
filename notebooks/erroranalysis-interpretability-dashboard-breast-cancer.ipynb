--- conflicted
+++ resolved
@@ -7,11 +7,7 @@
     "\n",
     "# Analyze Errors and Explore Interpretability of Models\n",
     "\n",
-<<<<<<< HEAD
-    "This notebook demonstrates how to use the Responsible AI Widget's ErrorAnalysis dashboard to understand a model trained on the Breast Cancer dataset. The goal of this sample notebook is to classify breast cancer diagnosis with scikit-learn and explore model errors and explanations:\n",
-=======
     "This notebook demonstrates how to use the Responsible AI Widget's Error Analysis dashboard to understand a model trained on the Breast Cancer dataset. The goal of this sample notebook is to classify breast cancer diagnosis with scikit-learn and explore model errors and explanations:\n",
->>>>>>> f7b03934
     "\n",
     "1. Train a LightGBM classification model using Scikit-learn\n",
     "2. Run Interpret-Community's 'explain_model' globally and locally to generate model explanations.\n",
