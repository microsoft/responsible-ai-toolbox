--- conflicted
+++ resolved
@@ -274,11 +274,7 @@
 
 @pytest.mark.vision_notebooks
 def test_responsibleaidashboard_fridge_multilabel_ic_model_debugging():
-<<<<<<< HEAD
-    nb_path = RESPONSIBLEAIDASHBOARD
-=======
     nb_path = VISION
->>>>>>> 51a2982c
     nb_name = (
         "responsibleaidashboard-fridge-multilabel-"
         "image-classification-model-debugging"
