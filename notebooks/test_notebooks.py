# Copyright (c) Microsoft Corporation
# Licensed under the MIT License.

import os

import nbformat as nbf
import papermill as pm
import pytest
import scrapbook as sb

RACE_GROUP_SIZES_ADULT = {
    'White': 41762,
    'Black': 4685,
    'Asian-Pac-Islander': 1519,
    'Amer-Indian-Eskimo': 470,
    'Other': 406
}
INDIVIDUAL_DASHBOARDS = 'individual-dashboards/'
RESPONSIBLEAIDASHBOARD = 'responsibleaidashboard/'
ERROR_ANALYSIS_DASHBOARD = INDIVIDUAL_DASHBOARDS + 'erroranalysis-dashboard/'
EXPLANATION_DASHBOARD = INDIVIDUAL_DASHBOARDS + 'explanation-dashboard/'
FAIRNESS_DASHBOARD = INDIVIDUAL_DASHBOARDS + 'fairness-dashboard/'


class ScrapSpec:
    def __init__(self, code, expected):
        self.code = code
        self.expected = expected

    @property
    def code(self):
        """The code to be inserted (string)."""  # noqa:D401
        return self._code

    @code.setter
    def code(self, value):
        self._code = value

    @property
    def expected(self):
        """The expected evaluation of the code (Python object)."""  # noqa:D401
        return self._expected

    @expected.setter
    def expected(self, value):
        self._expected = value


def append_scrapbook_commands(input_nb_path, output_nb_path, scrap_specs):
    notebook = nbf.read(input_nb_path, as_version=4)
    notebook = nbf.v4.upgrade(notebook, from_version=4, from_minor=2)

    scrapbook_cells = []
    # Always need to import nteract-scrapbook
    scrapbook_cells.append(
        nbf.v4.new_code_cell(source="import scrapbook as sb"))

    # Create a cell to store each key and value in the scrapbook
    for k, v in scrap_specs.items():
        source = "sb.glue(\"{0}\", {1})".format(k, v.code)
        scrapbook_cells.append(nbf.v4.new_code_cell(source=source))

    # Append the cells to the notebook
    [notebook['cells'].append(c) for c in scrapbook_cells]

    # Write out the new notebook
    nbf.write(notebook, output_nb_path)


def assay_one_notebook(notebook_path, notebook_name, test_values):
    """Test a single notebook.

    This uses nbformat to append `nteract-scrapbook` commands to the
    specified notebook. The content of the commands and their expected
    values are stored in the `test_values` dictionary. The keys of this
    dictionary are strings to be used as scrapbook keys. They corresponding
    value is a `ScrapSpec` tuple. The `code` member of this tuple is
    the code (as a string) to be run to generate the scrapbook value. The
    `expected` member is a Python object which is checked for equality with
    the scrapbook value

    Makes certain assumptions about directory layout.
    """
    processed_dir_name = "./notebooks/processed/" + notebook_path

    if not os.path.exists(processed_dir_name):
        os.makedirs(processed_dir_name)

    input_notebook = "notebooks/" + notebook_path + notebook_name + ".ipynb"
    processed_notebook = f"{processed_dir_name}{notebook_name}.processed.ipynb"
    output_notebook = f"{processed_dir_name}{notebook_name}.output.ipynb"

    append_scrapbook_commands(input_notebook, processed_notebook, test_values)
    pm.execute_notebook(processed_notebook, output_notebook)
    nb = sb.read_notebook(output_notebook)

    for k, v in test_values.items():
        assert nb.scraps[k].data == v.expected


@pytest.mark.notebooks
def test_fairness_dashboard_loan_allocation():
    nb_path = FAIRNESS_DASHBOARD
    nb_name = "fairness-dashboard-loan-allocation"

    test_values = {}

    test_values["race_group_sizes"] = ScrapSpec(
        "X_raw['race'].value_counts().to_dict()",
        RACE_GROUP_SIZES_ADULT
    )

    test_values["dominant_models"] = ScrapSpec(
        "list(dominant_all.keys())",
        [
            'unmitigated', 'grid_28', 'grid_29', 'grid_30', 'grid_31',
            'grid_32', 'grid_33', 'grid_34', 'grid_35'
        ])

    assay_one_notebook(nb_path, nb_name, test_values)


@pytest.mark.notebooks
def test_fairness_interpretability_dashboard_loan_allocation():
    nb_path = INDIVIDUAL_DASHBOARDS
    nb_name = "fairness-interpretability-dashboard-income-prediction"

    test_values = {}

    test_values["race_group_sizes"] = ScrapSpec(
        "X_raw['race'].value_counts().to_dict()",
        RACE_GROUP_SIZES_ADULT
    )

    test_values["local_explanation_feature_names"] = ScrapSpec(
        "sorted_local_importance_names[0][0:3]",
        [
            'marital-status', 'occupation', 'hours-per-week'
        ]
    )

    test_values["dominant_models"] = ScrapSpec(
        "list(dominant_all.keys())",
        [
            'unmitigated', 'grid_29', 'grid_30', 'grid_31', 'grid_32',
            'grid_33', 'grid_34', 'grid_35'
        ])

    assay_one_notebook(nb_path, nb_name, test_values)


@pytest.mark.notebooks
def test_interpretability_dashboard_employee_attrition():
    nb_path = EXPLANATION_DASHBOARD
    nb_name = "explanation-dashboard-employee-attrition"

    test_values = {}
    assay_one_notebook(nb_path, nb_name, test_values)


@pytest.mark.notebooks
def test_erroranalysis_interpretability_dashboard_census():
    nb_path = ERROR_ANALYSIS_DASHBOARD
    nb_name = "erroranalysis-interpretability-dashboard-census"

    test_values = {}
    assay_one_notebook(nb_path, nb_name, test_values)


@pytest.mark.notebooks
def test_erroranalysis_interpretability_dashboard_breast_cancer():
    nb_path = ERROR_ANALYSIS_DASHBOARD
    nb_name = "erroranalysis-interpretability-dashboard-breast-cancer"

    test_values = {}
    assay_one_notebook(nb_path, nb_name, test_values)


@pytest.mark.notebooks
def test_erroranalysis_dashboard_multiclass():
    nb_path = ERROR_ANALYSIS_DASHBOARD
    nb_name = "erroranalysis-dashboard-multiclass"

    test_values = {}
    assay_one_notebook(nb_path, nb_name, test_values)


@pytest.mark.notebooks
def test_erroranalysis_dashboard_superconductor():
    nb_path = ERROR_ANALYSIS_DASHBOARD
    nb_name = "erroranalysis-dashboard-regression-superconductor"

    test_values = {}
    assay_one_notebook(nb_path, nb_name, test_values)


@pytest.mark.notebooks
def test_erroranalysis_dashboard_housing():
    nb_path = ERROR_ANALYSIS_DASHBOARD
    nb_name = "erroranalysis-dashboard-regression-housing"

    test_values = {}
    assay_one_notebook(nb_path, nb_name, test_values)


@pytest.mark.notebooks
def test_responsibleaidashboard_census_classification_model_debugging():
    nb_path = RESPONSIBLEAIDASHBOARD
    nb_name = "responsibleaidashboard-census-classification-model-debugging"

    test_values = {}
    assay_one_notebook(nb_path, nb_name, test_values)


@pytest.mark.notebooks
def test_responsibleaidashboard_diabetes_decision_making():
    nb_path = RESPONSIBLEAIDASHBOARD
    nb_name = "responsibleaidashboard-diabetes-decision-making"

    test_values = {}
    assay_one_notebook(nb_path, nb_name, test_values)


@pytest.mark.notebooks
def test_responsibleaidashboard_diabetes_regression_model_debugging():
    nb_path = RESPONSIBLEAIDASHBOARD
    nb_name = "responsibleaidashboard-diabetes-regression-model-debugging"

    test_values = {}
    assay_one_notebook(nb_path, nb_name, test_values)


@pytest.mark.notebooks
def test_responsibleaidashboard_housing_classification_model_debugging():
    nb_path = RESPONSIBLEAIDASHBOARD
    nb_name = "responsibleaidashboard-housing-classification-model-debugging"

    test_values = {}
    assay_one_notebook(nb_path, nb_name, test_values)


@pytest.mark.notebooks
def test_responsibleaidashboard_housing_decision_making():
    nb_path = RESPONSIBLEAIDASHBOARD
    nb_name = "responsibleaidashboard-housing-decision-making"

    test_values = {}
    assay_one_notebook(nb_path, nb_name, test_values)


@pytest.mark.notebooks
def test_responsibleaidashboard_multiclass_dnn_model_debugging():
    nb_path = RESPONSIBLEAIDASHBOARD
    nb_name = "responsibleaidashboard-multiclass-dnn-model-debugging"

    test_values = {}
    assay_one_notebook(nb_path, nb_name, test_values)


@pytest.mark.notebooks
<<<<<<< HEAD
def test_responsibleaidashboard_fridge_multilabel_ic_model_debugging():
    nb_path = RESPONSIBLEAIDASHBOARD
    nb_name = "responsibleaidashboard-fridge-multilabel-" + \
              "image-classification-model-debugging"
=======
def test_responsibleaidashboard_fridge_object_detection_model_debugging():
    nb_path = RESPONSIBLEAIDASHBOARD
    nb_name = "responsibleaidashboard-fridge-object-detection-model-debugging"
>>>>>>> b7b5b856

    test_values = {}
    assay_one_notebook(nb_path, nb_name, test_values)


@pytest.mark.notebooks
def test_responsibleaidashboard_getting_started():
    nb_path = RESPONSIBLEAIDASHBOARD
    nb_name = "getting-started"

    test_values = {}
    assay_one_notebook(nb_path, nb_name, test_values)<|MERGE_RESOLUTION|>--- conflicted
+++ resolved
@@ -258,16 +258,18 @@
 
 
 @pytest.mark.notebooks
-<<<<<<< HEAD
 def test_responsibleaidashboard_fridge_multilabel_ic_model_debugging():
     nb_path = RESPONSIBLEAIDASHBOARD
     nb_name = "responsibleaidashboard-fridge-multilabel-" + \
               "image-classification-model-debugging"
-=======
+    
+    test_values = {}
+    assay_one_notebook(nb_path, nb_name, test_values)
+
+
 def test_responsibleaidashboard_fridge_object_detection_model_debugging():
     nb_path = RESPONSIBLEAIDASHBOARD
     nb_name = "responsibleaidashboard-fridge-object-detection-model-debugging"
->>>>>>> b7b5b856
 
     test_values = {}
     assay_one_notebook(nb_path, nb_name, test_values)
