{
 "cells": [
  {
   "cell_type": "markdown",
   "id": "75018d5c",
   "metadata": {},
   "source": [
    "# Plan real-world action using counterfactual example analysis and causal analysis"
   ]
  },
  {
   "cell_type": "markdown",
   "id": "d4939847",
   "metadata": {},
   "source": [
    "This notebook demonstrates the use of the Responsible AI Toolbox to make decisions from diabetes progression data. It walks through the API calls necessary to create a widget with causal inferencing insights, then guides a visual analysis of the data."
   ]
  },
  {
   "cell_type": "markdown",
   "id": "231caa35",
   "metadata": {},
   "source": [
    "* [Launch Responsible AI Toolbox](#Launch-Responsible-AI-Toolbox)\n",
    "    * [Train a Model](#Train-a-Model)\n",
    "    * [Create Model and Data Insights](#Create-Model-and-Data-Insights)\n",
    "* [Take Real-World Action](#Take-Real-World-Action)\n",
    "    * [What-If Counterfactuals Analysis](#What-If-Counterfactuals-Analysis)\n",
    "    * [Causal Analysis](#Causal-Analysis)"
   ]
  },
  {
   "cell_type": "markdown",
   "id": "8cfa82d1",
   "metadata": {},
   "source": [
    "## Launch Responsible AI Toolbox"
   ]
  },
  {
   "cell_type": "markdown",
   "id": "789b30d1",
   "metadata": {},
   "source": [
    "The following section examines the code necessary to create the dataset. It then generates insights using the `responsibleai` API that can be visually analyzed."
   ]
  },
  {
   "cell_type": "markdown",
   "id": "3e43e464",
   "metadata": {},
   "source": [
    "### Train a Model\n",
    "*The following section can be skipped. It loads a dataset for illustrative purposes.*"
   ]
  },
  {
   "cell_type": "code",
   "execution_count": 1,
   "id": "a670ba8c",
   "metadata": {},
   "outputs": [],
   "source": [
    "import shap\n",
    "import sklearn\n",
    "import pandas as pd\n",
    "\n",
    "from sklearn.model_selection import train_test_split\n",
    "from sklearn.ensemble import RandomForestRegressor"
   ]
  },
  {
   "cell_type": "markdown",
   "id": "a4f53194",
   "metadata": {},
   "source": [
    "First, load the diabetes dataset and specify the different types of features. Then, clean it and put it into a DataFrame with named columns."
   ]
  },
  {
   "cell_type": "code",
   "execution_count": 2,
   "id": "479ad4f8",
   "metadata": {},
   "outputs": [],
   "source": [
    "data = sklearn.datasets.load_diabetes()\n",
    "target_feature = 'y'\n",
    "continuous_features = data.feature_names\n",
    "data_df = pd.DataFrame(data.data, columns=data.feature_names)"
   ]
  },
  {
   "cell_type": "markdown",
   "id": "c7cdd8ae",
   "metadata": {},
   "source": [
    "After loading and cleaning the data, split the datapoints into training and test sets. Assemble separate datasets for the training and test data."
   ]
  },
  {
   "cell_type": "code",
   "execution_count": 3,
   "id": "4e02d132",
   "metadata": {},
   "outputs": [
    {
     "data": {
      "text/html": [
       "<div>\n",
       "<style scoped>\n",
       "    .dataframe tbody tr th:only-of-type {\n",
       "        vertical-align: middle;\n",
       "    }\n",
       "\n",
       "    .dataframe tbody tr th {\n",
       "        vertical-align: top;\n",
       "    }\n",
       "\n",
       "    .dataframe thead th {\n",
       "        text-align: right;\n",
       "    }\n",
       "</style>\n",
       "<table border=\"1\" class=\"dataframe\">\n",
       "  <thead>\n",
       "    <tr style=\"text-align: right;\">\n",
       "      <th></th>\n",
       "      <th>age</th>\n",
       "      <th>sex</th>\n",
       "      <th>bmi</th>\n",
       "      <th>bp</th>\n",
       "      <th>s2</th>\n",
       "      <th>s3</th>\n",
       "      <th>s4</th>\n",
       "      <th>s5</th>\n",
       "      <th>s6</th>\n",
       "    </tr>\n",
       "  </thead>\n",
       "  <tbody>\n",
       "    <tr>\n",
       "      <th>32</th>\n",
       "      <td>0.034443</td>\n",
       "      <td>0.050680</td>\n",
       "      <td>0.125287</td>\n",
       "      <td>0.028758</td>\n",
       "      <td>-0.012900</td>\n",
       "      <td>-0.102307</td>\n",
       "      <td>0.108111</td>\n",
       "      <td>0.000271</td>\n",
       "      <td>0.027917</td>\n",
       "    </tr>\n",
       "    <tr>\n",
       "      <th>403</th>\n",
       "      <td>-0.020045</td>\n",
       "      <td>-0.044642</td>\n",
       "      <td>0.097264</td>\n",
       "      <td>-0.005671</td>\n",
       "      <td>-0.023861</td>\n",
       "      <td>-0.021311</td>\n",
       "      <td>-0.002592</td>\n",
       "      <td>0.061686</td>\n",
       "      <td>0.040343</td>\n",
       "    </tr>\n",
       "    <tr>\n",
       "      <th>270</th>\n",
       "      <td>0.005383</td>\n",
       "      <td>0.050680</td>\n",
       "      <td>0.030440</td>\n",
       "      <td>0.083844</td>\n",
       "      <td>-0.047347</td>\n",
       "      <td>0.015505</td>\n",
       "      <td>-0.039493</td>\n",
       "      <td>0.008640</td>\n",
       "      <td>0.015491</td>\n",
       "    </tr>\n",
       "    <tr>\n",
       "      <th>57</th>\n",
       "      <td>-0.027310</td>\n",
       "      <td>-0.044642</td>\n",
       "      <td>-0.063330</td>\n",
       "      <td>-0.050428</td>\n",
       "      <td>-0.104340</td>\n",
       "      <td>0.052322</td>\n",
       "      <td>-0.076395</td>\n",
       "      <td>-0.056158</td>\n",
       "      <td>-0.067351</td>\n",
       "    </tr>\n",
       "    <tr>\n",
       "      <th>369</th>\n",
       "      <td>-0.009147</td>\n",
       "      <td>-0.044642</td>\n",
       "      <td>0.037984</td>\n",
       "      <td>-0.040099</td>\n",
       "      <td>-0.003819</td>\n",
       "      <td>-0.043401</td>\n",
       "      <td>0.015858</td>\n",
       "      <td>-0.005145</td>\n",
       "      <td>0.027917</td>\n",
       "    </tr>\n",
       "    <tr>\n",
       "      <th>...</th>\n",
       "      <td>...</td>\n",
       "      <td>...</td>\n",
       "      <td>...</td>\n",
       "      <td>...</td>\n",
       "      <td>...</td>\n",
       "      <td>...</td>\n",
       "      <td>...</td>\n",
       "      <td>...</td>\n",
       "      <td>...</td>\n",
       "    </tr>\n",
       "    <tr>\n",
       "      <th>211</th>\n",
       "      <td>0.092564</td>\n",
       "      <td>-0.044642</td>\n",
       "      <td>0.036907</td>\n",
       "      <td>0.021872</td>\n",
       "      <td>-0.016658</td>\n",
       "      <td>0.000779</td>\n",
       "      <td>-0.039493</td>\n",
       "      <td>-0.022512</td>\n",
       "      <td>-0.021788</td>\n",
       "    </tr>\n",
       "    <tr>\n",
       "      <th>67</th>\n",
       "      <td>0.041708</td>\n",
       "      <td>0.050680</td>\n",
       "      <td>-0.014828</td>\n",
       "      <td>-0.017147</td>\n",
       "      <td>0.008394</td>\n",
       "      <td>-0.013948</td>\n",
       "      <td>-0.001854</td>\n",
       "      <td>-0.011901</td>\n",
       "      <td>0.003064</td>\n",
       "    </tr>\n",
       "    <tr>\n",
       "      <th>25</th>\n",
       "      <td>-0.067268</td>\n",
       "      <td>0.050680</td>\n",
       "      <td>-0.012673</td>\n",
       "      <td>-0.040099</td>\n",
       "      <td>0.004636</td>\n",
       "      <td>-0.058127</td>\n",
       "      <td>0.034309</td>\n",
       "      <td>0.019199</td>\n",
       "      <td>-0.034215</td>\n",
       "    </tr>\n",
       "    <tr>\n",
       "      <th>196</th>\n",
       "      <td>-0.023677</td>\n",
       "      <td>-0.044642</td>\n",
       "      <td>-0.046085</td>\n",
       "      <td>-0.033214</td>\n",
       "      <td>0.036264</td>\n",
       "      <td>0.037595</td>\n",
       "      <td>-0.002592</td>\n",
       "      <td>-0.033249</td>\n",
       "      <td>0.011349</td>\n",
       "    </tr>\n",
       "    <tr>\n",
       "      <th>175</th>\n",
       "      <td>0.067136</td>\n",
       "      <td>-0.044642</td>\n",
       "      <td>-0.038540</td>\n",
       "      <td>-0.026328</td>\n",
       "      <td>-0.026366</td>\n",
       "      <td>0.008142</td>\n",
       "      <td>-0.039493</td>\n",
       "      <td>-0.027129</td>\n",
       "      <td>0.003064</td>\n",
       "    </tr>\n",
       "  </tbody>\n",
       "</table>\n",
       "<p>353 rows × 9 columns</p>\n",
       "</div>"
      ],
      "text/plain": [
       "          age       sex       bmi        bp        s2        s3        s4  \\\n",
       "32   0.034443  0.050680  0.125287  0.028758 -0.012900 -0.102307  0.108111   \n",
       "403 -0.020045 -0.044642  0.097264 -0.005671 -0.023861 -0.021311 -0.002592   \n",
       "270  0.005383  0.050680  0.030440  0.083844 -0.047347  0.015505 -0.039493   \n",
       "57  -0.027310 -0.044642 -0.063330 -0.050428 -0.104340  0.052322 -0.076395   \n",
       "369 -0.009147 -0.044642  0.037984 -0.040099 -0.003819 -0.043401  0.015858   \n",
       "..        ...       ...       ...       ...       ...       ...       ...   \n",
       "211  0.092564 -0.044642  0.036907  0.021872 -0.016658  0.000779 -0.039493   \n",
       "67   0.041708  0.050680 -0.014828 -0.017147  0.008394 -0.013948 -0.001854   \n",
       "25  -0.067268  0.050680 -0.012673 -0.040099  0.004636 -0.058127  0.034309   \n",
       "196 -0.023677 -0.044642 -0.046085 -0.033214  0.036264  0.037595 -0.002592   \n",
       "175  0.067136 -0.044642 -0.038540 -0.026328 -0.026366  0.008142 -0.039493   \n",
       "\n",
       "           s5        s6  \n",
       "32   0.000271  0.027917  \n",
       "403  0.061686  0.040343  \n",
       "270  0.008640  0.015491  \n",
       "57  -0.056158 -0.067351  \n",
       "369 -0.005145  0.027917  \n",
       "..        ...       ...  \n",
       "211 -0.022512 -0.021788  \n",
       "67  -0.011901  0.003064  \n",
       "25   0.019199 -0.034215  \n",
       "196 -0.033249  0.011349  \n",
       "175 -0.027129  0.003064  \n",
       "\n",
       "[353 rows x 9 columns]"
      ]
     },
     "execution_count": 3,
     "metadata": {},
     "output_type": "execute_result"
    }
   ],
   "source": [
    "X_train, X_test, y_train, y_test = train_test_split(data_df, data.target, test_size=0.2, random_state=7)\n",
    "\n",
    "train_data = X_train.copy()\n",
    "test_data = X_test.copy()\n",
    "train_data[target_feature] = y_train\n",
    "test_data[target_feature] = y_test\n",
    "X_train_drop = X_train.drop(['s1'], axis=1)\n",
    "data.feature_names\n",
    "X_train_drop"
   ]
  },
  {
   "cell_type": "markdown",
   "id": "59853607",
   "metadata": {},
   "source": [
    "Train a nearest-neighbors classifier on the training data."
   ]
  },
  {
   "cell_type": "code",
   "execution_count": 4,
   "id": "6612038f",
   "metadata": {},
   "outputs": [
    {
     "data": {
      "text/plain": [
       "RandomForestRegressor(random_state=0)"
      ]
     },
     "execution_count": 4,
     "metadata": {},
     "output_type": "execute_result"
    }
   ],
   "source": [
    "model = RandomForestRegressor(random_state=0)\n",
    "model.fit(X_train_drop, y_train)"
   ]
  },
  {
   "cell_type": "markdown",
   "id": "29805164",
   "metadata": {},
   "source": [
    "### Create Model and Data Insights"
   ]
  },
  {
   "cell_type": "code",
   "execution_count": 5,
   "id": "c65f788f",
   "metadata": {},
   "outputs": [],
   "source": [
    "from raiwidgets import ResponsibleAIDashboard\n",
    "from responsibleai import RAIInsights"
   ]
  },
  {
   "cell_type": "markdown",
   "id": "400de1d9",
   "metadata": {},
   "source": [
    "To use Responsible AI Toolbox, initialize a RAIInsights object upon which different components can be loaded.\n",
    "\n",
    "RAIInsights accepts the model, the train dataset, the test dataset, the target feature string, the task type string, and a list of strings of categorical feature names as its arguments.\n",
    "\n",
    "You may also create the `FeatureMetadata` container and identify any feature of your choice as the `identity_feature`. The `FeatureMetadata` may also be passed into the `RAIInsights`."
   ]
  },
  {
   "cell_type": "code",
   "execution_count": 6,
   "id": "d965f769",
   "metadata": {},
<<<<<<< HEAD
   "outputs": [
    {
     "name": "stderr",
     "output_type": "stream",
     "text": [
      "dropped_features are not in use currently.\n"
     ]
    }
   ],
   "source": [
    "from responsibleai.feature_metadata import FeatureMetadata\n",
    "\n",
    "feature_metadata = FeatureMetadata(identity_feature_name='s1', dropped_features=['s1'])\n",
    "\n",
    "rai_insights = RAIInsights(model, train_data, test_data, target_feature, 'regression',\n",
    "                               categorical_features=[], feature_metadata=feature_metadata)"
=======
   "outputs": [],
   "source": [
    "from responsibleai.feature_metadata import FeatureMetadata\n",
    "# Add 's1' as an identity feature\n",
    "feature_metadata = FeatureMetadata(identity_feature_name='s1')\n",
    "rai_insights = RAIInsights(model, train_data, test_data, target_feature, 'regression',\n",
    "                           categorical_features=[], feature_metadata=feature_metadata)"
>>>>>>> 6d997296
   ]
  },
  {
   "cell_type": "markdown",
   "id": "38fbbe06",
   "metadata": {},
   "source": [
    "Add the components of the toolbox that are focused on decision-making."
   ]
  },
  {
   "cell_type": "code",
   "execution_count": 7,
   "id": "24567d8d",
   "metadata": {},
   "outputs": [],
   "source": [
    "# Counterfactuals: accepts total number of counterfactuals to generate, the range that their label should fall under, \n",
    "# and a list of strings of categorical feature names\n",
    "rai_insights.counterfactual.add(total_CFs=20, desired_range=[50, 120])\n",
    "# Causal Inference: determines causation between features\n",
    "rai_insights.causal.add(treatment_features=['bmi', 'bp', 's2'])\n",
    "rai_insights.explainer.add(treatment_features=['bmi', 'bp', 's2'])"
   ]
  },
  {
   "cell_type": "markdown",
   "id": "571b2235",
   "metadata": {},
   "source": [
    "Once all the desired components have been loaded, compute insights on the test set."
   ]
  },
  {
   "cell_type": "code",
   "execution_count": 8,
   "id": "a7dec636",
   "metadata": {},
   "outputs": [
    {
     "name": "stderr",
     "output_type": "stream",
     "text": [
      "100%|██████████| 89/89 [01:04<00:00,  1.38it/s]\n"
     ]
    }
   ],
   "source": [
    "rai_insights.compute()"
   ]
  },
  {
   "cell_type": "markdown",
   "id": "0ad206fd",
   "metadata": {},
   "source": [
    "Compose some cohorts which can be injected into the `ResponsibleAIDashboard`."
   ]
  },
  {
   "cell_type": "code",
<<<<<<< HEAD
   "execution_count": 9,
=======
   "execution_count": null,
>>>>>>> 6d997296
   "id": "7a039b34",
   "metadata": {},
   "outputs": [],
   "source": [
    "from raiwidgets.cohort import Cohort, CohortFilter, CohortFilterMethods\n",
    "\n",
    "# Cohort on age and bmi features in the dataset\n",
    "cohort_filter_age = CohortFilter(\n",
    "    method=CohortFilterMethods.METHOD_LESS,\n",
    "    arg=[40],\n",
    "    column='age')\n",
    "cohort_filter_bmi = CohortFilter(\n",
    "    method=CohortFilterMethods.METHOD_GREATER,\n",
    "    arg=[0],\n",
    "    column='bmi')\n",
    "    \n",
    "user_cohort_age_and_bmi= Cohort(name='Cohort Age and BMI')\n",
    "user_cohort_age_and_bmi.add_cohort_filter(cohort_filter_age)\n",
    "user_cohort_age_and_bmi.add_cohort_filter(cohort_filter_bmi)\n",
    "\n",
    "# Cohort on index\n",
    "cohort_filter_index = CohortFilter(\n",
    "    method=CohortFilterMethods.METHOD_LESS,\n",
    "    arg=[20],\n",
    "    column='Index')\n",
    "\n",
    "user_cohort_index = Cohort(name='Cohort Index')\n",
    "user_cohort_index.add_cohort_filter(cohort_filter_index)\n",
    "\n",
    "# Cohort on predicted y values\n",
    "cohort_filter_predicted_y = CohortFilter(\n",
    "    method=CohortFilterMethods.METHOD_LESS,\n",
    "    arg=[165.0],\n",
    "    column='Predicted Y')\n",
    "\n",
    "user_cohort_predicted_y = Cohort(name='Cohort Predicted Y')\n",
    "user_cohort_predicted_y.add_cohort_filter(cohort_filter_predicted_y)\n",
    "\n",
    "# Cohort on true y values\n",
    "cohort_filter_true_y = CohortFilter(\n",
    "    method=CohortFilterMethods.METHOD_GREATER,\n",
    "    arg=[45.0],\n",
    "    column='True Y')\n",
    "\n",
    "user_cohort_true_y = Cohort(name='Cohort True Y')\n",
    "user_cohort_true_y.add_cohort_filter(cohort_filter_true_y)\n",
    "\n",
    "# Cohort on true y values\n",
    "cohort_filter_regression_error = CohortFilter(\n",
    "    method=CohortFilterMethods.METHOD_GREATER,\n",
    "    arg=[20.0],\n",
    "    column='Error')\n",
    "\n",
    "user_cohort_regression_error = Cohort(name='Cohort Regression Error')\n",
    "user_cohort_regression_error.add_cohort_filter(cohort_filter_regression_error)\n",
    "\n",
    "cohort_list = [user_cohort_age_and_bmi,\n",
    "               user_cohort_index,\n",
    "               user_cohort_predicted_y,\n",
    "               user_cohort_true_y,\n",
    "               user_cohort_regression_error]"
   ]
  },
  {
   "cell_type": "markdown",
   "id": "54a43b5c",
   "metadata": {},
   "source": [
    "Finally, visualize and explore the model insights. Use the resulting widget or follow the link to view this in a new tab."
   ]
  },
  {
   "cell_type": "code",
   "execution_count": 10,
   "id": "ad84c884",
   "metadata": {},
   "outputs": [
    {
     "name": "stdout",
     "output_type": "stream",
     "text": [
      "ResponsibleAI started at http://localhost:5000\n"
     ]
    },
    {
     "data": {
      "text/plain": [
       "<raiwidgets.responsibleai_dashboard.ResponsibleAIDashboard at 0x1ff2d331cc8>"
      ]
     },
     "execution_count": 10,
     "metadata": {},
     "output_type": "execute_result"
    },
    {
     "name": "stderr",
     "output_type": "stream",
     "text": [
      "The feature names should match those that were passed during fit. Starting version 1.2, an error will be raised.\n",
      "Feature names unseen at fit time:\n",
      "- s1\n",
      "Feature names must be in the same order as they were in fit.\n",
      "\n",
      "Traceback (most recent call last):\n",
      "  File \"c:\\users\\gaugup\\documents\\github\\responsible-ai-toolbox\\raiwidgets\\raiwidgets\\responsibleai_dashboard_input.py\", line 107, in on_predict\n",
      "    self._analysis.model.predict(data), EXP_VIZ_ERR_MSG)\n",
      "  File \"c:\\Users\\gaugup\\Anaconda3\\envs\\rai\\lib\\site-packages\\sklearn\\ensemble\\_forest.py\", line 961, in predict\n",
      "    X = self._validate_X_predict(X)\n",
      "  File \"c:\\Users\\gaugup\\Anaconda3\\envs\\rai\\lib\\site-packages\\sklearn\\ensemble\\_forest.py\", line 569, in _validate_X_predict\n",
      "    X = self._validate_data(X, dtype=DTYPE, accept_sparse=\"csr\", reset=False)\n",
      "  File \"c:\\Users\\gaugup\\Anaconda3\\envs\\rai\\lib\\site-packages\\sklearn\\base.py\", line 580, in _validate_data\n",
      "    self._check_n_features(X, reset=reset)\n",
      "  File \"c:\\Users\\gaugup\\Anaconda3\\envs\\rai\\lib\\site-packages\\sklearn\\base.py\", line 396, in _check_n_features\n",
      "    f\"X has {n_features} features, but {self.__class__.__name__} \"\n",
      "ValueError: X has 10 features, but RandomForestRegressor is expecting 9 features as input.\n"
     ]
    },
    {
     "name": "stdout",
     "output_type": "stream",
     "text": [
      "X has 10 features, but RandomForestRegressor is expecting 9 features as input.\n"
     ]
    }
   ],
   "source": [
    "ResponsibleAIDashboard(rai_insights, cohort_list=cohort_list)"
   ]
  },
  {
   "cell_type": "markdown",
   "id": "fb2ab57e",
   "metadata": {},
   "source": [
    "## Take Real-World Action"
   ]
  },
  {
   "cell_type": "markdown",
   "id": "84325421",
   "metadata": {},
   "source": [
    "### What-If Counterfactuals Analysis"
   ]
  },
  {
   "cell_type": "markdown",
   "id": "d292d247",
   "metadata": {},
   "source": [
    "Let's imagine that the diabetes progression scores predicted by the model are used to determine medical insurance rates. If the score is greater than 120, there is a higher rate. Patient 43's model score of 268.08 results in this increased rate, and they want to know how they should change their health to get a lower rate prediction from the model (leading to lower insurance price).\n",
    "\n",
    "The What-If counterfactuals component shows how slightly different feature values affect model predictions. This can be used to solve Patient 43's problem."
   ]
  },
  {
   "attachments": {},
   "cell_type": "markdown",
   "id": "d459156b",
   "metadata": {},
   "source": [
    "![What-If Counterfactuals component with datapoint 43 selected on the scatter plot with axes \"Predicted Y\" and \"Index\"](./img/regression-decision-making-1.png)"
   ]
  },
  {
   "cell_type": "markdown",
   "id": "d7b86696",
   "metadata": {},
   "source": [
    "What can Patient 43 do to create the desired change? The top ranked features bar plot shows that `bmi` and `s5` are the best to perturb to bring the model score within 120."
   ]
  },
  {
   "attachments": {},
   "cell_type": "markdown",
   "id": "b16d1a6c",
   "metadata": {},
   "source": [
    "![Top-ranked features (descending) for datapoint 43 to perturb to reduce model prediction below 120: bmi, s5, s4, s3, age, bp, sex, s1, s2, s6](./img/regression-decision-making-2.png)"
   ]
  },
  {
   "cell_type": "markdown",
   "id": "709c3019",
   "metadata": {},
   "source": [
    "Let's see how that can be achieved. Change `bmi` to -0.04 and `s5` to -0.042 and see what the result is."
   ]
  },
  {
   "attachments": {},
   "cell_type": "markdown",
   "id": "5faa62ea",
   "metadata": {},
   "source": [
    "![Counterfactual creation panel. BMI has been changed to -0.04 and s5 has been changed to -0.042](./img/regression-decision-making-3.png)"
   ]
  },
  {
   "cell_type": "markdown",
   "id": "a9f67339",
   "metadata": {},
   "source": [
    "As we can see, the model's prediction has dropped to 131.22. Thus, Patient 43 should work on reducing their [body mass index and serum triglycerides level](https://scikit-learn.org/stable/datasets/toy_dataset.html#diabetes-dataset) to bring the model score under the insurance threshold."
   ]
  },
  {
   "attachments": {},
   "cell_type": "markdown",
   "id": "22d445d7",
   "metadata": {},
   "source": [
    "![Counterfactual of datapoint 43 selected on the counterfactuals scatter plot with axes \"Predicted Y\" and \"Index\". Predicted Y is 115.4](./img/regression-decision-making-4.png)"
   ]
  },
  {
   "cell_type": "markdown",
   "id": "b4f78fd8",
   "metadata": {},
   "source": [
    "Note that this result does not mean that reducing `bmi` and `s5` *causes* the diabetes progression score to go down. It simply decreases the model prediction. To investigate causal relationships, continue reading:"
   ]
  },
  {
   "cell_type": "markdown",
   "id": "b134cdb5",
   "metadata": {},
   "source": [
    "### Causal Analysis"
   ]
  },
  {
   "cell_type": "markdown",
   "id": "da76466d",
   "metadata": {},
   "source": [
    "Now suppose that a doctor wishes to know how to reduce the progression of diabetes in her patients. This can be explored in the Causal Inference component of the Responsible AI Toolbox.\n",
    "\n",
    "In the \"Aggregate causal effects\" tab, it is possible to see how perturbing features causes lower disease progression. It appears that increasing s2 (LDL) by one unit, would increase diabetes progression by 606.89 units."
   ]
  },
  {
   "attachments": {},
   "cell_type": "markdown",
   "id": "90b838d8",
   "metadata": {},
   "source": [
    "![Overall causal analysis table](./img/regression-decision-making-5.png)\n",
    "![Causal analysis diagram](./img/regression-decision-making-6.png)"
   ]
  },
  {
   "cell_type": "markdown",
   "id": "f6078481",
   "metadata": {},
   "source": [
    "Let's revisit Patient 43. Instead of simply reducing the model score, they've decided to focus on actually improving their health to manage their diabetes better. In the \"Individual causal what-if\" tab, it shows that decreasing his/her bmi to 0.05 reduces diabetes progression from 242 to 237.982."
   ]
  },
  {
   "attachments": {},
   "cell_type": "markdown",
   "id": "93105414",
   "metadata": {},
   "source": [
    "![individual causal analysis table](./img/regression-decision-making-7.png)"
   ]
  },
  {
   "cell_type": "markdown",
   "id": "a6fa7384",
   "metadata": {},
   "source": [
    "To put that into a formal intervention policy, switch to the \"Treatment policy\" tab. This view helps build policies for future interventions. You can identify what parts of your sample experience the largest responses to changes in causal features, or treatments, and construct rules to define which future populations should be targeted for particular interventions."
   ]
  },
  {
   "attachments": {},
   "cell_type": "markdown",
   "id": "d1af0772",
   "metadata": {},
   "source": [
    "![treatment_policy](./img/regression-decision-making-8.png)"
   ]
  },
  {
   "cell_type": "markdown",
   "id": "ac8025e4",
   "metadata": {},
   "source": [
    "Is that change the best overall treatment for them? Let's investigate different policies. Going back to the \"Treatment policy\" tab, we see that going with the above intervention of s2 feature outperforms perturbing that  with a \"always increase\" intervention."
   ]
  },
  {
   "attachments": {},
   "cell_type": "markdown",
   "id": "ce677d35",
   "metadata": {},
   "source": [
    "![image.png](./img/regression-decision-making-9.png)"
   ]
  },
  {
   "cell_type": "markdown",
   "id": "3355ea1c",
   "metadata": {},
   "source": [
    "Finally, you can see a list demonstrating which datapoints (patients) in the current data sample have the largest causal response to the selected treatment (s2 feature change), based on all features included in the estimated causal model."
   ]
  },
  {
   "attachments": {},
   "cell_type": "markdown",
   "id": "3cb02322",
   "metadata": {},
   "source": [
    "![causal-table](./img/regression-decision-making-10.png)"
   ]
  }
 ],
 "metadata": {
  "kernelspec": {
   "display_name": "Python 3.7.11 ('rai')",
   "language": "python",
   "name": "python3"
  },
  "language_info": {
   "codemirror_mode": {
    "name": "ipython",
    "version": 3
   },
   "file_extension": ".py",
   "mimetype": "text/x-python",
   "name": "python",
   "nbconvert_exporter": "python",
   "pygments_lexer": "ipython3",
   "version": "3.7.11"
  },
  "vscode": {
   "interpreter": {
    "hash": "b261e1e4ccdbe90fd0fc731e4c93842ab1b6c5014af7724af0ca6e2259a012ad"
   }
  }
 },
 "nbformat": 4,
 "nbformat_minor": 5
}<|MERGE_RESOLUTION|>--- conflicted
+++ resolved
@@ -387,7 +387,6 @@
    "execution_count": 6,
    "id": "d965f769",
    "metadata": {},
-<<<<<<< HEAD
    "outputs": [
     {
      "name": "stderr",
@@ -404,15 +403,6 @@
     "\n",
     "rai_insights = RAIInsights(model, train_data, test_data, target_feature, 'regression',\n",
     "                               categorical_features=[], feature_metadata=feature_metadata)"
-=======
-   "outputs": [],
-   "source": [
-    "from responsibleai.feature_metadata import FeatureMetadata\n",
-    "# Add 's1' as an identity feature\n",
-    "feature_metadata = FeatureMetadata(identity_feature_name='s1')\n",
-    "rai_insights = RAIInsights(model, train_data, test_data, target_feature, 'regression',\n",
-    "                           categorical_features=[], feature_metadata=feature_metadata)"
->>>>>>> 6d997296
    ]
   },
   {
@@ -474,11 +464,7 @@
   },
   {
    "cell_type": "code",
-<<<<<<< HEAD
-   "execution_count": 9,
-=======
    "execution_count": null,
->>>>>>> 6d997296
    "id": "7a039b34",
    "metadata": {},
    "outputs": [],
