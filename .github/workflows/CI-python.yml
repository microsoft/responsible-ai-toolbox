--- conflicted
+++ resolved
@@ -12,12 +12,7 @@
       node-version: 16.8
     strategy:
       matrix:
-<<<<<<< HEAD
-        packageDirectory:
-          ["responsibleai"]
-=======
-        packageDirectory: ["responsibleai", "rai_core_flask", "erroranalysis"]
->>>>>>> 10b08ab5
+        packageDirectory: ["responsibleai"]
         operatingSystem: [ubuntu-latest, macos-latest, windows-latest]
         pythonVersion: [3.6, 3.7, 3.8, 3.9]
         exclude:
