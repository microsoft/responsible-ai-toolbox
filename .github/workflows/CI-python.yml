--- conflicted
+++ resolved
@@ -18,12 +18,8 @@
       matrix:
         packageDirectory:
           ["responsibleai", "erroranalysis", "raiutils", "rai_test_utils"]
-<<<<<<< HEAD
-        operatingSystem:
+        operatingSystem: 
           [ubuntu-latest, macos-latest, windows-latest]
-=======
-        operatingSystem: [ubuntu-latest, macos-latest, windows-latest]
->>>>>>> ea5924f7
         pythonVersion: ["3.7", "3.8", "3.9", "3.10"]
         exclude:
           - operatingSystem: macos-latest
@@ -53,7 +49,6 @@
         shell: bash -l {0}
         run: |
           conda install --yes --quiet pytorch torchvision captum cpuonly -c pytorch
-<<<<<<< HEAD
 
       - if: ${{ matrix.operatingSystem == 'macos-latest' }}
         name: Install Anaconda packages on MacOS, which should not include cpuonly according to official docs
@@ -61,15 +56,6 @@
         run: |
           conda install --yes --quiet pytorch torchvision captum -c pytorch
 
-=======
-
-      - if: ${{ matrix.operatingSystem == 'macos-latest' }}
-        name: Install Anaconda packages on MacOS, which should not include cpuonly according to official docs
-        shell: bash -l {0}
-        run: |
-          conda install --yes --quiet pytorch torchvision captum -c pytorch
-
->>>>>>> ea5924f7
       - name: Setup tools
         shell: bash -l {0}
         run: |
@@ -77,19 +63,11 @@
           pip install --upgrade setuptools
           pip install --upgrade "pip-tools<=7.1.0"
 
-<<<<<<< HEAD
-      - name: Upload requirements
-        uses: actions/upload-artifact@v3
-        with:
-          name: requirements-dev-comp.txt
-          path: ${{ matrix.packageDirectory }}/requirements-dev-comp.txt
-=======
       - name: Install package dependencies
         shell: bash -l {0}
         run: |
           pip install -r requirements-dev.txt
         working-directory: ${{ matrix.packageDirectory }}
->>>>>>> ea5924f7
 
       - name: Install package
         shell: bash -l {0}
