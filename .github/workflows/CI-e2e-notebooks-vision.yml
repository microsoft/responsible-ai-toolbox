--- conflicted
+++ resolved
@@ -122,11 +122,8 @@
         name: Run widget tests
         shell: bash -l {0}
         run: |
-<<<<<<< HEAD
           yarn e2e-widget -n "responsibleaidashboard-fridge-image-classification-model-debugging" -f ${{ matrix.flights }}
-=======
           yarn e2e-widget -n "responsibleaidashboard-fridge-multilabel-image-classification-model-debugging" -f ${{ matrix.flights }}
->>>>>>> e433fdf5
           yarn e2e-widget -n "responsibleaidashboard-fridge-object-detection-model-debugging" -f ${{ matrix.flights }}
 
       - name: Upload e2e test screen shot
