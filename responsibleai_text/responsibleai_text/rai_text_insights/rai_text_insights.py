# Copyright (c) Microsoft Corporation
# Licensed under the MIT License.

"""Defines the RAITextInsights class."""

import json
import logging
import pickle
import warnings
from enum import Enum
from pathlib import Path
from typing import Any, List, Optional, Union

import numpy as np
import pandas as pd
from ml_wrappers import wrap_model

from erroranalysis._internal.cohort_filter import FilterDataWithCohortFilters
from raiutils.data_processing import convert_to_list, serialize_json_safe
from raiutils.models import SKLearn, is_classifier
from responsibleai._interfaces import Dataset, RAIInsightsData
from responsibleai._internal.constants import (ManagerNames, Metadata,
                                               SerializationAttributes)
from responsibleai.exceptions import UserConfigValidationException
from responsibleai.feature_metadata import FeatureMetadata
from responsibleai.rai_insights.rai_base_insights import RAIBaseInsights
from responsibleai_text.common.constants import ModelTask
from responsibleai_text.managers.error_analysis_manager import \
    ErrorAnalysisManager
from responsibleai_text.managers.explainer_manager import ExplainerManager
from responsibleai_text.utils.feature_extractors import (extract_features,
                                                         get_text_columns)
from responsibleai_text.utils.genai_metrics.metrics import \
    get_genai_metric_mean

module_logger = logging.getLogger(__name__)
module_logger.setLevel(logging.INFO)

try:
    import evaluate
except ImportError:
    module_logger.debug(
        'Could not import evaluate, required if using a QA model')

_PREDICTIONS = 'predictions'
_PREDICT_OUTPUT = 'predict_output'
_TEST = 'test'
_TARGET_COLUMN = 'target_column'
_TASK_TYPE = 'task_type'
_CLASSES = 'classes'
_META_JSON = Metadata.META_JSON
_JSON_EXTENSION = '.json'
_PREDICT = 'predict'
_PREDICT_PROBA = 'predict_proba'
_EXT_TEST = '_ext_test'
_EXT_FEATURES = '_ext_features'
_FEATURE_METADATA = Metadata.FEATURE_METADATA
_IDENTITY_FEATURE_NAME = 'identity_feature_name'
_DATETIME_FEATURES = 'datetime_features'
_TIME_SERIES_ID_FEATURES = 'time_series_id_features'
_CATEGORICAL_FEATURES = 'categorical_features'
_DROPPED_FEATURES = 'dropped_features'
_QUESTION_TYPE = 'question_type'
_TEXT_COLUMN = '_text_column'


def _feature_metadata_from_dict(feature_meta_dict):
    """Create a FeatureMetadata from a dictionary.

    :param feature_meta_dict: The dictionary to create the FeatureMetadata
        from.
    :type feature_meta_dict: dict
    :return: The FeatureMetadata created from the dictionary.
    :rtype: FeatureMetadata
    """
    return FeatureMetadata(
        identity_feature_name=feature_meta_dict[_IDENTITY_FEATURE_NAME],
        datetime_features=feature_meta_dict[_DATETIME_FEATURES],
        time_series_id_features=feature_meta_dict[_TIME_SERIES_ID_FEATURES],
        categorical_features=feature_meta_dict[_CATEGORICAL_FEATURES],
        dropped_features=feature_meta_dict[_DROPPED_FEATURES])


def _add_extra_metadata_features(task_type, feature_metadata):
    """Add extra metadata features for the given task type.

    For question answering task, adds the question type feature.

    :param task_type: The task type.
    :type task_type: str
    :param feature_metadata: The feature metadata.
    :type feature_metadata: FeatureMetadata
    :return: The feature metadata with extra metadata features added.
    :rtype: FeatureMetadata
    """
    is_qa = task_type == ModelTask.QUESTION_ANSWERING
    categorical_features = feature_metadata.categorical_features
    is_cat_empty = categorical_features is None
    if is_qa and (is_cat_empty or _QUESTION_TYPE not in categorical_features):
        feature_metadata = _feature_metadata_from_dict(
            feature_metadata.to_dict().copy())
        if is_cat_empty:
            feature_metadata.categorical_features = []
        feature_metadata.categorical_features.append(_QUESTION_TYPE)
    if task_type == ModelTask.GENERATIVE_TEXT:
        # No extra metadata features for now
        pass
    return feature_metadata


class RAITextInsights(RAIBaseInsights):
    """Defines the top-level RAITextInsights API.

    Use RAITextInsights to assess text machine learning models in a
    single API.
    """

    def __init__(self, model: Any, test: pd.DataFrame,
                 target_column: str, task_type: str,
                 classes: Optional[np.ndarray] = None,
                 serializer: Optional[Any] = None,
                 maximum_rows_for_test: int = 5000,
                 feature_metadata: Optional[FeatureMetadata] = None,
                 text_column: Optional[Union[str, List]] = None,
                 eval_model: Any = None):
        """Creates an RAITextInsights object.

        :param model: The model to compute RAI insights for.
            A model that implements sklearn.predict or sklearn.predict_proba
            or function that accepts a 2d ndarray.
        :type model: object
        :param test: The test dataset including the label column.
        :type test: pandas.DataFrame
        :param target_column: The name of the label column or list of columns.
            This is a list of columns for multilabel models.
        :type target_column: str or list[str]
        :param task_type: The task to run.
        :type task_type: str
        :param classes: The class labels in the training dataset
        :type classes: numpy.ndarray
        :param serializer: Picklable custom serializer with save and load
            methods for custom model serialization.
            The save method writes the model to file given a parent directory.
            The load method returns the deserialized model from the same
            parent directory.
        :type serializer: object
        :param maximum_rows_for_test: Limit on size of test data
            (for performance reasons)
        :type maximum_rows_for_test: int
        :param feature_metadata: Feature metadata for the dataset
            to identify different kinds of features.
        :type feature_metadata: Optional[FeatureMetadata]
        :param text_column: The name of the optional text column(s).
            If not provided, and there is additional feature metadata, then
            an exception will be raised.
        :type text_column: str or list[str]
<<<<<<< HEAD
        :param eval_model: The model to use for evaluation.
            If not provided, then the model passed in the model parameter
            will be used.
=======
        :param eval_model: The model to use for evaluation with AI-assisted
            metrics. If not provided, then the model passed in the model
            parameter will be used.
>>>>>>> 874857a4
        :type eval_model: object
        """
        # drop index as this can cause issues later like when copying
        # target column below from test dataset to _ext_test_df
        test = test.reset_index(drop=True)
        if feature_metadata is None:
            # initialize to avoid having to keep checking if it is None
            feature_metadata = FeatureMetadata()
        feature_metadata = _add_extra_metadata_features(
            task_type, feature_metadata)
        self._text_column = text_column
        self._feature_metadata = feature_metadata
        self._wrapped_model = wrap_model(model, test, task_type)
        if eval_model is None:
            self._eval_model = self._wrapped_model
        else:
            self._eval_model = wrap_model(eval_model, test, task_type)
        self._validate_rai_insights_input_parameters(
            model=self._wrapped_model, test=test,
            target_column=target_column, task_type=task_type,
            classes=classes,
            serializer=serializer,
            maximum_rows_for_test=maximum_rows_for_test,
            text_column=self._text_column)
        self._classes = RAITextInsights._get_classes(
            task_type=task_type,
            test=test,
            target_column=target_column,
            classes=classes
        )
        ext_test, ext_features = extract_features(
            test, target_column, task_type,
            self._feature_metadata.dropped_features)
        self._ext_test = ext_test
        self._ext_features = ext_features
        self._ext_test_df = pd.DataFrame(ext_test, columns=ext_features)
        if target_column is not None:
            self._ext_test_df[target_column] = test[target_column]
        self.predict_output = None

        super(RAITextInsights, self).__init__(
            model, None, test, target_column, task_type,
            serializer)
        self._initialize_managers()

    def _initialize_managers(self):
        """Initializes the managers.

        Initializes the explainer and error analysis managers.
        """
        self._explainer_manager = ExplainerManager(
            self.model, self.test,
            self.target_column,
            self.task_type,
            self._classes)
        self._error_analysis_manager = ErrorAnalysisManager(
            self._wrapped_model, self.test, self._ext_test_df,
            self.target_column, self._text_column, self.task_type,
            self._classes, self._feature_metadata.categorical_features)
        self._managers = [self._explainer_manager,
                          self._error_analysis_manager]

    @staticmethod
    def _get_classes(task_type, test, target_column, classes):
        if task_type == ModelTask.TEXT_CLASSIFICATION:
            if classes is None:
                classes = test[target_column].unique()
                # sort the classes after calling unique in numeric case
                classes.sort()
                return classes
            else:
                return classes
        elif task_type == ModelTask.MULTILABEL_TEXT_CLASSIFICATION:
            if classes is None:
                return target_column
            else:
                return classes
        else:
            return None

    def _validate_serializer(self, serializer):
        """Validate the serializer.

        :param serializer: The serializer to validate.
        :type serializer: object
        """
        if not hasattr(serializer, 'save'):
            raise UserConfigValidationException(
                'The serializer does not implement save()')

        if not hasattr(serializer, 'load'):
            raise UserConfigValidationException(
                'The serializer does not implement load()')

        try:
            pickle.dumps(serializer)
        except Exception:
            raise UserConfigValidationException(
                'The serializer should be serializable via pickle')

    def _validate_model(self, model: Any, test: pd.DataFrame,
                        target_column: Union[str, List], task_type: str,
                        text_column: Optional[Union[str, List]]):
        """Validate the model.

        :param model: The model to validate.
        :type model: object
        :param test: The test dataset including the label column.
        :type test: pandas.DataFrame
        :param target_column: The name of the label column or list of columns.
            This is a list of columns for multilabel models.
        :type target_column: str or list[str]
        :param task_type: The task to run, can be `classification` or
            `regression`.
        :type task_type: str
        :param text_column: The name of the optional text column(s).
            If not provided, and there is additional feature metadata, then
            an exception will be raised.
        :type text_column: str or list[str]
        """
        small_test_data = test.iloc[0:1]
        if target_column is not None:
            if not isinstance(target_column, list):
                target_column = [target_column]
            # Pick one row from test data
            small_test_data = small_test_data.drop(
                target_column, axis=1)
        small_test_data = get_text_columns(small_test_data, text_column)
        small_test_data = small_test_data.iloc[0]
        if task_type not in [
                ModelTask.QUESTION_ANSWERING,
                ModelTask.GENERATIVE_TEXT]:
            small_test_data = small_test_data.tolist()
        # Call the model
        try:
            model.predict(small_test_data)
        except Exception:
            raise UserConfigValidationException(
                'The model passed cannot be used for'
                ' getting predictions via predict()'
            )

    def _validate_rai_insights_input_parameters(
            self, model: Any, test: pd.DataFrame,
            target_column: Union[str, List], task_type: str,
            classes: np.ndarray,
            serializer,
            maximum_rows_for_test: int,
            text_column: Optional[Union[str, List]]):
        """Validate the inputs for the RAITextInsights constructor.

        :param model: The model to compute RAI insights for.
            A model that implements sklearn.predict or sklearn.predict_proba
            or function that accepts a 2d ndarray.
        :type model: object
        :param test: The test dataset including the label column.
        :type test: pandas.DataFrame
        :param target_column: The name of the label column or list of columns.
            This is a list of columns for multilabel models.
        :type target_column: str or list[str]
        :param task_type: The task to run, can be `classification` or
            `regression`.
        :type task_type: str
        :param classes: The class labels in the training dataset
        :type classes: numpy.ndarray
        :param serializer: Picklable custom serializer with save and load
            methods defined for model that is not serializable. The save
            method returns a dictionary state and load method returns the
            model.
        :type serializer: object
        :param maximum_rows_for_test: Limit on size of test data
            (for performance reasons)
        :type maximum_rows_for_test: int
        """

        valid_tasks = [
            ModelTask.TEXT_CLASSIFICATION.value,
            ModelTask.MULTILABEL_TEXT_CLASSIFICATION.value,
            ModelTask.SENTIMENT_ANALYSIS.value,
            ModelTask.QUESTION_ANSWERING.value,
            ModelTask.ENTAILMENT.value,
            ModelTask.SUMMARIZATIONS.value,
            ModelTask.GENERATIVE_TEXT.value,
        ]

        if task_type not in valid_tasks:
            message = (f"Unsupported task type '{task_type}'. "
                       f"Should be one of {valid_tasks}")
            raise UserConfigValidationException(message)

        if model is None:
            warnings.warn(
                'INVALID-MODEL-WARNING: No valid model is supplied. '
                'Explanations will not work')

        if serializer is not None:
            self._validate_serializer(serializer)

        test_is_pd = isinstance(test, pd.DataFrame)
        if not test_is_pd:
            raise UserConfigValidationException(
                "Unsupported data type for test dataset. "
                "Expecting pandas DataFrame."
            )

        if test.shape[0] > maximum_rows_for_test:
            msg_fmt = 'The test data has {0} rows, ' +\
                'but limit is set to {1} rows. ' +\
                'Please resample the test data or ' +\
                'adjust maximum_rows_for_test'
            raise UserConfigValidationException(
                msg_fmt.format(
                    test.shape[0], maximum_rows_for_test)
            )

        if task_type == ModelTask.MULTILABEL_TEXT_CLASSIFICATION.value:
            if not isinstance(target_column, list):
                raise UserConfigValidationException(
                    'The target_column should be a list for multilabel '
                    'classification')
            # check all target columns are present in test
            target_columns_set = set(target_column)
            if not target_columns_set.issubset(set(test.columns)):
                raise UserConfigValidationException(
                    'The list of target_column(s) should be in test data')
        elif (task_type == ModelTask.GENERATIVE_TEXT.value and
              target_column is None):
            # target column is optional for generative text
            pass
        else:
            if target_column not in list(test.columns):
                raise UserConfigValidationException(
                    'Target name {0} not present in test data'.format(
                        target_column)
                )

        if text_column:
            if task_type == ModelTask.QUESTION_ANSWERING.value:
                if not isinstance(text_column, list):
                    raise UserConfigValidationException(
                        'The text_column should be a list for question ' +
                        'answering')
                text_columns_set = set(text_column)
                if not text_columns_set.issubset(set(test.columns)):
                    raise UserConfigValidationException(
                        'The list of text_column(s) should be in test data')
            else:
                if text_column not in test.columns:
                    raise UserConfigValidationException(
                        'The text_column should be in test data')

        if classes is not None and task_type == ModelTask.TEXT_CLASSIFICATION:
            if len(set(test[target_column].unique()) -
                    set(classes)) != 0:
                raise UserConfigValidationException(
                    'The test labels are not a subset of the '
                    'distinct values in target (test data)')

        if model is not None:
            self._validate_model(model, test, target_column,
                                 task_type, text_column)

    def get_filtered_test_data(self, filters, composite_filters,
                               include_original_columns_only=False,
                               use_entire_test_data=False):
        """Get the filtered test data based on cohort filters.

        :param filters: The filters to apply.
        :type filters: list[Filter]
        :param composite_filters: The composite filters to apply.
        :type composite_filters: list[CompositeFilter]
        :param include_original_columns_only: Whether to return the original
                                              data columns.
        :type include_original_columns_only: bool
        :param use_entire_test_data: Whether to use entire test set for
                                     filtering the data based on cohort.
        :type use_entire_test_data: bool
        :return: The filtered test data.
        :rtype: pandas.DataFrame
        """
        model_analyzer = self._error_analysis_manager._analyzer
        dataset = model_analyzer.dataset
        model = model_analyzer.model
        if self.predict_output is None:
            # Cache predictions of the model
            self.predict_output = model_analyzer.model.predict(dataset)
        pred_y = self.predict_output
        true_y = model_analyzer.true_y
        categorical_features = model_analyzer.categorical_features
        categories = model_analyzer.categories
        classes = model_analyzer.classes
        model_task = model_analyzer.model_task

        filter_data_with_cohort = FilterDataWithCohortFilters(
            model=model,
            dataset=dataset,
            features=dataset.columns,
            categorical_features=categorical_features,
            categories=categories,
            true_y=true_y,
            pred_y=pred_y,
            model_task=model_task,
            classes=classes)

        return filter_data_with_cohort.filter_data_from_cohort(
            filters=filters,
            composite_filters=composite_filters,
            include_original_columns_only=include_original_columns_only)

    @property
    def error_analysis(self) -> ErrorAnalysisManager:
        """Get the error analysis manager.
        :return: The error analysis manager.
        :rtype: ErrorAnalysisManager
        """
        return self._error_analysis_manager

    @property
    def explainer(self) -> ExplainerManager:
        """Get the explainer manager.
        :return: The explainer manager.
        :rtype: ExplainerManager
        """
        return self._explainer_manager

    def get_data(self):
        """Get all data as RAIInsightsData object

        :return: Model Analysis Data
        :rtype: RAIInsightsData
        """
        data = RAIInsightsData()
        data.dataset = self._get_dataset()
        data.modelExplanationData = self.explainer.get_data()
        data.errorAnalysisData = self.error_analysis.get_data()
        return data

    def save(self, path):
        """Save the RAITextInsights to the given path.

        In addition to the usual data, saves the extracted features.

        :param path: The directory path to save the RAIInsights to.
        :type path: str
        """
        super(RAITextInsights, self).save(path)
        # Save extracted features data
        self._save_ext_data(path)

    def _save_ext_data(self, path):
        """Save the copy of raw data and their related metadata.

        :param path: The directory path to save the RAIBaseInsights to.
        :type path: str
        """
        data_directory = Path(path) / SerializationAttributes.DATA_DIRECTORY
        ext_path = data_directory / (_EXT_TEST + _JSON_EXTENSION)
        ext_features_path = data_directory / (_EXT_FEATURES + _JSON_EXTENSION)
        self._save_list_data(ext_path, self._ext_test)
        self._save_list_data(ext_features_path, self._ext_features)

    def _save_list_data(self, data_path, data):
        with open(data_path, 'w') as file:
            json.dump(data, file, default=serialize_json_safe)

    def _get_test_text_data(self, is_classification_task):
        """Get the test data without the target and metadata columns.

        :param is_classification_task: Whether the task is a
            classification task.
        :type is_classification_task: bool
        :return: The test data without the target and metadata columns.
        :rtype: pandas.DataFrame or list[str]
        """
        if is_classification_task:
            target_column = self.target_column
            if not isinstance(target_column, list):
                target_column = [target_column]
            dataset = self.test.drop(target_column, axis=1)
        elif self.task_type == ModelTask.QUESTION_ANSWERING:
            dataset = self.test.drop([self.target_column], axis=1)
        elif self.task_type == ModelTask.GENERATIVE_TEXT:
            if self.target_column is None:
                dataset = self.test.copy()
            else:
                dataset = self.test.drop([self.target_column], axis=1)
        else:
            raise ValueError("Unknown task type: {}".format(self.task_type))
        dataset = get_text_columns(dataset, self._text_column)
        if is_classification_task:
            dataset = dataset.iloc[:, 0].tolist()
        return dataset

    @property
    def _is_classification_task(self):
        """Whether the task is a classification task.

        :return: Whether the task is a classification task.
        :rtype: bool
        """
        classification_tasks = [ModelTask.TEXT_CLASSIFICATION,
                                ModelTask.MULTILABEL_TEXT_CLASSIFICATION]
        return self.task_type in classification_tasks

    def _get_dataset(self):
        dashboard_dataset = Dataset()
        tasktype = self.task_type
        if isinstance(tasktype, Enum):
            tasktype = tasktype.value
        dashboard_dataset.task_type = tasktype
        categorical_features = self._feature_metadata.categorical_features
        if categorical_features is None:
            categorical_features = []
        dashboard_dataset.categorical_features = categorical_features
        dashboard_dataset.class_names = convert_to_list(
            self._classes)
        is_classification_task = self._is_classification_task
        dataset = self._get_test_text_data(is_classification_task)

        predicted_y = None
        if dataset is not None and self._wrapped_model is not None:
            try:
                predicted_y = self._wrapped_model.predict(dataset)
            except Exception as ex:
                msg = ("Model does not support predict method for given "
                       "dataset type")
                raise ValueError(msg) from ex
            try:
                predicted_y = convert_to_list(predicted_y)
            except Exception as ex:
                raise ValueError(
                    "Model prediction output of unsupported type,") from ex
        if predicted_y is not None:
            if is_classification_task:
                predicted_y = self._convert_labels(
                    predicted_y, dashboard_dataset.class_names)
            dashboard_dataset.predicted_y = predicted_y
        row_length = len(dataset)

        dashboard_dataset.features = self._ext_test

        if self.target_column is None:
            dashboard_dataset.true_y = None
        else:
            true_y = self.test[self.target_column]
            if true_y is not None and len(true_y) == row_length:
                true_y = convert_to_list(true_y)
                if is_classification_task:
                    true_y = self._convert_labels(
                        true_y, dashboard_dataset.class_names)
                dashboard_dataset.true_y = true_y

        dashboard_dataset.feature_names = self._ext_features
        dashboard_dataset.target_column = self.target_column
        if is_classifier(self._wrapped_model) and dataset is not None:
            try:
                probability_y = self._wrapped_model.predict_proba(dataset)
            except Exception as ex:
                raise ValueError("Model does not support predict_proba method"
                                 " for given dataset type,") from ex
            try:
                probability_y = convert_to_list(probability_y)
            except Exception as ex:
                raise ValueError(
                    "Model predict_proba output of unsupported type,") from ex
            dashboard_dataset.probability_y = probability_y

        return dashboard_dataset

    def _convert_labels(self, labels, class_names, unique_labels=None):
        """Convert labels to indexes if possible.

        :param labels: Labels to convert.
        :type labels: list or numpy.ndarray
        :param class_names: List of class names.
        :type class_names: list
        :param unique_labels: List of unique labels.
        :type unique_labels: list
        :return: Converted labels.
        :rtype: list
        """
        unique_labels = unique_labels or np.unique(labels).tolist()
        if isinstance(labels[0], list):
            return [self._convert_labels(
                li, class_names, unique_labels) for li in labels]
        is_boolean = all(isinstance(y, (bool)) for y in unique_labels)
        if is_boolean:
            labels_arr = np.array(labels)
            labels = labels_arr.astype(float).tolist()
        if class_names is not None:
            num_types = (int, float)
            is_numeric = all(isinstance(y, num_types) for y in unique_labels)
            if not is_numeric:
                labels = [class_names.index(y) for y in labels]
        return labels

    def _save_predictions(self, path):
        """Save the predict() and predict_proba() output.

        :param path: The directory path to save the RAITextInsights to.
        :type path: str
        """
        prediction_output_path = Path(path) / _PREDICTIONS
        prediction_output_path.mkdir(parents=True, exist_ok=True)

        if self.model is None:
            return
        is_classification_task = self._is_classification_task
        test_without_target_column = self._get_test_text_data(
            is_classification_task)
        predict_output = self._wrapped_model.predict(
            test_without_target_column)
        self._write_to_file(
            prediction_output_path / (_PREDICT + _JSON_EXTENSION),
            json.dumps(predict_output.tolist()))

        if hasattr(self.model, SKLearn.PREDICT_PROBA):
            predict_proba_output = self.model.predict_proba(
                test_without_target_column)
            self._write_to_file(
                prediction_output_path / (_PREDICT_PROBA + _JSON_EXTENSION),
                json.dumps(predict_proba_output.tolist()))

    def _save_metadata(self, path):
        """Save the metadata like target column, categorical features,
           task type and the classes (if any).

        :param path: The directory path to save the RAITextInsights to.
        :type path: str
        """
        top_dir = Path(path)
        classes = convert_to_list(self._classes)
        feature_metadata_dict = self._feature_metadata.to_dict()
        meta = {
            _TARGET_COLUMN: self.target_column,
            _TASK_TYPE: self.task_type,
            _CLASSES: classes,
            _FEATURE_METADATA: feature_metadata_dict,
            _TEXT_COLUMN: self._text_column
        }
        with open(top_dir / _META_JSON, 'w') as file:
            json.dump(meta, file)

    @staticmethod
    def _load_metadata(inst, path):
        """Load the metadata.

        :param inst: RAITextInsights object instance.
        :type inst: RAITextInsights
        :param path: The directory path to metadata location.
        :type path: str
        """
        top_dir = Path(path)
        with open(top_dir / _META_JSON, 'r') as meta_file:
            meta = meta_file.read()
        meta = json.loads(meta)
        inst.__dict__[_TARGET_COLUMN] = meta[_TARGET_COLUMN]
        inst.__dict__[_TASK_TYPE] = meta[_TASK_TYPE]
        inst.__dict__[_PREDICT_OUTPUT] = None
        text_column = None
        if _TEXT_COLUMN in meta:
            text_column = meta[_TEXT_COLUMN]
        inst.__dict__[_TEXT_COLUMN] = text_column
        classes = meta[_CLASSES]

        inst.__dict__['_' + _CLASSES] = RAITextInsights._get_classes(
            task_type=meta[_TASK_TYPE],
            test=inst.__dict__[_TEST],
            target_column=meta[_TARGET_COLUMN],
            classes=classes
        )

        if (Metadata.FEATURE_METADATA not in meta or
                meta[Metadata.FEATURE_METADATA] is None):
            inst.__dict__['_' + Metadata.FEATURE_METADATA] = FeatureMetadata()
        else:
            feature_metadata_dict = meta[Metadata.FEATURE_METADATA]
            feature_metadata = _feature_metadata_from_dict(
                feature_metadata_dict)
            inst.__dict__['_' + Metadata.FEATURE_METADATA] = feature_metadata

        # load the extracted features as part of metadata
        RAITextInsights._load_ext_data(inst, path)

    @staticmethod
    def _load_ext_data(inst, path):
        """Load the extracted features data.

        :param inst: RAITextInsights object instance.
        :type inst: RAITextInsights
        :param path: The directory path to extracted data location.
        :type path: str
        """
        top_dir = Path(path)
        data_path = top_dir / SerializationAttributes.DATA_DIRECTORY
        json_test_path = data_path / (_EXT_TEST + _JSON_EXTENSION)
        with open(json_test_path, 'r') as file:
            inst._ext_test = json.loads(file.read())
        json_features_path = data_path / (_EXT_FEATURES + _JSON_EXTENSION)
        with open(json_features_path, 'r') as file:
            inst._ext_features = json.loads(file.read())
        inst._ext_test_df = pd.DataFrame(
            inst._ext_test, columns=inst._ext_features)
        target_column = inst.target_column
        test = inst.test
        inst._ext_test_df[target_column] = test[target_column]

    @staticmethod
    def load(path):
        """Load the RAITextInsights from the given path.

        :param path: The directory path to load the RAITextInsights from.
        :type path: str
        :return: The RAITextInsights object after loading.
        :rtype: RAITextInsights
        """
        # create the RAITextInsights without any properties using the __new__
        # function, similar to pickle
        inst = RAITextInsights.__new__(RAITextInsights)

        manager_map = {
            ManagerNames.EXPLAINER: ExplainerManager,
            ManagerNames.ERROR_ANALYSIS: ErrorAnalysisManager,
        }

        # load current state
        RAIBaseInsights._load(path, inst, manager_map,
                              RAITextInsights._load_metadata)
        inst._wrapped_model = wrap_model(inst.model, inst.test, inst.task_type)
        return inst

    def normalize_text(self, s):
        """Normalize the text.

        Removing articles and punctuation, and standardizing whitespace
        are all typical text processing steps.

        :param s: The text to normalize.
        :type s: str
        :return: The normalized text.
        :rtype: str
        """
        import re
        import string

        def remove_articles(text):
            regex = re.compile(r"\b(a|an|the)\b", re.UNICODE)
            return re.sub(regex, " ", text)

        def white_space_fix(text):
            return " ".join(text.split())

        def remove_punc(text):
            exclude = set(string.punctuation)
            return "".join(ch for ch in text if ch not in exclude)

        def lower(text):
            return text.lower()

        return white_space_fix(remove_articles(remove_punc(lower(s))))

    def compute_f1(self, prediction, truth):
        pred_tokens = self.normalize_text(prediction).split()
        truth_tokens = self.normalize_text(truth).split()

        # if either the prediction or the truth is no-answer
        # then f1 = 1 if they agree, 0 otherwise
        if len(pred_tokens) == 0 or len(truth_tokens) == 0:
            return int(pred_tokens == truth_tokens)

        common_tokens = set(pred_tokens) & set(truth_tokens)

        # if there are no common tokens then f1 = 0
        if len(common_tokens) == 0:
            return 0

        prec = len(common_tokens) / len(pred_tokens)
        rec = len(common_tokens) / len(truth_tokens)

        return 2 * (prec * rec) / (prec + rec)

    def compute_question_answering_metrics(
        self,
        selection_indexes,
        question_answering_cache
    ):
        dashboard_dataset = self.get_data().dataset
        true_y = dashboard_dataset.true_y
        predicted_y = dashboard_dataset.predicted_y
        all_cohort_metrics = []
        for cohort_indices in selection_indexes:
            key = ','.join([str(cid) for cid in cohort_indices])
            if key in question_answering_cache:
                all_cohort_metrics.append(question_answering_cache[key])
                continue
            true_y_cohort = [true_y[cohort_index] for cohort_index
                             in cohort_indices]
            predicted_y_cohort = [predicted_y[cohort_index] for cohort_index
                                  in cohort_indices]
            f1_score = []
            for cohort_index in cohort_indices:
                f1_score.append(self.compute_f1(predicted_y[cohort_index],
                                                true_y[cohort_index]))
            try:
                exact_match = evaluate.load('exact_match')
                exact_match_results = exact_match.compute(
                    predictions=predicted_y_cohort, references=true_y_cohort)
                rouge = evaluate.load('rouge')
                rouge_results = rouge.compute(
                    predictions=predicted_y_cohort, references=true_y_cohort)
                bleu = evaluate.load('bleu')
                bleu_results = bleu.compute(
                    predictions=predicted_y_cohort, references=true_y_cohort)
                meteor = evaluate.load('meteor')
                meteor_results = meteor.compute(
                    predictions=predicted_y_cohort, references=true_y_cohort)
                bert_score = evaluate.load('bertscore')
                bert_score_results = bert_score.compute(
                    predictions=predicted_y_cohort, references=true_y_cohort,
                    model_type="distilbert-base-uncased")
                bert_f1_score = np.mean(bert_score_results['f1'])
                all_cohort_metrics.append(
                    [exact_match_results['exact_match'], np.mean(f1_score),
                     meteor_results['meteor'], bleu_results['bleu'],
                     bert_f1_score, rouge_results['rougeL']])
            except ValueError:
                all_cohort_metrics.append([0, 0, 0, 0, 0, 0])
        return all_cohort_metrics

    def compute_genai_metrics(
        self,
        selection_indexes,
        genai_cache
    ):
        dashboard_dataset = self.get_data().dataset
        prompt_idx = dashboard_dataset.feature_names.index('prompt')
        prompts = [feat[prompt_idx] for feat in dashboard_dataset.features]
        true_y = dashboard_dataset.true_y
        predicted_y = dashboard_dataset.predicted_y

        all_cohort_metrics = []
        for cohort_indices in selection_indexes:
            cohort_metrics = dict()

            if true_y is None:
                true_y_cohort = None
            else:
                true_y_cohort = [true_y[cohort_index] for cohort_index
                                 in cohort_indices]
            predicted_y_cohort = [predicted_y[cohort_index] for cohort_index
                                  in cohort_indices]
            prompts_cohort = [prompts[cohort_index] for cohort_index
                              in cohort_indices]
            try:
                if true_y_cohort is not None:
                    exact_match = evaluate.load('exact_match')
                    cohort_metrics['exact_match'] = exact_match.compute(
                        predictions=predicted_y_cohort,
                        references=true_y_cohort)

                cohort_metrics['coherence'] = get_genai_metric_mean(
                    'coherence',
                    predictions=predicted_y_cohort,
                    references=prompts_cohort,
                    wrapper_model=self._eval_model)

                if true_y_cohort is not None:
                    cohort_metrics['equivalence'] = get_genai_metric_mean(
                        'equivalence',
                        predictions=predicted_y_cohort,
                        references=prompts_cohort,
                        answers=true_y_cohort,
                        wrapper_model=self._eval_model)

                cohort_metrics['fluency'] = get_genai_metric_mean(
                    'fluency',
                    predictions=predicted_y_cohort,
                    references=prompts_cohort,
                    wrapper_model=self._eval_model)

                cohort_metrics['groundedness'] = get_genai_metric_mean(
                    'groundedness',
                    predictions=predicted_y_cohort,
                    references=prompts_cohort,
                    wrapper_model=self._eval_model)

                cohort_metrics['relevance'] = get_genai_metric_mean(
                    'relevance',
                    predictions=predicted_y_cohort,
                    references=prompts_cohort,
                    wrapper_model=self._eval_model)

                all_cohort_metrics.append(cohort_metrics)
            except ValueError:
                all_cohort_metrics.append({})
        return all_cohort_metrics<|MERGE_RESOLUTION|>--- conflicted
+++ resolved
@@ -30,6 +30,8 @@
 from responsibleai_text.managers.explainer_manager import ExplainerManager
 from responsibleai_text.utils.feature_extractors import (extract_features,
                                                          get_text_columns)
+from responsibleai_text.utils.genai_metrics.metrics import \
+    get_genai_metric_mean
 from responsibleai_text.utils.genai_metrics.metrics import \
     get_genai_metric_mean
 
@@ -154,15 +156,9 @@
             If not provided, and there is additional feature metadata, then
             an exception will be raised.
         :type text_column: str or list[str]
-<<<<<<< HEAD
-        :param eval_model: The model to use for evaluation.
-            If not provided, then the model passed in the model parameter
-            will be used.
-=======
         :param eval_model: The model to use for evaluation with AI-assisted
             metrics. If not provided, then the model passed in the model
             parameter will be used.
->>>>>>> 874857a4
         :type eval_model: object
         """
         # drop index as this can cause issues later like when copying
