--- conflicted
+++ resolved
@@ -102,14 +102,8 @@
             feature_metadata.categorical_features = []
         feature_metadata.categorical_features.append(_QUESTION_TYPE)
     if task_type == ModelTask.GENERATIVE_TEXT:
-<<<<<<< HEAD
         # No extra metadata features for now
         pass
-=======
-        # TODO: Make this configurable
-        feature_metadata.prompt_col = 'questions'
-        feature_metadata.context_col = 'context'
->>>>>>> 5a0eaa3e
     return feature_metadata
 
 class RAITextInsights(RAIBaseInsights):
@@ -377,12 +371,8 @@
             if not target_columns_set.issubset(set(test.columns)):
                 raise UserConfigValidationException(
                     'The list of target_column(s) should be in test data')
-<<<<<<< HEAD
         elif (task_type == ModelTask.GENERATIVE_TEXT.value and
               target_column is None):
-=======
-        elif task_type==ModelTask.GENERATIVE_TEXT.value and target_column is None:
->>>>>>> 5a0eaa3e
             # target column is optional for generative text
             pass
         else:
@@ -856,8 +846,6 @@
         selection_indexes,
         question_answering_cache
     ):
-        # return self.compute_genai_metrics(selection_indexes, question_answering_cache)
-        print('compute_question_answering_metrics')
         dashboard_dataset = self.get_data().dataset
         true_y = dashboard_dataset.true_y
         predicted_y = dashboard_dataset.predicted_y
@@ -904,15 +892,8 @@
     def compute_genai_metrics(
         self,
         selection_indexes,
-<<<<<<< HEAD
         genai_cache
     ):
-=======
-        question_answering_cache
-    ):
-        print('compute_genai_metrics')
-
->>>>>>> 5a0eaa3e
         dashboard_dataset = self.get_data().dataset
         prompt_idx = dashboard_dataset.feature_names.index('prompt')
         prompts = [feat[prompt_idx] for feat in dashboard_dataset.features]
@@ -927,11 +908,7 @@
                 true_y_cohort = None
             else:
                 true_y_cohort = [true_y[cohort_index] for cohort_index
-<<<<<<< HEAD
                                  in cohort_indices]
-=======
-                                in cohort_indices]
->>>>>>> 5a0eaa3e
             predicted_y_cohort = [predicted_y[cohort_index] for cohort_index
                                   in cohort_indices]
             prompts_cohort = [prompts[cohort_index] for cohort_index
@@ -940,24 +917,14 @@
                 if true_y_cohort is not None:
                     exact_match = evaluate.load('exact_match')
                     cohort_metrics['exact_match'] = exact_match.compute(
-<<<<<<< HEAD
                         predictions=predicted_y_cohort,
                         references=true_y_cohort)
-=======
-                        predictions=predicted_y_cohort, references=true_y_cohort)
->>>>>>> 5a0eaa3e
 
                 cohort_metrics['coherence'] = get_genai_metric(
                     'coherence',
                     predictions=predicted_y_cohort,
                     references=prompts_cohort,
-<<<<<<< HEAD
                     wrapper_model=self._wrapped_model)
-=======
-                    wrapper_model=self._wrapped_model
-                    )
-                # coherence_results = {'scores' : [3.4]}
->>>>>>> 5a0eaa3e
 
                 if true_y_cohort is not None:
                     cohort_metrics['equivalence'] = get_genai_metric(
@@ -965,53 +932,25 @@
                         predictions=predicted_y_cohort,
                         references=prompts_cohort,
                         answers=true_y_cohort,
-<<<<<<< HEAD
                         wrapper_model=self._wrapped_model)
-=======
-                        wrapper_model=self._wrapped_model
-                        )
-                # equivalence_results = {'scores' : [3.4]}
->>>>>>> 5a0eaa3e
 
                 cohort_metrics['fluency'] = get_genai_metric(
                     'fluency',
                     predictions=predicted_y_cohort,
                     references=prompts_cohort,
-<<<<<<< HEAD
                     wrapper_model=self._wrapped_model)
 
-=======
-                    wrapper_model=self._wrapped_model
-                    )
-                # fluency_results = {'scores' : [3.4]}
-
-                print('groundedness')
->>>>>>> 5a0eaa3e
                 cohort_metrics['groundedness'] = get_genai_metric(
                     'groundedness',
                     predictions=predicted_y_cohort,
                     references=prompts_cohort,
-<<<<<<< HEAD
                     wrapper_model=self._wrapped_model)
 
-=======
-                    wrapper_model=self._wrapped_model
-                    )
-                # groundedness_results = {'scores' : [3.4]}
-
-                print('relevance')
->>>>>>> 5a0eaa3e
                 cohort_metrics['relevance'] = get_genai_metric(
                     'relevance',
                     predictions=predicted_y_cohort,
                     references=prompts_cohort,
-<<<<<<< HEAD
                     wrapper_model=self._wrapped_model)
-=======
-                    wrapper_model=self._wrapped_model
-                    )
-                # relevance_results = {'scores' : [3.5]}
->>>>>>> 5a0eaa3e
 
                 all_cohort_metrics.append(cohort_metrics)
             except ValueError:
