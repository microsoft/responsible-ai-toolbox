# Copyright (c) Microsoft Corporation
# Licensed under the MIT License.

"""Coherence metric."""

import logging

from responsibleai_text.utils.genai_metrics.constants import _CITATION
from responsibleai_text.utils.genai_metrics.scripts._compute import \
    _compute_metric

module_logger = logging.getLogger(__name__)
module_logger.setLevel(logging.INFO)

try:
    import evaluate
except ImportError:
    module_logger.debug(
        'Could not import evaluate, required if using a genai model')

try:
    import datasets
except ImportError:
    module_logger.debug(
        'Could not import datasets, required if using a genai model')

logger = evaluate.logging.get_logger(__name__)

_DESCRIPTION = """The coherence metric.
"""

_KWARGS_DESCRIPTION = """
**SOME DESCRIPTION**
"""

<<<<<<< HEAD
=======
_SYS_PROMPT = """
You are an AI assistant. You will be given the definition of an evaluation \
metric for assessing the quality of an answer in a question-answering task. \
Your job is to compute an accurate evaluation score using the provided \
evaluation metric.
Your response will be used in automated evaluation of question-answering \
systems, and must be an integer between 1 and 5, and nothing else.
""".strip()

>>>>>>> e232cad0
_TEMPLATE = """
Coherence of an answer is measured by how well all the sentences fit together \
and sound naturally as a whole. Consider the overall quality of the answer \
when evaluating coherence. Given the question and answer, score the coherence \
of answer between one to five stars using the following rating scale:
One star: the answer completely lacks coherence
Two stars: the answer mostly lacks coherence
Three stars: the answer is partially coherent
Four stars: the answer is mostly coherent
Five stars: the answer has perfect coherency

This rating value should always be an integer between 1 and 5. So the rating \
produced should be 1 or 2 or 3 or 4 or 5.
Some examples of valid responses are:
1
2
5
Some examples of invalid responses are:
1/5
1.5
3.0
5 stars

QUESTION:
{question}

ANSWER:
{prediction}

RATING:
""".strip()


@evaluate.utils.file_utils.add_start_docstrings(
    _DESCRIPTION, _KWARGS_DESCRIPTION)
class Coherence(evaluate.Metric):
    def _info(self):
        return evaluate.MetricInfo(
            description=_DESCRIPTION,
            citation=_CITATION,
            inputs_description=_KWARGS_DESCRIPTION,
            features=datasets.Features({
                "predictions": datasets.Value("string", id="sequence"),
                "references": datasets.Value("string", id="sequence")}))

    def _compute(self, *, predictions=None, references=None, **kwargs):
<<<<<<< HEAD
        return _compute_metric(
            _TEMPLATE,
            logger,
            kwargs['wrapper_model'],
            prediction=predictions,
            question=references)
=======
        m = []
        templated_ques = []

        for p, r in zip(predictions, references):
            templated_ques.append(_TEMPLATE.format(question=r, prediction=p))

        model = kwargs['wrapper_model']

        inp = pd.DataFrame({
            'questions': templated_ques,
            'sys_prompt': _SYS_PROMPT})

        responses = model.predict(inp)

        for r in responses:
            try:
                m.append(int(r))
            except ValueError as e:
                logger.warning('Failed to parse metric `%s`: %s', r, e)
                m.append(0)
        return {'scores': m}
>>>>>>> e232cad0
<|MERGE_RESOLUTION|>--- conflicted
+++ resolved
@@ -33,19 +33,11 @@
 **SOME DESCRIPTION**
 """
 
-<<<<<<< HEAD
-=======
-_SYS_PROMPT = """
-You are an AI assistant. You will be given the definition of an evaluation \
-metric for assessing the quality of an answer in a question-answering task. \
-Your job is to compute an accurate evaluation score using the provided \
-evaluation metric.
-Your response will be used in automated evaluation of question-answering \
-systems, and must be an integer between 1 and 5, and nothing else.
-""".strip()
-
->>>>>>> e232cad0
 _TEMPLATE = """
+Coherence of an answer is measured by how well all the sentences fit together \
+and sound naturally as a whole. Consider the overall quality of the answer \
+when evaluating coherence. Given the question and answer, score the coherence \
+of answer between one to five stars using the following rating scale:
 Coherence of an answer is measured by how well all the sentences fit together \
 and sound naturally as a whole. Consider the overall quality of the answer \
 when evaluating coherence. Given the question and answer, score the coherence \
@@ -56,6 +48,8 @@
 Four stars: the answer is mostly coherent
 Five stars: the answer has perfect coherency
 
+This rating value should always be an integer between 1 and 5. So the rating \
+produced should be 1 or 2 or 3 or 4 or 5.
 This rating value should always be an integer between 1 and 5. So the rating \
 produced should be 1 or 2 or 3 or 4 or 5.
 Some examples of valid responses are:
@@ -80,6 +74,8 @@
 
 @evaluate.utils.file_utils.add_start_docstrings(
     _DESCRIPTION, _KWARGS_DESCRIPTION)
+@evaluate.utils.file_utils.add_start_docstrings(
+    _DESCRIPTION, _KWARGS_DESCRIPTION)
 class Coherence(evaluate.Metric):
     def _info(self):
         return evaluate.MetricInfo(
@@ -91,33 +87,9 @@
                 "references": datasets.Value("string", id="sequence")}))
 
     def _compute(self, *, predictions=None, references=None, **kwargs):
-<<<<<<< HEAD
         return _compute_metric(
             _TEMPLATE,
             logger,
             kwargs['wrapper_model'],
             prediction=predictions,
-            question=references)
-=======
-        m = []
-        templated_ques = []
-
-        for p, r in zip(predictions, references):
-            templated_ques.append(_TEMPLATE.format(question=r, prediction=p))
-
-        model = kwargs['wrapper_model']
-
-        inp = pd.DataFrame({
-            'questions': templated_ques,
-            'sys_prompt': _SYS_PROMPT})
-
-        responses = model.predict(inp)
-
-        for r in responses:
-            try:
-                m.append(int(r))
-            except ValueError as e:
-                logger.warning('Failed to parse metric `%s`: %s', r, e)
-                m.append(0)
-        return {'scores': m}
->>>>>>> e232cad0
+            question=references)