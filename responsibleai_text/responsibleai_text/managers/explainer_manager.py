# Copyright (c) Microsoft Corporation
# Licensed under the MIT License.

"""Defines the Explainer Manager class."""

import json
import pickle
import warnings
from pathlib import Path
from typing import Any, List, Optional

import numpy as np
import pandas as pd
import shap

from raiutils.data_processing import convert_to_list
from responsibleai._interfaces import (FeatureImportance, ModelExplanationData,
                                       PrecomputedExplanations,
                                       TextFeatureImportance)
from responsibleai._internal.constants import ExplainerManagerKeys as Keys
from responsibleai._internal.constants import (ListProperties, ManagerNames,
                                               Metadata)
from responsibleai._tools.shared.state_directory_management import \
    DirectoryManager
from responsibleai.exceptions import UserConfigValidationException
from responsibleai.managers.base_manager import BaseManager
from responsibleai_text.common.constants import (ModelTask,
                                                 QuestionAnsweringFields,
                                                 Tokens)
from responsibleai_text.utils.question_answering import QAPredictor

from interpret_text.generative.lime_tools.explainers import LocalExplanationHierarchical, LocalExplanationSentenceEmbedder, LocalExplanationLikelihood
from interpret_text.generative.model_lib.openai_tooling import CompletionsOpenAI
from interpret_text.generative.lime_tools.text_utils import split_into_sentences, extract_non_overlapping_ngrams
from interpret_text.generative.model_lib.openai_tooling import CompletionsOpenAI, ChatOpenAI
from sentence_transformers import SentenceTransformer

# imports for huggingface model explanations
# import transformers
# from interpret_text.generative.model_lib.hf_tooling import HF_LM
# import torch

CONTEXT = QuestionAnsweringFields.CONTEXT
QUESTIONS = QuestionAnsweringFields.QUESTIONS
SEP = Tokens.SEP
SPARSE_NUM_FEATURES_THRESHOLD = 1000
IS_RUN = 'is_run'
IS_ADDED = 'is_added'
CLASSES = 'classes'
U_EVALUATION_EXAMPLES = '_evaluation_examples'
FEATURES = 'features'
META_JSON = Metadata.META_JSON
MODEL = Metadata.MODEL
EXPLANATION = '_explanation'
TASK_TYPE = '_task_type'


class ExplainerManager(BaseManager):

    """Defines the ExplainerManager for explaining a text-based model."""

    def __init__(self, model: Any, evaluation_examples: pd.DataFrame,
                 target_column: str,
                 task_type: str,
                 classes: Optional[List] = None):
        """Creates an ExplainerManager object.

        :param model: The model to explain.
            A model that implements sklearn.predict or sklearn.predict_proba
            or function that accepts a 2d ndarray.
        :type model: object
        :param evaluation_examples: A matrix of feature vector
            examples (# examples x # features) on which to explain the
            model's output, with an additional label column.
        :type evaluation_examples: pandas.DataFrame
        :param target_column: The name of the label column or list of columns.
            This is a list of columns for multilabel models.
        :type target_column: str or list[str]
        :param task_type: The task to run.
        :type task_type: str
        :param classes: Class names as a list of strings.
            The order of the class names should match that of the model
            output.  Only required if explaining classifier.
        :type classes: list
        """
        self._model = model
        self._target_column = target_column
        if not isinstance(target_column, (list, type(None))):
            target_column = [target_column]
        if target_column is None:
            self._evaluation_examples = evaluation_examples
        else:
            self._evaluation_examples = \
                evaluation_examples.drop(columns=target_column)
        self._is_run = False
        self._is_added = False
        self._features = list(self._evaluation_examples.columns)
        self._classes = classes
        self._explanation = None
        self._task_type = task_type

    def add(self):
        """Add an explainer to be computed later."""
        if self._model is None:
            raise UserConfigValidationException(
                'Model is required for model explanations')

        if self._is_added:
            warnings.warn(("DUPLICATE-EXPLAINER-CONFIG: Ignoring. "
                           "Explanation has already been added, "
                           "currently limited to one explainer type."),
                          UserWarning)
            return
        self._is_added = True

    def compute(self):
        """Creates an explanation by running the explainer on the model."""
        if not self._is_added:
            return
        if self._is_run:
            return
        if self._is_classification_task:
            if hasattr(self._model, 'predict_proba'):
                # use model-agnostic simple tokenizer
                masker = shap.maskers.Text()
                explainer = shap.Explainer(self._model.predict_proba,
                                           masker)
            else:
                explainer = shap.Explainer(self._model)
            eval_examples = self._evaluation_examples.iloc[:, 0].tolist()
            self._explanation = explainer(eval_examples)
        elif self._task_type == ModelTask.QUESTION_ANSWERING:
            qa_predictor = QAPredictor(self._model)
            qa_start = qa_predictor.predict_qa_start
            qa_output_names_func = qa_predictor.output_names
            qa_start.__func__.output_names = qa_output_names_func
            explainer_start = shap.Explainer(qa_start, self._model.tokenizer)
            qa_end = qa_predictor.predict_qa_end
            qa_end.__func__.output_names = qa_output_names_func
            explainer_end = shap.Explainer(qa_end, self._model.tokenizer)
            context = self._evaluation_examples[CONTEXT]
            questions = self._evaluation_examples[QUESTIONS]
            eval_examples = []
            for context, question in zip(context, questions):
                eval_examples.append(question + SEP + context)
            self._explanation = [explainer_start(eval_examples),
                                 explainer_end(eval_examples)]
        elif self._task_type == ModelTask.GENERATIVE_TEXT:
            context = self._evaluation_examples[CONTEXT]
            questions = self._evaluation_examples[QUESTIONS]
            eval_examples = []
            for context, question in zip(context, questions):
                eval_examples.append(question + SEP + context)

<<<<<<< HEAD
            sentence_embedder = SentenceTransformer('all-MiniLM-L6-v2')
            explainer = LocalExplanationSentenceEmbedder(
                sentence_embedder=sentence_embedder,
                perturbation_model="removal",
                partition_fn="sentences",
                progress_bar=None)
            max_completion = 50  # Define max tokens for the completion


            # open ai
            for context, question in zip(context, questions):
                eval_examples.append(context + question)
=======

            sentence_embedder = SentenceTransformer('all-MiniLM-L6-v2')
            explainer = LocalExplanationSentenceEmbedder(sentence_embedder = sentence_embedder,
                                                         perturbation_model="removal",
                                                         partition_fn="sentences",
                                                         progress_bar=None
                                                        )
            max_completion = 50  # Define max tokens for the completion

            # open ai
>>>>>>> 5a0eaa3e
            api_settings = {
                "api_type": self._model.model.api_type,
                "api_base": self._model.model.api_base,
                "api_version": self._model.model.api_version,
                "api_key": self._model.model.api_key
            }
            model_wrapped = ChatOpenAI(engine=self._model.model.engine, encoding="cl100k_base", api_settings=api_settings)
<<<<<<< HEAD
            completion = model_wrapped.sample([eval_examples[0]], max_new_tokens=max_completion)[0]     

=======
            completions = model_wrapped.sample(eval_examples, max_new_tokens=max_completion)  
>>>>>>> 5a0eaa3e

            # in huggingface models do the following instead:

            # def load_model(model_name: str):
            #     print("Loading model...")
            #     tokenizer = transformers.AutoTokenizer.from_pretrained(model_name)
            #     model = transformers.AutoModelForCausalLM.from_pretrained(
            #         model_name, trust_remote_code=True, torch_dtype=torch.bfloat16)
                
            #     model = model.eval()
            #     model = model.to("cuda")
            #     model_wrapped = HF_LM(model, tokenizer, device="cuda")
            #     return model_wrapped
            # # model_wrapped = load_model('VenkatManda/bert-tiny-squadV2')
            # model_wrapped = load_model("EleutherAI/gpt-neo-1.3B")
            # completion = model_wrapped.sample([eval_examples[0]], max_tokens=max_completion)[0]

<<<<<<< HEAD

            attribution, parts = explainer.attribution(
                model_wrapped,
                eval_examples[0],
                completion,
            )
           
            self._explanation = (attribution, parts)
            print("origonal prompt: \n", eval_examples[0])
            print("attribution_scores contain (feat_idx, score) pairs: \n", attribution)
            print("\nlist of parts from the prompt: \n", parts)
=======
            explanation = []
            for i,completion in enumerate(completions):
                attribution, parts = explainer.attribution(model_wrapped,
                                                           eval_examples[i],
                                                           completion,
                                                           )
                explanation.append((attribution, parts))
           
            self._explanation = explanation
>>>>>>> 5a0eaa3e
        else:
            raise ValueError("Unknown task type: {}".format(self._task_type))

        self._is_run = True

    def get(self):
        """Get the computed explanation.

        Must be called after add and compute methods.

        :return: The computed explanations.
        :rtype:
            list[interpret_community.explanation.explanation.BaseExplanation]
        """
        if self._explanation:
            return [self._explanation]
        else:
            return []

    def list(self):
        """List information about the ExplainerManager.

        :return: A dictionary of properties.
        :rtype: dict
        """
        props = {ListProperties.MANAGER_TYPE: self.name}
        if self._explanation:
            props[Keys.IS_COMPUTED] = True
        else:
            props[Keys.IS_COMPUTED] = False
        return props

    def get_data(self):
        """Get explanation data

        :return: A array of ModelExplanationData.
        :rtype: List[ModelExplanationData]
        """
        return [self._get_interpret(i) for i in self.get()]

    @property
    def _is_multilabel_task(self):
        """Check if the task is a multilabel classification task.

        :return: True if the task is a multilabel classification task.
        :rtype: bool
        """
        return self._task_type == ModelTask.MULTILABEL_TEXT_CLASSIFICATION

    @property
    def _is_classification_task(self):
        """Check if the task is a classification task.

        :return: True if the task is a classification task.
        :rtype: bool
        """
        is_onelabel_task = self._task_type == ModelTask.TEXT_CLASSIFICATION
        is_multilabel_task = self._is_multilabel_task
        return is_onelabel_task or is_multilabel_task

    def _get_interpret(self, explanation):
        interpretation = ModelExplanationData()

        try:
            importances = FeatureImportance()
            features, scores, intercept = self._compute_global_importances(
                explanation)
            importances.featureNames = features
            importances.scores = scores
            importances.intercept = intercept
            text_feature_importances = self._compute_text_feature_importances(
                explanation)
            precomputedExplanations = PrecomputedExplanations()
            precomputedExplanations.globalFeatureImportance = importances
            precomputedExplanations.textFeatureImportance = \
                text_feature_importances
            interpretation.precomputedExplanations = precomputedExplanations
        except Exception as ex:
            raise ValueError(
                "Unsupported explanation type") from ex
        return interpretation

    def _compute_global_importances(self, explanation):
        """Compute global feature importances.

        :param explanation: The explanation.
        :type explanation: shap.Explanation
        :return: The feature names, scores, and intercept.
        :rtype: tuple[list[str], list[float], float]
        """
        is_classif_task = self._is_classification_task
        if is_classif_task:
            global_exp = explanation[:, :, :].mean(0)
            features = convert_to_list(global_exp.feature_names)
            scores = convert_to_list(np.abs(global_exp.values).mean(1))
            intercept = global_exp.base_values.mean(0)
        elif self._task_type == ModelTask.QUESTION_ANSWERING:
            flattened_start_features = explanation[0]._flatten_feature_names()
            flattened_end_features = explanation[1]._flatten_feature_names()
            scores = []
            features = []
            for key in flattened_start_features.keys():
                features.append(key)
                token_importances = []
                for importances_start, importances_end in zip(
                        flattened_start_features[key],
                        flattened_end_features[key]):
                    abs_start_imps = np.abs(importances_start)
                    abs_end_imps = np.abs(importances_end)
                    importances = (abs_start_imps + abs_end_imps) / 2
                    mean_importances = np.mean(importances)
                    token_importances.append(mean_importances)
                scores.append(np.mean(token_importances))
                start_base_values = explanation[0].base_values
                end_base_values = explanation[1].base_values
                base_values = [
                    sbv.mean() + ebv.mean() / 2
                    for sbv, ebv in zip(start_base_values, end_base_values)]
                intercept = sum(base_values) / len(base_values)
        else:
            raise ValueError("Unknown task type: {}".format(self._task_type))
        return features, scores, intercept

    def _compute_text_feature_importances(self, explanation):
        """Compute the text feature importances.

        :param explanation: The explanation.
        :type explanation: shap.Explanation
        :return: The text importances and corresponding tokens.
        :rtype: tuple[list[str], list[float], float]
        """
        text_feature_importances = []
        is_classif_task = self._is_classification_task
        if is_classif_task:
            for instance in explanation:
                text_feature_importance = TextFeatureImportance()
                text_feature_importance.localExplanations = \
                    instance.values.tolist()
                text_feature_importance.text = instance.data
                text_feature_importances.append(text_feature_importance)
        elif self._task_type == ModelTask.QUESTION_ANSWERING:
            for i_start, i_end in zip(explanation[0], explanation[1]):
                text_feature_importance = TextFeatureImportance()
                text_feature_importance.localExplanations = \
                    [i_start.values.tolist(), i_end.values.tolist()]
                text_feature_importance.text = i_start.data
                text_feature_importance.baseValues = \
                    [i_start.base_values.tolist(), i_end.base_values.tolist()]
                text_feature_importances.append(text_feature_importance)
        else:
            raise ValueError("Unknown task type: {}".format(
                self._task_type))
        return text_feature_importances

    @property
    def name(self):
        """Get the name of the explainer manager.

        :return: The name of the explainer manager.
        :rtype: str
        """
        return ManagerNames.EXPLAINER

    def _save(self, path):
        """Save the ExplainerManager to the given path.

        :param path: The directory path to save the ExplainerManager to.
        :type path: str
        """
        top_dir = Path(path)
        top_dir.mkdir(parents=True, exist_ok=True)
        if self._is_added:
            directory_manager = DirectoryManager(parent_directory_path=path)
            data_directory = directory_manager.create_data_directory()

            # save the explanation
            if self._explanation:
                with open(data_directory / ManagerNames.EXPLAINER, 'wb') as f:
                    pickle.dump(self._explanation, f)

            meta = {IS_RUN: self._is_run,
                    IS_ADDED: self._is_added}
            with open(data_directory / META_JSON, 'w') as file:
                json.dump(meta, file)

    @staticmethod
    def _load(path, rai_insights):
        """Load the ExplainerManager from the given path.

        :param path: The directory path to load the ExplainerManager from.
        :type path: str
        :param rai_insights: The loaded parent RAIInsights.
        :type rai_insights: RAIInsights
        :return: The ExplainerManager manager after loading.
        :rtype: ExplainerManager
        """
        # create the ExplainerManager without any properties using the __new__
        # function, similar to pickle
        inst = ExplainerManager.__new__(ExplainerManager)

        all_cf_dirs = DirectoryManager.list_sub_directories(path)
        if len(all_cf_dirs) != 0:
            directory_manager = DirectoryManager(
                parent_directory_path=path,
                sub_directory_name=all_cf_dirs[0])
            data_directory = directory_manager.get_data_directory()

            with open(data_directory / META_JSON, 'r') as meta_file:
                meta = meta_file.read()
            meta = json.loads(meta)
            inst.__dict__['_' + IS_RUN] = meta[IS_RUN]
            inst.__dict__['_' + IS_ADDED] = meta[IS_ADDED]

            inst.__dict__[EXPLANATION] = None
            explanation_path = data_directory / ManagerNames.EXPLAINER
            if explanation_path.exists():
                with open(explanation_path, 'rb') as f:
                    explanation = pickle.load(f)
                inst.__dict__[EXPLANATION] = explanation
        else:
            inst.__dict__['_' + IS_RUN] = False
            inst.__dict__['_' + IS_ADDED] = False
            inst.__dict__[EXPLANATION] = None

        inst.__dict__['_' + MODEL] = rai_insights.model
        inst.__dict__['_' + CLASSES] = rai_insights._classes
        target_column = rai_insights.target_column
        if not isinstance(target_column, list):
            target_column = [target_column]
        test = rai_insights.test.drop(columns=target_column)
        inst.__dict__[U_EVALUATION_EXAMPLES] = test
        inst.__dict__['_' + FEATURES] = list(test.columns)
        inst.__dict__[TASK_TYPE] = rai_insights.task_type

        return inst<|MERGE_RESOLUTION|>--- conflicted
+++ resolved
@@ -152,7 +152,6 @@
             for context, question in zip(context, questions):
                 eval_examples.append(question + SEP + context)
 
-<<<<<<< HEAD
             sentence_embedder = SentenceTransformer('all-MiniLM-L6-v2')
             explainer = LocalExplanationSentenceEmbedder(
                 sentence_embedder=sentence_embedder,
@@ -161,22 +160,7 @@
                 progress_bar=None)
             max_completion = 50  # Define max tokens for the completion
 
-
             # open ai
-            for context, question in zip(context, questions):
-                eval_examples.append(context + question)
-=======
-
-            sentence_embedder = SentenceTransformer('all-MiniLM-L6-v2')
-            explainer = LocalExplanationSentenceEmbedder(sentence_embedder = sentence_embedder,
-                                                         perturbation_model="removal",
-                                                         partition_fn="sentences",
-                                                         progress_bar=None
-                                                        )
-            max_completion = 50  # Define max tokens for the completion
-
-            # open ai
->>>>>>> 5a0eaa3e
             api_settings = {
                 "api_type": self._model.model.api_type,
                 "api_base": self._model.model.api_base,
@@ -184,12 +168,7 @@
                 "api_key": self._model.model.api_key
             }
             model_wrapped = ChatOpenAI(engine=self._model.model.engine, encoding="cl100k_base", api_settings=api_settings)
-<<<<<<< HEAD
-            completion = model_wrapped.sample([eval_examples[0]], max_new_tokens=max_completion)[0]     
-
-=======
             completions = model_wrapped.sample(eval_examples, max_new_tokens=max_completion)  
->>>>>>> 5a0eaa3e
 
             # in huggingface models do the following instead:
 
@@ -207,19 +186,6 @@
             # model_wrapped = load_model("EleutherAI/gpt-neo-1.3B")
             # completion = model_wrapped.sample([eval_examples[0]], max_tokens=max_completion)[0]
 
-<<<<<<< HEAD
-
-            attribution, parts = explainer.attribution(
-                model_wrapped,
-                eval_examples[0],
-                completion,
-            )
-           
-            self._explanation = (attribution, parts)
-            print("origonal prompt: \n", eval_examples[0])
-            print("attribution_scores contain (feat_idx, score) pairs: \n", attribution)
-            print("\nlist of parts from the prompt: \n", parts)
-=======
             explanation = []
             for i,completion in enumerate(completions):
                 attribution, parts = explainer.attribution(model_wrapped,
@@ -229,7 +195,6 @@
                 explanation.append((attribution, parts))
            
             self._explanation = explanation
->>>>>>> 5a0eaa3e
         else:
             raise ValueError("Unknown task type: {}".format(self._task_type))
 
